name: si_env
channels:
  - conda-forge
  - defaults
dependencies:
  - python=3.9
  - pip>=21.0
<<<<<<< HEAD
=======
  # numpy 1.21 break numba which break tridesclous
>>>>>>> 12b78636
  - numpy<1.22
  - joblib
  - tqdm
  - matplotlib
  - h5py
  - pandas
  - scikit-learn
  - networkx
  - pybind11
  - loky
  - hdbscan
  - numba
#  - jupyter
  - mpi
  - mpi4py
  - compilers
<<<<<<< HEAD
  - pip:
=======
  - pyqt=5
  - pyqtgraph
  - pip:
#    - PyQt5
    - ephyviewer
    - neo>=0.10.2
    - elephant>=0.10.0
    - probeinterface
    - MEArec>=1.7.1
    - spikeinterface[full]
    - spikeinterface-gui
>>>>>>> 12b78636
    - tridesclous>=1.6.3
    - phy==2.0b5
    - herdingspikes
    - mountainsort4>=1.0.0
    - ephyviewer
    - spikeinterface[full, extractors]
    - spikeinterface-gui<|MERGE_RESOLUTION|>--- conflicted
+++ resolved
@@ -5,10 +5,7 @@
 dependencies:
   - python=3.9
   - pip>=21.0
-<<<<<<< HEAD
-=======
   # numpy 1.21 break numba which break tridesclous
->>>>>>> 12b78636
   - numpy<1.22
   - joblib
   - tqdm
@@ -25,21 +22,9 @@
   - mpi
   - mpi4py
   - compilers
-<<<<<<< HEAD
-  - pip:
-=======
   - pyqt=5
   - pyqtgraph
   - pip:
-#    - PyQt5
-    - ephyviewer
-    - neo>=0.10.2
-    - elephant>=0.10.0
-    - probeinterface
-    - MEArec>=1.7.1
-    - spikeinterface[full]
-    - spikeinterface-gui
->>>>>>> 12b78636
     - tridesclous>=1.6.3
     - phy==2.0b5
     - herdingspikes
