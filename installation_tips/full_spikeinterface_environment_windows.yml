name: si_env
channels:
  - conda-forge
  - defaults
dependencies:
  - python=3.9
  - pip>=21.0
  - numpy<1.22
  - joblib
  - tqdm
  - matplotlib
  - h5py
  - pandas
  - scikit-learn
  - networkx
  - pybind11
  - loky
  - hdbscan
  - numba
  - jupyter
  - mpi4py
  - compilers
  - pyqt=5
  - pyqtgraph
  - pip:
<<<<<<< HEAD
    - tridesclous>=1.6.3
    - phy==2.0b5
    - herdingspikes
    - mountainsort4>=1.0.0
    - ephyviewer
    - spikeinterface[full, extractors]
=======
    - ephyviewer
    - neo>=0.10.2
    - elephant>=0.10.0
    - probeinterface
    - MEArec>=1.7.1
    - spikeinterface[full]
>>>>>>> 12b78636
    - spikeinterface-gui
    - phy==2.0b5<|MERGE_RESOLUTION|>--- conflicted
+++ resolved
@@ -5,7 +5,8 @@
 dependencies:
   - python=3.9
   - pip>=21.0
-  - numpy<1.22
+  # numpy 1.22 break numba which break tridesclous
+  - numpy<=1.21
   - joblib
   - tqdm
   - matplotlib
@@ -23,20 +24,10 @@
   - pyqt=5
   - pyqtgraph
   - pip:
-<<<<<<< HEAD
-    - tridesclous>=1.6.3
-    - phy==2.0b5
-    - herdingspikes
-    - mountainsort4>=1.0.0
     - ephyviewer
     - spikeinterface[full, extractors]
-=======
-    - ephyviewer
-    - neo>=0.10.2
+    - spikeinterface-gui
     - elephant>=0.10.0
-    - probeinterface
-    - MEArec>=1.7.1
-    - spikeinterface[full]
->>>>>>> 12b78636
-    - spikeinterface-gui
+    - tridesclous>=1.6.3
+    - spyking-circus>=1.0.9
     - phy==2.0b5