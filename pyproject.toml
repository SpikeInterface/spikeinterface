[project]
name = "spikeinterface"
<<<<<<< HEAD
version = "0.100.6"
=======
version = "0.102.0"
>>>>>>> a606364d
authors = [
  { name="Alessio Buccino", email="alessiop.buccino@gmail.com" },
  { name="Samuel Garcia", email="sam.garcia.die@gmail.com" },
]
description = "Python toolkit for analysis, visualization, and comparison of spike sorting output"
readme = "README.md"
requires-python = ">=3.9,<4.0"
classifiers = [
    "Programming Language :: Python :: 3 :: Only",
    "License :: OSI Approved :: MIT License",
    "Intended Audience :: Science/Research",
    "Operating System :: POSIX :: Linux",
    "Operating System :: Microsoft :: Windows",
    "Operating System :: MacOS",
    "Operating System :: OS Independent"
]


dependencies = [
    "numpy>=1.20, <2.0",  # 1.20 np.ptp, 1.26 might be necessary for avoiding pickling errors when numpy >2.0
    "threadpoolctl>=3.0.0",
    "tqdm",
    "zarr>=2.16,<2.18",
    "neo>=0.13.0",
    "probeinterface>=0.2.23",
    "packaging",
]

[build-system]
requires = ["setuptools>=62.0"]
build-backend = "setuptools.build_meta"

[tool.setuptools]
include-package-data = true
package-data = {"spikeinterface.sorters" = ["**/*.m", "**/*.prm", "**/*.params", "**/*.yaml"]}

[tool.setuptools.exclude-package-data]
spikeinterface = ["**/tests/test_*"]

[tool.setuptools.packages.find]
where = ["src"]
include = ["spikeinterface*"]
namespaces = false
exclude = ["spikeinterface.*.tests"]

[tool.black]
line-length = 120

[project.urls]
homepage = "https://github.com/SpikeInterface/spikeinterface"
repository = "https://github.com/SpikeInterface/spikeinterface"
documentation = "https://spikeinterface.readthedocs.io/"
changelog = "https://spikeinterface.readthedocs.io/en/latest/whatisnew.html"


[project.optional-dependencies]

extractors = [
    "MEArec>=1.8",
    "pynwb>=2.6.0",
    "hdmf-zarr>=0.5.0",
    "pyedflib>=0.1.30",
    "sonpy;python_version<'3.10'",
    "lxml", # lxml for neuroscope
    "scipy",
    "ONE-api>=2.7.0", # alf sorter and streaming IBL
    "ibllib>=2.36.0", # streaming IBL
    "pymatreader>=0.0.32", # For cell explorer matlab files
    "zugbruecke>=0.2; sys_platform!='win32'", # For plexon2
]

streaming_extractors = [
    "ONE-api>=2.7.0", # alf sorter and streaming IBL
    "ibllib>=2.36.0", # streaming IBL
    # Following dependencies are for streaming with nwb files
    "pynwb>=2.6.0",
    "fsspec",
    "aiohttp",
    "requests",
<<<<<<< HEAD
    "pynwb>=2.6.0",
=======
>>>>>>> a606364d
    "hdmf-zarr>=0.5.0",
    "remfile",
    "s3fs"
]


preprocessing = [
    "scipy",
]


full = [
    "h5py",
    "pandas",
    "scipy",
    "scikit-learn",
    "networkx",
    "distinctipy",
    "matplotlib>=3.6", # matplotlib.colormaps
    "cuda-python; platform_system != 'Darwin'",
    "numba",
]

widgets = [
    "matplotlib",
    "ipympl",
    "ipywidgets",
    "sortingview>=0.12.0",
]

qualitymetrics = [
    "scikit-learn",
    "scipy",
    "pandas",
    "numba",
]

test_core = [
    "pytest",
    "pytest-dependency",
    "psutil",

    # for github test : probeinterface and neo from master
    # for release we need pypi, so this need to be commented
    "probeinterface @ git+https://github.com/SpikeInterface/probeinterface.git",
    "neo @ git+https://github.com/NeuralEnsemble/python-neo.git",
]

test_extractors = [
    # Functions to download data in neo test suite
    "pooch>=1.8.2",
    "datalad>=1.0.2",
    "probeinterface @ git+https://github.com/SpikeInterface/probeinterface.git",
    "neo @ git+https://github.com/NeuralEnsemble/python-neo.git",
]

test_preprocessing = [
    "ibllib>=2.36.0", # for IBL
    "torch",
]


test = [
    "pytest",
    "pytest-dependency",
    "pytest-cov",

    "huggingface_hub",

    # preprocessing
    "ibllib>=2.36.0", # for IBL

    # streaming templates
    "s3fs",

    # tridesclous
    "numba",
    "hdbscan>=0.8.33",  # Previous version had a broken wheel

    # for sortingview backend
    "sortingview",


    ## install tridesclous for testing ##
    "tridesclous>=1.6.8",

    ## sliding_nn
    "pymde",
    "torch",
    "pynndescent",

    # for github test : probeinterface and neo from master
    # for release we need pypi, so this need to be commented
    "probeinterface @ git+https://github.com/SpikeInterface/probeinterface.git",
    "neo @ git+https://github.com/NeuralEnsemble/python-neo.git",
]

docs = [
    "Sphinx",
    "sphinx_rtd_theme>=1.2",
    "sphinx-gallery",
    "sphinx-design",
    "numpydoc",
    "ipython",
    "sphinxcontrib-jquery",

    # for notebooks in the gallery
    "MEArec", # Use as an example
    "pandas", # in the modules gallery comparison tutorial
    "hdbscan>=0.8.33",   # For sorters spykingcircus2 + tridesclous
    "numba", # For many postprocessing functions
    "networkx",
    # Download data
    "pooch>=1.8.2",
    "datalad>=1.0.2",

    # for release we need pypi, so this needs to be commented
    "probeinterface @ git+https://github.com/SpikeInterface/probeinterface.git",  # We always build from the latest version
    "neo @ git+https://github.com/NeuralEnsemble/python-neo.git",  # We always build from the latest version

]

dev = [
    "spikeinterface[test]",
    "spikeinterface[test_core]",
    "spikeinterface[docs]",
    "black",
    "pre-commit",
]

[tool.pytest.ini_options]
markers = [
    "core",
    "generation",
    "extractors",
    "preprocessing",
    "postprocessing",
    "qualitymetrics",
    "sorters",
    "sorters_external",
    "sorters_internal",
    "comparison",
    "curation",
    "exporters",
    "widgets",
    "sortingcomponents",
    "streaming_extractors: extractors that require streaming such as ross and fsspec",
]
filterwarnings =[
    'ignore:.*distutils Version classes are deprecated.*:DeprecationWarning',
    'ignore:.*the imp module is deprecated in favour of importlib.*:DeprecationWarning',
]<|MERGE_RESOLUTION|>--- conflicted
+++ resolved
@@ -1,10 +1,6 @@
 [project]
 name = "spikeinterface"
-<<<<<<< HEAD
-version = "0.100.6"
-=======
 version = "0.102.0"
->>>>>>> a606364d
 authors = [
   { name="Alessio Buccino", email="alessiop.buccino@gmail.com" },
   { name="Samuel Garcia", email="sam.garcia.die@gmail.com" },
@@ -84,10 +80,6 @@
     "fsspec",
     "aiohttp",
     "requests",
-<<<<<<< HEAD
-    "pynwb>=2.6.0",
-=======
->>>>>>> a606364d
     "hdmf-zarr>=0.5.0",
     "remfile",
     "s3fs"
