[tool.poetry]
name = "spikeinterface"
version = "0.94.0.dev1"
license = "MIT"

authors = ["Cole Hurwitz", "Jeremy Magland", "Alessio Paolo Buccino <alessiop.buccino@gmail.com>", "Matthias Hennig", "Samuel Garcia"]
maintainers = ["Alessio Paolo Buccino <alessiop.buccino@gmail.com>"]

homepage = "https://github.com/SpikeInterface/spikeinterface"
description = "Python toolkit for analysis, visualization, and comparison of spike sorting output"
readme = "README.md"

classifiers = [
    "Programming Language :: Python :: 3",
    "License :: OSI Approved :: MIT License",
    "Operating System :: OS Independent",
]

[tool.poetry.dependencies]
python = ">=3.7,<3.10"

probeinterface = "^0.2.6"

neo = "^0.10.0"
joblib = "^1.1.0"
tqdm = "^4.62.3"
numpy = "^1.21"

<<<<<<< HEAD
# scipy = {version = "^1.8.0", optional = true}
=======
>>>>>>> aee88d91
scikit-learn = {version = "^1.0.2", optional = true}
h5py = {version = "^3.6.0", optional = true}
matplotlib = {version = "^3.5.1", optional = true}
networkx = {version = "^2.7", python= ">=3.8", optional = true}
pandas = [
    {version = "*", python= "~3.7", optional = true},
    {version = "^1.4.1", python= ">=3.8", optional = true}
]
<<<<<<< HEAD
=======
scipy = [
    {version = "^1.7.0", python="~3.7", optional = true},
    {version = "^1.8.0", python=">=3.8,<3.11", optional = true}
]
>>>>>>> aee88d91

datalad = {version = "^0.15.6", optional = true}
MEArec = {version = "^1.7.2", optional = true}
pynwb = {version = "^2.0.0", optional = true}
sonpy = [
    {version = "^1.8.1", python= "~3.8", optional = true},
    {version = "^1.9.1", python= "~3.9", optional = true}
]

# Containerisation frameworks
spython = {version = "^0.1.18", optional = true}
docker = {version = "^5.0.3", optional = true}

<<<<<<< HEAD
[tool.poetry.dev-dependencies]
pytest = "^7.0.1"

# For testing
spython = "^0.1.18"
docker = "^5.0.3"

pyopencl = "^2022.1"
loky = "^3.0.0"
PyQt5 = "^5.15.6"
tridesclous = "^1.6.5"

spyking-circus = "^1.1.0"
herdingspikes = "^0.3.99"

=======
# For testing only
pyopencl = {version = "^2022.1", optional = true}
loky = {version = "^3.0.0", optional = true}
tridesclous = {version = "^1.6.5", optional = true}

spyking-circus = {version = "^1.1.0", optional = true}
herdingspikes = {version = "^0.3.99", optional = true}

[tool.poetry.dev-dependencies]
pytest = "^7.0.1"

>>>>>>> aee88d91
[tool.poetry.extras]
extractors = ["MEArec", "sonpy", "pynwb"]

full = [
    "h5py", "pandas", "scipy", "scikit-learn", "matplotlib", "networkx"
]

docker = ["docker"]
singularity = ["spython"]

<<<<<<< HEAD
=======
test = [
    "MEArec", "sonpy", "pynwb",
    "tridesclous", "loky",
    "spyking-circus",
    "herdingspikes"
]

>>>>>>> aee88d91
[tool.pytest.ini_options]
minversion = "7.0.1"
addopts = "-ra -q --lf"

[build-system]
requires = ["poetry-core>=1.0.0"]
build-backend = "poetry.core.masonry.api"<|MERGE_RESOLUTION|>--- conflicted
+++ resolved
@@ -26,10 +26,6 @@
 tqdm = "^4.62.3"
 numpy = "^1.21"
 
-<<<<<<< HEAD
-# scipy = {version = "^1.8.0", optional = true}
-=======
->>>>>>> aee88d91
 scikit-learn = {version = "^1.0.2", optional = true}
 h5py = {version = "^3.6.0", optional = true}
 matplotlib = {version = "^3.5.1", optional = true}
@@ -38,13 +34,10 @@
     {version = "*", python= "~3.7", optional = true},
     {version = "^1.4.1", python= ">=3.8", optional = true}
 ]
-<<<<<<< HEAD
-=======
 scipy = [
     {version = "^1.7.0", python="~3.7", optional = true},
     {version = "^1.8.0", python=">=3.8,<3.11", optional = true}
 ]
->>>>>>> aee88d91
 
 datalad = {version = "^0.15.6", optional = true}
 MEArec = {version = "^1.7.2", optional = true}
@@ -58,23 +51,6 @@
 spython = {version = "^0.1.18", optional = true}
 docker = {version = "^5.0.3", optional = true}
 
-<<<<<<< HEAD
-[tool.poetry.dev-dependencies]
-pytest = "^7.0.1"
-
-# For testing
-spython = "^0.1.18"
-docker = "^5.0.3"
-
-pyopencl = "^2022.1"
-loky = "^3.0.0"
-PyQt5 = "^5.15.6"
-tridesclous = "^1.6.5"
-
-spyking-circus = "^1.1.0"
-herdingspikes = "^0.3.99"
-
-=======
 # For testing only
 pyopencl = {version = "^2022.1", optional = true}
 loky = {version = "^3.0.0", optional = true}
@@ -86,7 +62,6 @@
 [tool.poetry.dev-dependencies]
 pytest = "^7.0.1"
 
->>>>>>> aee88d91
 [tool.poetry.extras]
 extractors = ["MEArec", "sonpy", "pynwb"]
 
@@ -97,8 +72,6 @@
 docker = ["docker"]
 singularity = ["spython"]
 
-<<<<<<< HEAD
-=======
 test = [
     "MEArec", "sonpy", "pynwb",
     "tridesclous", "loky",
@@ -106,7 +79,6 @@
     "herdingspikes"
 ]
 
->>>>>>> aee88d91
 [tool.pytest.ini_options]
 minversion = "7.0.1"
 addopts = "-ra -q --lf"
