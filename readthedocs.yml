version: 2

<<<<<<< HEAD
=======
sphinx:
  # Path to your Sphinx configuration file.
  configuration: doc/conf.py

>>>>>>> 142cff87
build:
  os: ubuntu-22.04
  tools:
    python: "mambaforge-4.10"


conda:
  environment: docs_rtd.yml<|MERGE_RESOLUTION|>--- conflicted
+++ resolved
@@ -1,12 +1,9 @@
 version: 2
 
-<<<<<<< HEAD
-=======
 sphinx:
   # Path to your Sphinx configuration file.
   configuration: doc/conf.py
 
->>>>>>> 142cff87
 build:
   os: ubuntu-22.04
   tools:
