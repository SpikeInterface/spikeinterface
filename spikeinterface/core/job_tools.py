--- conflicted
+++ resolved
@@ -258,15 +258,9 @@
         If True, a progress bar is printed to monitor the progress of the process
     handle_returns: bool
         If True, the function can return values
-<<<<<<< HEAD
-    gather_func: None or function
-        Optional function that is call in the main thread and retrieve every results.
-        This can be used instead of handle_returns to make a custum store-on-the-fly.
-=======
     gather_func: None or callable
         Optional function that is called in the main thread and retrieves the results of each worker.
         This function can be used instead of `handle_returns` to implement custom storage on-the-fly.
->>>>>>> 2170b505
     n_jobs: int
         Number of jobs to be used (default 1). Use -1 to use as many jobs as number of cores
     total_memory: str
