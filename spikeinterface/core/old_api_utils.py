--- conflicted
+++ resolved
@@ -139,11 +139,8 @@
     def __init__(self, oldapi_sorting_extractor):
         BaseSortingSegment.__init__(self)
         self._oldapi_sorting_extractor = oldapi_sorting_extractor
-<<<<<<< HEAD
-=======
         
         self._kwargs = {'oldapi_sorting_extractor': oldapi_sorting_extractor}
->>>>>>> 6aa4ee1f
         
     def get_unit_spike_train(self,
                              unit_id,
