import numpy as np


def get_random_data_chunks(
    recording,
    return_scaled=False,
    num_chunks_per_segment=20,
    chunk_size=10000,
    concatenated=True,
    seed=0,
    margin_frames=0,
):
    """
    Exctract random chunks across segments

    This is used for instance in get_noise_levels() to estimate noise on traces.

    Parameters
    ----------
    recording: BaseRecording
        The recording to get random chunks from
    return_scaled: bool
        If True, returned chunks are scaled to uV
    num_chunks_per_segment: int
        Number of chunks per segment
    chunk_size: int
        Size of a chunk in number of frames
    concatenated: bool (default True)
        If True chunk are concatenated along time axis.
    seed: int
        Random seed
    Returns
    -------
    chunk_list: np.array
        Array of concatenate chunks per segment
    """
    # TODO: if segment have differents length make another sampling that dependant on the length of the segment
    # Should be done by changing kwargs with total_num_chunks=XXX and total_duration=YYYY
    # And randomize the number of chunk per segment weighted by segment duration

    # check chunk size
    for segment_index in range(recording.get_num_segments()):
        assert chunk_size < recording.get_num_samples(segment_index), (
            f"chunk_size is greater than the number "
            f"of samples for segment index {segment_index}. "
            f"Use a smaller chunk_size!"
        )

    chunk_list = []
    for segment_index in range(recording.get_num_segments()):
        length = recording.get_num_frames(segment_index)

        random_starts = np.random.RandomState(seed=seed).randint(
            margin_frames,
            length - chunk_size - margin_frames,
            size=num_chunks_per_segment,
        )
        for start_frame in random_starts:
            chunk = recording.get_traces(
                start_frame=start_frame,
                end_frame=start_frame + chunk_size,
                segment_index=segment_index,
                return_scaled=return_scaled,
            )
            chunk_list.append(chunk)
    if concatenated:
        return np.concatenate(chunk_list, axis=0)
    else:
        return chunk_list


def get_channel_distances(recording):
    """
    Distance between channel pairs
    """
    locations = recording.get_channel_locations()
    channel_distances = np.linalg.norm(
        locations[:, np.newaxis] - locations[np.newaxis, :], axis=2
    )

    return channel_distances


def get_closest_channels(recording, channel_ids=None, num_channels=None):
    """Get closest channels + distances

    Parameters
    ----------
    recording: RecordingExtractor
        The recording extractor to get closest channels
    channel_ids: list
        List of channels ids to compute there near neighborhood
    num_channels: int, optional
        Maximum number of neighborhood channels to return

    Returns
    -------
    closest_channels_inds : array (2d)
        Closest channel indices in ascending order for each channel id given in input
    dists: array (2d)
        Distance in ascending order for each channel id given in input
    """
    if channel_ids is None:
        channel_ids = recording.get_channel_ids()
    if num_channels is None:
        num_channels = len(channel_ids) - 1

    locations = recording.get_channel_locations(channel_ids=channel_ids)

    closest_channels_inds = []
    dists = []
    for i in range(locations.shape[0]):
        distances = np.linalg.norm(locations[i, :] - locations, axis=1)
        order = np.argsort(distances)
        closest_channels_inds.append(order[1 : num_channels + 1])
        dists.append(distances[order][1 : num_channels + 1])

    return np.array(closest_channels_inds), np.array(dists)


def get_noise_levels(recording, return_scaled=True, **random_chunk_kwargs):
    """
    Estimate noise for each channel using MAD methods.

    Internally it sample some chunk across segment.
    And then, it use MAD estimator (more robust than STD)

    """
    random_chunks = get_random_data_chunks(
        recording, return_scaled=return_scaled, **random_chunk_kwargs
    )
    med = np.median(random_chunks, axis=0, keepdims=True)
    # hard-coded so that core doesn't depend on scipy
    noise_levels = (
        np.median(np.abs(random_chunks - med), axis=0) / 0.6744897501960817
    )
    return noise_levels


def get_chunk_with_margin(
    rec_segment,
    start_frame,
    end_frame,
    channel_indices,
    margin,
    add_zeros=False,
    add_reflect_padding=False,
    window_on_margin=False,
    dtype=None,
):
    """
    Helper to get chunk with margin

    The margin is extracted from the recording when possible. If
    at the edge of the recording, no margin is used unless one
    of `add_zeros` or `add_reflect_padding` is True. In the first
    case zero padding is used, in the second case np.pad is called
    with mod="reflect".
    """
    length = rec_segment.get_num_samples()

    if channel_indices is None:
        channel_indices = slice(None)

<<<<<<< HEAD
    if not add_zeros:
        assert not window_on_margin, 'window_on_margin can be used only for add_zeros=True'
=======
    if not (add_zeros or add_reflect_padding):
        if window_on_margin and not add_zeros:
            raise ValueError("window_on_margin requires add_zeros=True")
>>>>>>> ff91f9a9
        if start_frame is None:
            left_margin = 0
            start_frame = 0
        elif start_frame < margin:
            left_margin = start_frame
        else:
            left_margin = margin

        if end_frame is None:
            right_margin = 0
            end_frame = length
        elif end_frame > (length - margin):
            right_margin = length - end_frame
        else:
            right_margin = margin
        traces_chunk = rec_segment.get_traces(
            start_frame - left_margin,
            end_frame + right_margin,
            channel_indices,
        )

    else:
        # either add_zeros or reflect_padding
        assert start_frame is not None
        assert end_frame is not None
        chunk_size = end_frame - start_frame
        full_size = chunk_size + 2 * margin

        if start_frame < margin:
            start_frame2 = 0
            left_pad = margin - start_frame
        else:
            start_frame2 = start_frame - margin
            left_pad = 0

        if end_frame > (length - margin):
            end_frame2 = length
            right_pad = end_frame + margin - length
        else:
            end_frame2 = end_frame + margin
            right_pad = 0

        traces_chunk = rec_segment.get_traces(
            start_frame2, end_frame2, channel_indices
        )

        if (
            dtype is not None
            or window_on_margin
            or left_pad > 0
            or right_pad > 0
        ):
            need_copy = True
        else:
            need_copy = False

        left_margin = margin
        right_margin = margin

        if need_copy:
            if dtype is None:
                dtype = traces_chunk.dtype

            left_margin = margin
            if end_frame < (length + margin):
                right_margin = margin
            else:
                right_margin = end_frame + margin - length

            if add_zeros:
                traces_chunk2 = np.zeros(
                    (full_size, traces_chunk.shape[1]), dtype=dtype
                )
                i0 = left_pad
                i1 = left_pad + traces_chunk.shape[0]
                traces_chunk2[i0:i1, :] = traces_chunk
                if window_on_margin:
                    # apply inplace taper on border
                    taper = (
                        1 - np.cos(np.arange(margin) / margin * np.pi)
                    ) / 2
                    taper = taper[:, np.newaxis]
                    traces_chunk2[:margin] *= taper
                    traces_chunk2[-margin:] *= taper[::-1]
                traces_chunk = traces_chunk2
            elif add_reflect_padding:
                # in this case, we don't want to taper
                traces_chunk = np.pad(
                    traces_chunk.astype(dtype),
                    [(left_pad, right_pad), (0, 0)],
                    mode="reflect",
                )
            else:
                # we need a copy to change the dtype
                traces_chunk = np.asarray(traces_chunk, dtype=dtype)

    return traces_chunk, left_margin, right_margin


def order_channels_by_depth(
    recording, channel_ids=None, dimensions=("x", "y")
):
    """
    Order channels by depth, by first ordering the x-axis, and then the y-axis.

    Parameters
    ----------
    recording : BaseRecording
        The input recording
    channel_ids : list/array or None
        If given, a subset of channels to order locations for
    dimensions : str or tuple
        If str, it needs to be 'x', 'y', 'z'.
        If tuple, it sorts the locations in two dimensions using lexsort.
        This approach is recommended since there is less ambiguity, by default ('x', 'y')

    Returns
    -------
    order_f : np.array
        Array with sorted indices
    order_r : np.array
        Array with indices to revert sorting
    """
    locations = recording.get_channel_locations()
    ndim = locations.shape[1]
    channel_inds = recording.ids_to_indices(ids=channel_ids, prefer_slice=True)
    locations = locations[channel_inds, :]

    if isinstance(dimensions, str):
        dim = ["x", "y", "z"].index(dimensions)
        assert dim < ndim, "Invalid dimensions!"
        order_f = np.argsort(locations[:, dim], kind="stable")
    else:
        assert isinstance(
            dimensions, tuple
        ), "dimensions can be a str or a tuple"
        locations_to_sort = ()
        for dim in dimensions:
            dim = ["x", "y", "z"].index(dim)
            assert dim < ndim, "Invalid dimensions!"
            locations_to_sort += (locations[:, dim],)
        order_f = np.lexsort(locations_to_sort)
    order_r = np.argsort(order_f, kind="stable")

    return order_f, order_r


def check_probe_do_not_overlap(probes):
    """
    When several probes this check that that they do not overlap in space
    and so channel positions can be safly concatenated.
    """
    for i in range(len(probes)):
        probe_i = probes[i]
        # check that all positions in probe_j are outside probe_i boundaries
        x_bounds_i = [
            np.min(probe_i.contact_positions[:, 0]),
            np.max(probe_i.contact_positions[:, 0]),
        ]
        y_bounds_i = [
            np.min(probe_i.contact_positions[:, 1]),
            np.max(probe_i.contact_positions[:, 1]),
        ]

        for j in range(i + 1, len(probes)):
            probe_j = probes[j]

            if np.any(
                np.array(
                    [
                        x_bounds_i[0] < cp[0] < x_bounds_i[1]
                        and y_bounds_i[0] < cp[1] < y_bounds_i[1]
                        for cp in probe_j.contact_positions
                    ]
                )
            ):
                raise Exception(
                    "Probes are overlapping! Retrieve locations of single probes separately"
                )<|MERGE_RESOLUTION|>--- conflicted
+++ resolved
@@ -162,14 +162,9 @@
     if channel_indices is None:
         channel_indices = slice(None)
 
-<<<<<<< HEAD
-    if not add_zeros:
-        assert not window_on_margin, 'window_on_margin can be used only for add_zeros=True'
-=======
     if not (add_zeros or add_reflect_padding):
         if window_on_margin and not add_zeros:
             raise ValueError("window_on_margin requires add_zeros=True")
->>>>>>> ff91f9a9
         if start_frame is None:
             left_margin = 0
             start_frame = 0
