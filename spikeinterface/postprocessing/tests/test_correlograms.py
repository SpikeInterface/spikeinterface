--- conflicted
+++ resolved
@@ -2,21 +2,14 @@
 import numpy as np
 from typing import List
 
-<<<<<<< HEAD
+from spikeinterface.core.testing_tools import generate_sorting
 import spikeinterface.extractors as se
 from spikeinterface.postprocessing import compute_correlograms, CorrelogramsCalculator, compute_gaussian_correlograms
-from spikeinterface.postprocessing.correlograms import _compute_autocorr_gaussian
-=======
->>>>>>> 3c847ade
-
+from spikeinterface.postprocessing.correlograms import _compute_autocorr_gaussian, _make_bins
 from spikeinterface.postprocessing.tests.common_extension_tests import WaveformExtensionCommonTestSuite, cache_folder
 
 from spikeinterface import download_dataset, extract_waveforms,  NumpySorting
-import spikeinterface.extractors as se
-
-from spikeinterface.postprocessing import compute_correlograms, CorrelogramsCalculator
-from spikeinterface.postprocessing.correlograms import _make_bins
-from spikeinterface.core.testing_tools import generate_sorting
+
 
 
 try:
@@ -84,7 +77,6 @@
             assert np.allclose(bins, ref_bins, atol=1e-10), f"Failed with method={method}"
 
 
-<<<<<<< HEAD
 def test_compute_autocorr_gaussian():
     if not HAVE_NUMBA:
         return
@@ -107,7 +99,7 @@
     recording, sorting = se.toy_example(num_segments=2, num_units=10, duration=100)
 
     compute_gaussian_correlograms(sorting)
-=======
+
 
 def test_equal_results_correlograms():
     # compare that the 2 methods have same results
@@ -244,9 +236,6 @@
     #~ plt.show()
 
 
->>>>>>> 3c847ade
-
-
 if __name__ == '__main__':
     #~ test_make_bins()
     test_equal_results_correlograms()
@@ -258,3 +247,6 @@
     test = CorrelogramsExtensionTest()
     test.setUp()
     test.test_compute_correlograms()
+    
+    test_compute_autocorr_gaussian()
+    test_compute_gaussian_correlograms
