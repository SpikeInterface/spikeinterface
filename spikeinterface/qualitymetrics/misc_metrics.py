--- conflicted
+++ resolved
@@ -12,16 +12,11 @@
 import math
 import numpy as np
 import warnings
-<<<<<<< HEAD
-import scipy.ndimage
+from scipy.ndimage import gaussian_filter1d
+from scipy.stats import poisson
 from elephant.spike_train_synchrony import Synchrotool
 import quantities as pq
 import neo
-
-=======
-from scipy.ndimage import gaussian_filter1d
-from scipy.stats import poisson
->>>>>>> 3f44a97c
 
 from ..postprocessing import correlogram_for_one_segment
 from ..core import get_noise_levels
@@ -274,23 +269,7 @@
 
         for segment_index in range(num_segs):
             spike_train = sorting.get_unit_spike_train(unit_id=unit_id, segment_index=segment_index)
-<<<<<<< HEAD
-            isis = np.diff(spike_train)
-            num_spikes += len(spike_train)
-            num_violations += np.sum(isis < isi_threshold_samples)
-        violation_time = 2 * num_spikes * (isi_threshold_s - min_isi_s)
-
-        if num_spikes > 0:
-            total_rate = num_spikes / total_duration
-            violation_rate = num_violations / violation_time
-            isi_violations_ratio[unit_id] = violation_rate / total_rate
-            isi_violations_count[unit_id] = num_violations
-        else:
-            isi_violations_ratio[unit_id] = np.nan
-            isi_violations_count[unit_id] = np.nan
-=======
             spike_trains.append(spike_train / fs)
->>>>>>> 3f44a97c
 
         ratio, _, count = isi_violations(spike_trains, total_duration_s,
                                          isi_threshold_s, min_isi_s)
@@ -301,13 +280,8 @@
     return res(isi_violations_ratio, isi_violations_count)
 
 
-<<<<<<< HEAD
-_default_params["isi_violations"] = dict(
+_default_params["isi_violation"] = dict(
     isi_threshold_ms=1.5,
-=======
-_default_params["isi_violation"] = dict(
-    isi_threshold_ms=1.5, 
->>>>>>> 3f44a97c
     min_isi_ms=0
 )
 
@@ -337,7 +311,7 @@
         The refactory period contamination described in [1].
     rp_violations : dict
         Number of refractory period violations.
-    
+
     Notes
     -----
     Requires "numba" package
@@ -392,7 +366,7 @@
 def compute_sliding_rp_violations(waveform_extractor, bin_size_ms=0.25, window_size_s=1,
                                   exclude_ref_period_below_ms=0.5, max_ref_period_ms=10,
                                   contamination_values=None):
-    """Compute sliding refractory period violations, a metric developed by IBL which computes 
+    """Compute sliding refractory period violations, a metric developed by IBL which computes
     contamination by using a sliding refractory period.
     This metric computes the minimum contamination with at least 90% confidence.
 
@@ -471,13 +445,8 @@
         Controls the smoothing applied to the amplitude histogram.
     amplitudes_bins_min_ratio : int, optional, default: 5
         The minimum ratio between number of amplitudes for a unit and the number of bins.
-<<<<<<< HEAD
         If the ratio is less than this threshold, the amplitude_cutoff for the unit is set
-        to NaN
-=======
-        If the ratio is less than this threshold, the amplitude_cutoff for the unit is set 
         to NaN.
->>>>>>> 3f44a97c
 
     Returns
     -------
@@ -495,7 +464,7 @@
     References
     ----------
     Inspired by metric described in [Hill]_
-    
+
     This code was adapted from https://github.com/AllenInstitute/ecephys_spike_sorting/tree/master/ecephys_spike_sorting/modules/quality_metrics
 
     """
@@ -620,8 +589,8 @@
                           min_fraction_valid_intervals=0.5, min_num_bins=2,
                           return_positions=False):
     """Compute drifts metrics using estimated spike locations.
-    Over the duration of the recording, the drift signal for each unit is calculated as the median 
-    position in an interval with respect to the overall median positions over the entire duration 
+    Over the duration of the recording, the drift signal for each unit is calculated as the median
+    position in an interval with respect to the overall median positions over the entire duration
     (reference position).
 
     The following metrics are computed for each unit (in um):
@@ -647,7 +616,7 @@
         E.g., if 0.5 at least 50% of estimated positions in the intervals need to be valid,
         otherwise drift metrics are set to None, by default 0.5
     min_num_bins : int, optional
-        Minimum number of bins required to return a valid metric value. In case there are 
+        Minimum number of bins required to return a valid metric value. In case there are
         less bins, the metric values are set to NaN.
     return_positions : bool, optional
         If True, median positions are returned (for debugging), by default False
@@ -665,7 +634,7 @@
 
     Notes
     -----
-    For multi-segment object, segments are concatenated before the computation. This means that if 
+    For multi-segment object, segments are concatenated before the computation. This means that if
     there are large displacements in between segments, the resulting metric values will be very high.
     """
     res = namedtuple("drift_metrics", ['drift_ptp', 'drift_std', 'drift_mad'])
@@ -701,7 +670,7 @@
         else:
             return res(empty_dict, empty_dict, empty_dict)
 
-    # we need 
+    # we need
     drift_ptps = {}
     drift_stds = {}
     drift_mads = {}
@@ -745,7 +714,7 @@
         else:
             median_position_segments = np.hstack((median_position_segments, median_positions))
 
-    # finally, compute deviations and drifts    
+    # finally, compute deviations and drifts
     position_diffs = median_position_segments - reference_positions[:, None]
     for unit_ind, unit_id in enumerate(unit_ids):
         position_diff = position_diffs[unit_ind]
@@ -811,12 +780,12 @@
     else:
         bins = num_bin_edges
     h, _ = np.histogram(spike_train, bins=bins)
-    
+
     return np.sum(h > 0) / (num_bin_edges - 1)
 
 
 def isi_violations(spike_trains, total_duration_s,
-                   isi_threshold_s=0.0015, 
+                   isi_threshold_s=0.0015,
                    min_isi_s=0):
     """Calculate Inter-Spike Interval (ISI) violations.
 
@@ -860,14 +829,14 @@
         num_violations += np.sum(isis < isi_threshold_s)
 
     violation_time = 2 * num_spikes * (isi_threshold_s - min_isi_s)
-    
+
     if num_spikes > 0:
         total_rate = num_spikes / total_duration_s
         violation_rate = num_violations / violation_time
         isi_violations_ratio = violation_rate / total_rate
         isi_violations_rate = num_violations / total_duration_s
-        isi_violations_count = num_violations      
-    
+        isi_violations_count = num_violations
+
     return isi_violations_ratio, isi_violations_rate, isi_violations_count
 
 
@@ -890,7 +859,7 @@
         Controls the smoothing applied to the amplitude histogram.
     amplitudes_bins_min_ratio : int, optional, default: 5
         The minimum ratio between number of amplitudes for a unit and the number of bins.
-        If the ratio is less than this threshold, the amplitude_cutoff for the unit is set 
+        If the ratio is less than this threshold, the amplitude_cutoff for the unit is set
         to NaN.
 
     Returns
@@ -927,7 +896,7 @@
                          exclude_ref_period_below_ms=0.5, max_ref_period_ms=10,
                          contamination_values=None, return_conf_matrix=False):
     """
-    A metric developed by IBL which determines whether the refractory period violations 
+    A metric developed by IBL which determines whether the refractory period violations
     by using sliding refractory periods.
 
     See compute_slidingRP_viol for additional documentation
@@ -963,7 +932,7 @@
     rp_bin_size = bin_size_ms / 1000
     rp_edges = np.arange(0, max_ref_period_ms / 1000, rp_bin_size)  # in s
     rp_centers = rp_edges + ((rp_edges[1] - rp_edges[0]) / 2) # vector of refractory period durations to test
-    
+
     # compute firing rate and spike count (concatenate for multi-segments)
     n_spikes = len(np.concatenate(spike_samples))
     firing_rate = n_spikes / duration
@@ -1003,7 +972,7 @@
 
 
 def _compute_violations(obs_viol, firing_rate, spike_count, ref_period_dur, contamination_prop):
-    contamination_rate = firing_rate * contamination_prop 
+    contamination_rate = firing_rate * contamination_prop
     expected_viol = contamination_rate * ref_period_dur * 2 * spike_count
     confidence_score = 1 - poisson.cdf(obs_viol, expected_viol)
 
