ops.NchanTOT            = {nchan};           % total number of channels (omit if already in chanMap file)
ops.Nchan               = {nchan};           % number of active channels (omit if already in chanMap file)
ops.fs                  = {sample_rate};     % sampling rate

ops.datatype            = 'dat';  % binary ('dat', 'bin') or 'openEphys'
ops.fbinary             = fullfile('{dat_file}'); % will be created for 'openEphys'
ops.fproc               = fullfile(fpath, 'temp_wh.dat'); % residual from RAM of preprocessed data
ops.root                = fpath; % 'openEphys' only: where raw files are
% define the channel map as a filename (string) or simply an array
ops.chanMap             = fullfile('chanMap.mat'); % make this file using createChannelMapFile.m

% frequency for high pass filtering (150)
ops.fshigh = {freq_min};

% minimum firing rate on a "good" channel (0 to skip)
ops.minfr_goodchannels = {minfr_goodchannels};

% threshold on projections (like in Kilosort1, can be different for last pass like [10 4])
ops.Th = {projection_threshold};

% how important is the amplitude penalty (like in Kilosort1, 0 means not used, 10 is average, 50 is a lot)
ops.lam = 10;

% splitting a cluster at the end requires at least this much isolation for each sub-cluster (max = 1)
ops.AUCsplit = 0.9;

% minimum spike rate (Hz), if a cluster falls below this for too long it gets removed
ops.minFR = {minFR};

% number of samples to average over (annealed from first to second value)
ops.momentum = [20 400];

% spatial constant in um for computing residual variance of spike
ops.sigmaMask = {sigmaMask};

% threshold crossings for pre-clustering (in PCA projection space)
ops.ThPre = {preclust_threshold};
%% danger, changing these settings can lead to fatal errors
% options for determining PCs
ops.spkTh           = -{kilo_thresh};      % spike threshold in standard deviations (-6)
ops.reorder         = 1;       % whether to reorder batches for drift correction.
ops.nskip           = 25;  % how many batches to skip for determining spike PCs

ops.CAR             = {use_car}; % perform CAR

ops.GPU                 = 1; % has to be 1, no CPU version yet, sorry
% ops.Nfilt             = 1024; % max number of clusters
ops.nfilt_factor        = {nfilt_factor}; % max number of clusters per good channel (even temporary ones) 4
ops.ntbuff              = {ntbuff};    % samples of symmetrical buffer for whitening and spike detection 64
ops.NT                  = {NT}; % must be multiple of 32 + ntbuff. This is the batch size (try decreasing if out of memory).  64*1024 + ops.ntbuff
ops.whiteningRange      = 32; % number of channels to use for whitening each channel
ops.nSkipCov            = 25; % compute whitening matrix from every N-th batch
ops.scaleproc           = 200;   % int16 scaling of whitened data
ops.nPCs                = {nPCs}; % how many PCs to project the spikes into
ops.useRAM              = 0; % not yet available

<<<<<<< HEAD
%% option for wavelength
ops.nt0 = {wave_length}; % size of the waveform extracted around each detected peak. Be sure to make it odd to make alignment easier.

%%
=======

%% option for wavelength
ops.nt0 = {wave_length}; % size of the waveform extracted around each detected peak. Be sure to make it odd to make alignment easier.
>>>>>>> 03622cb0
<|MERGE_RESOLUTION|>--- conflicted
+++ resolved
@@ -54,13 +54,7 @@
 ops.nPCs                = {nPCs}; % how many PCs to project the spikes into
 ops.useRAM              = 0; % not yet available
 
-<<<<<<< HEAD
 %% option for wavelength
 ops.nt0 = {wave_length}; % size of the waveform extracted around each detected peak. Be sure to make it odd to make alignment easier.
 
-%%
-=======
-
-%% option for wavelength
-ops.nt0 = {wave_length}; % size of the waveform extracted around each detected peak. Be sure to make it odd to make alignment easier.
->>>>>>> 03622cb0
+%%