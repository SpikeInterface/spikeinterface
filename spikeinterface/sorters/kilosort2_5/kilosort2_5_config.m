ops.NchanTOT            = {nchan};           % total number of channels (omit if already in chanMap file)
ops.Nchan               = {nchan};           % number of active channels (omit if already in chanMap file)
ops.fs                  = {sample_rate};     % sampling rate

ops.datatype            = 'dat';  % binary ('dat', 'bin') or 'openEphys'
ops.fbinary             = fullfile('{dat_file}'); % will be created for 'openEphys'
ops.fproc               = fullfile(fpath, 'temp_wh.dat'); % residual from RAM of preprocessed data
ops.root                = fpath; % 'openEphys' only: where raw files are
% define the channel map as a filename (string) or simply an array
ops.chanMap             = fullfile('chanMap.mat'); % make this file using createChannelMapFile.m

% frequency for high pass filtering (300)
ops.fshigh = {freq_min};  % high-pass more aggresively

% minimum firing rate on a "good" channel (0 to skip)
ops.minfr_goodchannels = {minfr_goodchannels};

% number of blocks to use for nonrigid registration
ops.nblocks = {nblocks};

% spatial smoothness constant for registration
ops.sig = {sig};

% threshold on projections (like in Kilosort1, can be different for last pass like [10 4])
ops.Th = {projection_threshold};

% how important is the amplitude penalty (like in Kilosort1, 0 means not used, 10 is average, 50 is a lot)
ops.lam = 10;

% splitting a cluster at the end requires at least this much isolation for each sub-cluster (max = 1)
ops.AUCsplit = 0.9;

% minimum spike rate (Hz), if a cluster falls below this for too long it gets removed
ops.minFR = {minFR};

% number of samples to average over (annealed from first to second value)
ops.momentum = [20 400];

% spatial constant in um for computing residual variance of spike
ops.sigmaMask = {sigmaMask};

% threshold crossings for pre-clustering (in PCA projection space)
ops.ThPre = {preclust_threshold};

%% danger, changing these settings can lead to fatal errors
% options for determining PCs
ops.spkTh           = -{kilo_thresh};      % spike threshold in standard deviations (-6)
ops.reorder         = 1;       % whether to reorder batches for drift correction.
ops.nskip           = 25;  % how many batches to skip for determining spike PCs

ops.CAR             = {use_car}; % perform CAR

ops.GPU                 = 1; % has to be 1, no CPU version yet, sorry
% ops.Nfilt             = 1024; % max number of clusters
ops.nfilt_factor        = {nfilt_factor}; % max number of clusters per good channel (even temporary ones) 4
ops.ntbuff              = {ntbuff};    % samples of symmetrical buffer for whitening and spike detection 64
ops.NT                  = {NT}; % must be multiple of 32 + ntbuff. This is the batch size (try decreasing if out of memory).  64*1024 + ops.ntbuff
ops.whiteningRange      = 32; % number of channels to use for whitening each channel
ops.nSkipCov            = 25; % compute whitening matrix from every N-th batch
ops.scaleproc           = 200;   % int16 scaling of whitened data
ops.nPCs                = {nPCs}; % how many PCs to project the spikes into
ops.useRAM              = 0; % not yet available

%% option for wavelength
<<<<<<< HEAD
ops.nt0 = {wave_length}; % size of the waveform extracted around each detected peak. Be sure to make it odd to make alignment easier.

%%
=======
ops.nt0 = {wave_length}; % size of the waveform extracted around each detected peak. Be sure to make it odd to make alignment easier.
>>>>>>> 03622cb0
<|MERGE_RESOLUTION|>--- conflicted
+++ resolved
@@ -62,10 +62,6 @@
 ops.useRAM              = 0; % not yet available
 
 %% option for wavelength
-<<<<<<< HEAD
 ops.nt0 = {wave_length}; % size of the waveform extracted around each detected peak. Be sure to make it odd to make alignment easier.
 
-%%
-=======
-ops.nt0 = {wave_length}; % size of the waveform extracted around each detected peak. Be sure to make it odd to make alignment easier.
->>>>>>> 03622cb0
+%%