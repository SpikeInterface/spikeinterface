from pathlib import Path
import os
from typing import Union
import sys
import shutil

from ..basesorter import BaseSorter
from ..kilosortbase import KilosortBase
from ..utils import get_git_commit, ShellScript

PathType = Union[str, Path]


def check_if_installed(kilosort3_path: Union[str, None]):
    if kilosort3_path is None:
        return False
    assert isinstance(kilosort3_path, str)

    if kilosort3_path.startswith('"'):
        kilosort3_path = kilosort3_path[1:-1]
    kilosort3_path = str(Path(kilosort3_path).absolute())

    if (Path(kilosort3_path) / 'main_kilosort3.m').is_file():
        return True
    else:
        return False


class Kilosort3Sorter(KilosortBase, BaseSorter):
    """Kilosort3 Sorter object."""

    sorter_name: str = 'kilosort3'
    compiled_name: str = 'ks3_compiled'
    kilosort3_path: Union[str, None] = os.getenv('KILOSORT3_PATH', None)
    requires_locations = False
    docker_requires_gpu = True

    _default_params = {
        'detect_threshold': 6,
        'projection_threshold': [9, 9],
        'preclust_threshold': 8,
        'car': True,
        'minFR': 0.2,
        'minfr_goodchannels': 0.2,
        'nblocks': 5,
        'sig': 20,
        'freq_min': 300,
        'sigmaMask': 30,
        'nPCs': 3,
        'ntbuff': 64,
        'nfilt_factor': 4,
        'NT': None,
        'keep_good_only': False,
        'total_memory': '500M',
        'n_jobs_bin': 1,
        'wave_length': 61,
    }

    _params_description = {
        'detect_threshold': "Threshold for spike detection",
        'projection_threshold': "Threshold on projections",
        'preclust_threshold': "Threshold crossings for pre-clustering (in PCA projection space)",
        'car': "Enable or disable common reference",
        'minFR': "Minimum spike rate (Hz), if a cluster falls below this for too long it gets removed",
        'minfr_goodchannels': "Minimum firing rate on a 'good' channel",
        'nblocks': "blocks for registration. 0 turns it off, 1 does rigid registration. Replaces 'datashift' option.",
        'sig': "spatial smoothness constant for registration",
        'freq_min': "High-pass filter cutoff frequency",
        'sigmaMask': "Spatial constant in um for computing residual variance of spike",
        'nPCs': "Number of PCA dimensions",
        'ntbuff': "Samples of symmetrical buffer for whitening and spike detection",
        'nfilt_factor': "Max number of clusters per good channel (even temporary ones) 4",
        'NT': "Batch size (if None it is automatically computed)",
        'keep_good_only': "If True only 'good' units are returned",
        'total_memory': "Chunk size in Mb for saving to binary format (default 500Mb)",
        'n_jobs_bin': "Number of jobs for saving to binary format (Default 1)",
<<<<<<< HEAD
        'wave_length': "size of the waveform extracted around each detected peak, (Defaul 61, maximum 81)",
=======
        'wave_length': "size of the waveform extracted around each detected peak (default 61)",
>>>>>>> 03622cb0
    }

    sorter_description = """Kilosort3 is a GPU-accelerated and efficient template-matching spike sorter. On top of its
    predecessor Kilosort, it implements a drift-correction strategy. Kilosort3 improves on Kilosort2 primarily in the
    type of drift correction we use. Where Kilosort2 modified templates as a function of time/drift (a drift tracking
    approach), Kilosort3 corrects the raw data directly via a sub-pixel registration process (a drift correction
    approach). Kilosort3 has not been as broadly tested as Kilosort2, but is expected to work out of the box on
    Neuropixels 1.0 and 2.0 probes, as well as other probes with vertical pitch <=40um. For other recording methods,
    like tetrodes or single-channel recordings, you should test empirically if v3 or v2.0 works better for you (use
    the "releases" on the github page to download older versions).
    For more information see https://github.com/MouseLand/Kilosort"""

    installation_mesg = """\nTo use Kilosort3 run:\n
        >>> git clone https://github.com/MouseLand/Kilosort
    and provide the installation path by setting the KILOSORT3_PATH
    environment variables or using Kilosort3Sorter.set_kilosort3_path().\n\n

    More information on Kilosort3 at:
        https://github.com/MouseLand/Kilosort
    """

    handle_multi_segment = False

    @classmethod
    def is_installed(cls):
        if cls.check_compiled():
            return True
        return check_if_installed(cls.kilosort3_path)

    @classmethod
    def get_sorter_version(cls):
        if cls.check_compiled():
            return 'compiled'
        commit = get_git_commit(os.getenv('KILOSORT3_PATH', None))
        if commit is None:
            return 'unknown'
        else:
            return 'git-' + commit

    @staticmethod
    def set_kilosort3_path(kilosort3_path: PathType):
        kilosort3_path = str(Path(kilosort3_path).absolute())
        Kilosort3Sorter.kilosort3_path = kilosort3_path
        try:
            print("Setting KILOSORT3_PATH environment variable for subprocess calls to:", kilosort3_path)
            os.environ["KILOSORT3_PATH"] = kilosort3_path
        except Exception as e:
            print("Could not set KILOSORT3_PATH environment variable:", e)

    @classmethod
    def _check_params(cls, recording, output_folder, params):
        p = params
        if p['NT'] is None:
            p['NT'] = 64 * 1024 + p['ntbuff']
        else:
            p['NT'] = p['NT'] // 32 * 32  # make sure is multiple of 32
        if p['wave_length'] % 2 != 1:
            p['wave_length'] = p['wave_length'] + 1 # The wave_length must be odd
<<<<<<< HEAD
        if p['wave_length'] > 81:
            p['wave_length'] = 81 # The wave_length must be less than 81.
=======
>>>>>>> 03622cb0
        return p

    @classmethod
    def _setup_recording(cls, recording, output_folder, params, verbose):

        cls._generate_channel_map_file(recording, output_folder)

        cls._write_recording(recording, output_folder, params, verbose)

        cls._generate_ops_file(recording, params, output_folder)

        source_dir = Path(Path(__file__).parent)
        shutil.copy(str(source_dir / 'kilosort3_master.m'), str(output_folder))
        shutil.copy(str(source_dir.parent / 'utils' / 'writeNPY.m'), str(output_folder))
        shutil.copy(str(source_dir.parent / 'utils' / 'constructNPYheader.m'), str(output_folder))

    # TODO: This is a copy/adaptation from KilosortBase
    # If all versions of kilosort are changed according to this approach,
    # _run_from_folder should be moved to KilosortBase again
    @classmethod
    def _run_from_folder(cls, output_folder, params, verbose):

        output_folder = output_folder.absolute()
        if cls.check_compiled():
            shell_cmd = f'''
                #!/bin/bash
                ks3_compiled {output_folder}
            '''
        elif 'win' in sys.platform and sys.platform != 'darwin':
            kilosort3_path = Path(Kilosort3Sorter.kilosort3_path).absolute()
            disk_move = str(output_folder)[:2]
            shell_cmd = f'''
                        {disk_move}
                        cd {output_folder}
                        matlab -nosplash -wait -r "{cls.sorter_name}_master('{output_folder}', '{kilosort3_path}')"
                    '''
        else:
            kilosort3_path = Path(Kilosort3Sorter.kilosort3_path).absolute()
            shell_cmd = f'''
                        #!/bin/bash
                        cd "{output_folder}"
                        matlab -nosplash -nodisplay -r "{cls.sorter_name}_master('{output_folder}', '{kilosort3_path}')"
                    '''
        shell_script = ShellScript(shell_cmd, script_path=output_folder / f'run_{cls.sorter_name}',
                                   log_path=output_folder / f'{cls.sorter_name}.log', verbose=verbose)
        shell_script.start()
        retcode = shell_script.wait()

        if retcode != 0:
            raise Exception(f'{cls.sorter_name} returned a non-zero exit code')

    @classmethod
    def _get_specific_options(cls, ops, params):
        """
        Adds specific options for Kilosort3 in the ops dict and returns the final dict

        Parameters
        ----------
        ops: dict
            options data
        params: dict
            Custom parameters dictionary for kilosort3

        Returns
        ----------
        ops: dict
            Final ops data
        """
        # frequency for high pass filtering (150)
        ops['fshigh'] = params['freq_min']

        projection_threshold = [float(pt) for pt in params['projection_threshold']]
        # threshold on projections (like in Kilosort1, can be different for last pass like [10 4])
        ops['Th'] = projection_threshold

        # how important is the amplitude penalty (like in Kilosort1, 0 means not used, 10 is average, 50 is a lot)
        ops['lam'] = 20.0

        # splitting a cluster at the end requires at least this much isolation for each sub-cluster (max = 1)
        ops['AUCsplit'] = 0.8

        # minimum firing rate on a "good" channel (0 to skip)
        ops['minfr_goodchannels'] = params['minfr_goodchannels']

        # minimum spike rate (Hz), if a cluster falls below this for too long it gets removed
        ops['minFR'] = params['minFR']

        # spatial constant in um for computing residual variance of spike
        ops['sigmaMask'] = params['sigmaMask']

        # threshold crossings for pre-clustering (in PCA projection space)
        ops['ThPre'] = params['preclust_threshold']

        # spatial scale for datashift kernel
        ops['sig'] = params['sig']

        # type of data shifting (0 = none, 1 = rigid, 2 = nonrigid)
        ops['nblocks'] = params['nblocks']

        ops['CAR'] = 1 if params['car'] else 0

        ## danger, changing these settings can lead to fatal errors
        # options for determining PCs
        ops['spkTh'] = -params['detect_threshold']  # spike threshold in standard deviations (-6)
        ops['reorder'] = 1.0  # whether to reorder batches for drift correction.
        ops['nskip'] = 25.0  # how many batches to skip for determining spike PCs

        ops['GPU'] = 1.0  # has to be 1, no CPU version yet, sorry
        # ops['Nfilt'] = 1024 # max number of clusters
        ops['nfilt_factor'] = params['nfilt_factor']  # max number of clusters per good channel (even temporary ones)
        ops['ntbuff'] = params['ntbuff']  # samples of symmetrical buffer for whitening and spike detection
        ops['NT'] = params['NT']  # must be multiple of 32 + ntbuff. This is the batch size (try decreasing if out of memory).
        ops['whiteningRange'] = 32.0  # number of channels to use for whitening each channel
        ops['nSkipCov'] = 25.0  # compute whitening matrix from every N-th batch
        ops['scaleproc'] = 200.0  # int16 scaling of whitened data
        ops['nPCs'] = params['nPCs']  # how many PCs to project the spikes into
        ops['useRAM'] = 0.0  # not yet available

<<<<<<< HEAD
        ## option for wavelength
        ops['nt0'] = params['wave_length'] # size of the waveform extracted around each detected peak. Be sure to make it odd to make alignment easier.


=======
        # wavelength parameters
        ops['wave_length'] = 61 # size of the waveform extracted around each detected peak. Be sure to make it odd to make alignment easier
>>>>>>> 03622cb0
        return ops<|MERGE_RESOLUTION|>--- conflicted
+++ resolved
@@ -74,11 +74,7 @@
         'keep_good_only': "If True only 'good' units are returned",
         'total_memory': "Chunk size in Mb for saving to binary format (default 500Mb)",
         'n_jobs_bin': "Number of jobs for saving to binary format (Default 1)",
-<<<<<<< HEAD
         'wave_length': "size of the waveform extracted around each detected peak, (Defaul 61, maximum 81)",
-=======
-        'wave_length': "size of the waveform extracted around each detected peak (default 61)",
->>>>>>> 03622cb0
     }
 
     sorter_description = """Kilosort3 is a GPU-accelerated and efficient template-matching spike sorter. On top of its
@@ -137,11 +133,8 @@
             p['NT'] = p['NT'] // 32 * 32  # make sure is multiple of 32
         if p['wave_length'] % 2 != 1:
             p['wave_length'] = p['wave_length'] + 1 # The wave_length must be odd
-<<<<<<< HEAD
         if p['wave_length'] > 81:
             p['wave_length'] = 81 # The wave_length must be less than 81.
-=======
->>>>>>> 03622cb0
         return p
 
     @classmethod
@@ -260,13 +253,8 @@
         ops['nPCs'] = params['nPCs']  # how many PCs to project the spikes into
         ops['useRAM'] = 0.0  # not yet available
 
-<<<<<<< HEAD
         ## option for wavelength
         ops['nt0'] = params['wave_length'] # size of the waveform extracted around each detected peak. Be sure to make it odd to make alignment easier.
 
 
-=======
-        # wavelength parameters
-        ops['wave_length'] = 61 # size of the waveform extracted around each detected peak. Be sure to make it odd to make alignment easier
->>>>>>> 03622cb0
         return ops