--- conflicted
+++ resolved
@@ -17,12 +17,8 @@
 
 def _run_one(arg_list):
     # the multiprocessing python module force to have one unique tuple argument
-<<<<<<< HEAD
     sorter_name, recording, output_folder, verbose, sorter_params, docker_image, with_output = arg_list
 
-=======
-    sorter_name, recording, output_folder, verbose, sorter_params, docker_image = arg_list
->>>>>>> aa8cb644
     if isinstance(recording, dict):
         recording = load_extractor(recording)
     else:
@@ -39,21 +35,12 @@
     if docker_image is None:
 
         run_sorter_local(sorter_name, recording, output_folder, remove_existing_folder,
-<<<<<<< HEAD
             delete_output_folder, verbose, raise_error, with_output)
-=======
-            delete_output_folder, verbose, raise_error)
->>>>>>> aa8cb644
-
     else:
 
         run_sorter_docker(sorter_name, recording, docker_image, output_folder=output_folder,
                       remove_existing_folder=remove_existing_folder, delete_output_folder=delete_output_folder,
-<<<<<<< HEAD
                       verbose=verbose, raise_error=raise_error, with_output=with_output, **sorter_params)
-=======
-                      verbose=verbose, raise_error=raise_error, **sorter_params)
->>>>>>> aa8cb644
 
 
 _implemented_engine = ('loop', 'joblib', 'dask')
@@ -68,11 +55,7 @@
                 engine_kwargs={},
                 verbose=False,
                 with_output=True,
-<<<<<<< HEAD
                 docker_images={}
-=======
-                docker_images = {}
->>>>>>> aa8cb644
                 ):
     """
     This run several sorter on several recording.
@@ -189,11 +172,7 @@
 
             params = sorter_params.get(sorter_name, {})
             docker_image = docker_images.get(sorter_name, None)
-<<<<<<< HEAD
-            
-=======
-
->>>>>>> aa8cb644
+
             if need_dump:
                 if not recording.is_dumpable:
                     raise Exception('recording not dumpable call recording.save() before')
@@ -201,12 +180,7 @@
             else:
                 recording_arg = recording
 
-<<<<<<< HEAD
             task_args = (sorter_name, recording_arg, output_folder, verbose, params, docker_image, with_output)
-
-=======
-            task_args = (sorter_name, recording_arg, output_folder, verbose, params, docker_image)
->>>>>>> aa8cb644
             task_args_list.append(task_args)
 
     if engine == 'loop':
