--- conflicted
+++ resolved
@@ -294,11 +294,7 @@
     need_si_install = 'ModuleNotFoundError' in res_output
 
     if need_si_install:
-<<<<<<< HEAD
-        if 'dev' in si_version:
-=======
         if 'dev' in si.__version__:
->>>>>>> aee88d91
             if verbose:
                 print(
                     f"Installing spikeinterface from sources in {container_image}")
@@ -311,13 +307,8 @@
             res_output = container_client.run_command(cmd)
         else:
             if verbose:
-<<<<<<< HEAD
-                print(f"Installing spikeinterface in {container_image}")
-            cmd = f'pip install --upgrade --no-input .[full]'
-=======
                 print(f"Installing spikeinterface=={si.__version__} in {container_image}")
             cmd = f'pip install --upgrade --no-input spikeinterface[full]=={si.__version__}'
->>>>>>> aee88d91
             res_output = container_client.run_command(cmd)
     else:
         # TODO version checking
