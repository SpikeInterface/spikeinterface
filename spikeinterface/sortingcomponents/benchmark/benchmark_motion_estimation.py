
import json
import numpy as np
import time
from pathlib import Path


from spikeinterface.core import get_noise_levels
from spikeinterface.extractors import read_mearec
from spikeinterface.sortingcomponents.peak_detection import detect_peaks
from spikeinterface.sortingcomponents.peak_selection import select_peaks
from spikeinterface.sortingcomponents.peak_localization import localize_peaks
from spikeinterface.sortingcomponents.motion_estimation import estimate_motion
from spikeinterface.sortingcomponents.motion_correction import correct_motion_on_peaks
from spikeinterface.preprocessing import bandpass_filter, zscore, common_reference

from spikeinterface.sortingcomponents.benchmark.benchmark_tools import BenchmarkBase, _simpleaxis


from spikeinterface.widgets import plot_probe_map

import scipy.interpolate

import matplotlib.pyplot as plt

import MEArec as mr

class BenchmarkMotionEstimationMearec(BenchmarkBase):

    _array_names = ('noise_levels', 'gt_unit_positions',
            'peaks', 'selected_peaks', 'motion', 'temporal_bins', 'spatial_bins', 'peak_locations', 'gt_motion')
    
    def __init__(self, mearec_filename, 
                title='',
                detect_kwargs={},
                select_kwargs=None,
                localize_kwargs={},
                estimate_motion_kwargs={},
                folder=None,
                do_preprocessing=True, 
                job_kwargs={'chunk_duration' : '1s', 'n_jobs' : -1, 'progress_bar':True, 'verbose' :True}, 
                overwrite=False,
                parent_benchmark=None,
                ):
        
        BenchmarkBase.__init__(self, folder=folder, title=title, overwrite=overwrite,  job_kwargs=job_kwargs, 
                               parent_benchmark=None)

        self._args.extend([str(mearec_filename)])

        self.mearec_filename = mearec_filename
        self.raw_recording, self.gt_sorting = read_mearec(self.mearec_filename)
        self.do_preprocessing = do_preprocessing
        
        self._recording = None
        self.detect_kwargs = detect_kwargs.copy()
        self.select_kwargs = select_kwargs.copy()
        self.localize_kwargs = localize_kwargs.copy()
        self.estimate_motion_kwargs = estimate_motion_kwargs.copy()

        self._kwargs.update(dict(
                detect_kwargs=self.detect_kwargs,
                select_kwargs=self.select_kwargs,
                localize_kwargs=self.localize_kwargs,
                estimate_motion_kwargs=self.estimate_motion_kwargs,
            )
        )


    @property
    def recording(self):
        if self._recording is None:
            if self.do_preprocessing:
                self._recording = bandpass_filter(self.raw_recording)
                self._recording = common_reference(self._recording)
                self._recording = zscore(self._recording)
            else:
                self._recording = self.raw_recording
        return self._recording

    def run(self):

        if self.folder is not None:
            if self.folder.exists() and not self.overwrite:
                raise ValueError(f"The folder {self.folder} is not empty")

        self.noise_levels = get_noise_levels(self.recording, return_scaled=False)

        t0 = time.perf_counter()
        self.peaks = detect_peaks(self.recording, noise_levels=self.noise_levels, **self.detect_kwargs, **self.job_kwargs)
        t1 = time.perf_counter()
        if self.select_kwargs is not None:
            self.selected_peaks = select_peaks(self.peaks, **self.select_kwargs, **self.job_kwargs)
        else:
            self.selected_peaks = self.peaks
        t2 = time.perf_counter()
        self.peak_locations = localize_peaks(self.recording, self.selected_peaks, **self.localize_kwargs, **self.job_kwargs)
        t3 = time.perf_counter()
        self.motion, self.temporal_bins, self.spatial_bins = estimate_motion(self.recording, self.selected_peaks, self.peak_locations, 
                                        **self.estimate_motion_kwargs)

        t4 = time.perf_counter()

        self.run_times = dict(
            detect_peaks=t1 -t0,
            select_peaks=t2 - t1,
            localize_peaks=t3 - t2,
            estimate_motion= t4 - t3,
        )

        self.compute_gt_motion()

        # align gt motion and motion on the time bin
        self.motion +=  self.gt_motion[0, :].mean() - self.motion[0, :].mean()

        ## save folder
        if self.folder is not None:
            self.save_to_folder()

    def run_estimate_motion(self):
        # usefull to re run only the motion estimate with peak localization
        t3 = time.perf_counter()
        self.motion, self.temporal_bins, self.spatial_bins = estimate_motion(self.recording, self.selected_peaks, self.peak_locations, 
                                        **self.estimate_motion_kwargs)
        t4 = time.perf_counter()

        self.compute_gt_motion()

        # align gt motion and motion on the time bin
        self.motion +=  self.gt_motion[0, :].mean() - self.motion[0, :].mean()
        self.run_times['estimate_motion'] = t4 - t3

        ## save folder
        if self.folder is not None:
            self.save_to_folder()


    def compute_gt_motion(self):
        self.gt_unit_positions, _ = mr.extract_units_drift_vector(self.mearec_filename, time_vector=self.temporal_bins)
        unit_motions = self.gt_unit_positions - self.gt_unit_positions[0, :]
        unit_positions = np.mean(self.gt_unit_positions, axis=0)

        if self.spatial_bins is None:
            self.gt_motion = np.mean(unit_motions, axis=1)[:, None]
            channel_positions = self.recording.get_channel_locations()
            probe_y_min, probe_y_max = channel_positions[:, 1].min(), channel_positions[:, 1].max()
            center = (probe_y_min + probe_y_max)//2
            self.spatial_bins = np.array([center])
        else:
            # time, units
            self.gt_motion = np.zeros_like(self.motion)
            for t in range(self.gt_unit_positions.shape[0]):
                f = scipy.interpolate.interp1d(unit_positions, unit_motions[t, :], fill_value="extrapolate")
                self.gt_motion[t, :] = f(self.spatial_bins)

    def plot_true_drift(self, scaling_probe=1.5, figsize=(15, 10), axes=None):
                
<<<<<<< HEAD
        fig = plt.figure(figsize=figsize)
        gs = fig.add_gridspec(1, 8, wspace=0)

        ax = fig.add_subplot(gs[:2])
=======
        if axes is None:
            fig = plt.figure(figsize=figsize)
            gs = fig.add_gridspec(1, 8, wspace=0)
        
        if axes is None:
            ax = fig.add_subplot(gs[:2])
        else:
            ax = axes[0]
>>>>>>> 47dfad42
        plot_probe_map(self.recording, ax=ax)
        _simpleaxis(ax)

        mr_recording = mr.load_recordings(self.mearec_filename)
            
        for loc in mr_recording.template_locations[::2]:
            if len(mr_recording.template_locations.shape) == 3:
                ax.plot([loc[0, 1], loc[-1, 1]], [loc[0, 2], loc[-1, 2]], alpha=0.7, lw=2)
            else:
                ax.scatter([loc[1]], [loc[2]], alpha=0.7, s=100)
    
        # ymin, ymax = ax.get_ylim()
        ax.set_ylabel('depth (um)')
        ax.set_xlabel(None)
        #ax.set_yticks(np.arange(-600,600,100), np.arange(-600,600,100))



        # ax.set_ylim(scaling_probe*probe_y_min, scaling_probe*probe_y_max)
<<<<<<< HEAD

        ax = fig.add_subplot(gs[2:7])
=======
        if axes is None:
            ax = fig.add_subplot(gs[2:7])
        else:
            ax = axes[1]
        
>>>>>>> 47dfad42
        for i in range(self.gt_unit_positions.shape[1]):
            ax.plot(self.temporal_bins, self.gt_unit_positions[:, i], alpha=0.5, ls='--', c='0.5')
        
        for i in range(self.gt_motion.shape[1]):
            depth = self.spatial_bins[i]
            ax.plot(self.temporal_bins, self.gt_motion[:, i] + depth, color='green', lw=4)

        # ax.set_ylim(ymin, ymax)
        ax.set_xlabel('time (s)')
        _simpleaxis(ax)
        ax.set_yticks([])
        ax.spines['left'].set_visible(False)

        channel_positions = self.recording.get_channel_locations()
        probe_y_min, probe_y_max = channel_positions[:, 1].min(), channel_positions[:, 1].max()
        ax.set_ylim(scaling_probe*probe_y_min, scaling_probe*probe_y_max)

        ax.axhline(probe_y_min, color='k', ls='--', alpha=0.5)
        ax.axhline(probe_y_max, color='k', ls='--', alpha=0.5)

<<<<<<< HEAD
        ax = fig.add_subplot(gs[7])
=======
        if axes is None:
            ax = fig.add_subplot(gs[7])
        else:
            ax = axes[2]
>>>>>>> 47dfad42
        # plot_probe_map(self.recording, ax=ax)
        _simpleaxis(ax)

        ax.hist(self.gt_unit_positions[30,:], 50, orientation='horizontal', color='0.5')
        ax.set_yticks([])
        ax.set_xlabel('# neurons')


    def plot_peaks_probe(self, alpha = 0.05, figsize=(15, 10)):
            
        fig, axs = plt.subplots(ncols=2, sharey=True, figsize=figsize)
        ax = axs[0]
        plot_probe_map(self.recording, ax=ax)
        ax.scatter(self.peak_locations['x'], self.peak_locations['y'], color='k', s=1, alpha=alpha)
        ax.set_xlabel('x')
        ax.set_ylabel('y')
        if 'z' in self.peak_locations.dtype.fields:
            ax = axs[1]
            ax.scatter(self.peak_locations['z'], self.peak_locations['y'], color='k', s=1, alpha=alpha)
            ax.set_xlabel('z')
            ax.set_xlim(0, 100)

    def plot_peaks(self, scaling_probe=1.5, show_drift=True, show_histogram=True, alpha=0.05, figsize=(15, 10)):

        fig = plt.figure(figsize=figsize)
        if show_histogram:
            gs = fig.add_gridspec(1, 4)
        else:
            gs = fig.add_gridspec(1, 3)
        # Create the Axes.

        ax0 = fig.add_subplot(gs[0])
        plot_probe_map(self.recording, ax=ax0)
        _simpleaxis(ax0)

        # ymin, ymax = ax.get_ylim()
        ax0.set_ylabel('depth (um)')
        ax0.set_xlabel(None)



        ax = ax1 = fig.add_subplot(gs[1:3])
        x = self.selected_peaks['sample_ind']/self.recording.get_sampling_frequency()
        y = self.peak_locations['y']
        ax.scatter(x, y, s=1, color='k', alpha=alpha)
        
        ax.set_title(self.title)
        # xmin, xmax = ax.get_xlim()
        # ax.plot([xmin, xmax], [probe_y_min, probe_y_min], 'k--', alpha=0.5)
        # ax.plot([xmin, xmax], [probe_y_max, probe_y_max], 'k--', alpha=0.5)

        _simpleaxis(ax)
        # ax.set_yticks([])
        # ax.set_ylim(scaling_probe*probe_y_min, scaling_probe*probe_y_max)
        ax.spines['left'].set_visible(False)
        ax.set_xlabel('time (s)')


        channel_positions = self.recording.get_channel_locations()
        probe_y_min, probe_y_max = channel_positions[:, 1].min(), channel_positions[:, 1].max()
        ax.set_ylim(scaling_probe*probe_y_min, scaling_probe*probe_y_max)

        ax.axhline(probe_y_min, color='k', ls='--', alpha=0.5)
        ax.axhline(probe_y_max, color='k', ls='--', alpha=0.5)


        if show_drift:
            if self.spatial_bins is None:
                center = (probe_y_min + probe_y_max)//2
                ax.plot(self.temporal_bins, self.gt_motion[:, 0] + center, color='green', lw=1.5)
                ax.plot(self.temporal_bins, self.motion[:, 0] + center, color='orange', lw=1.5)
            else:
                for i in range(self.gt_motion.shape[1]):
                    depth = self.spatial_bins[i]
                    ax.plot(self.temporal_bins, self.gt_motion[:, i] + depth, color='green', lw=1.5)
                    ax.plot(self.temporal_bins, self.motion[:, i] + depth, color='orange', lw=1.5)

        if show_histogram:
            ax2 = fig.add_subplot(gs[3])
            ax2.hist(self.peak_locations['y'], bins=1000, orientation="horizontal")

            ax2.axhline(probe_y_min, color='k', ls='--', alpha=0.5)
            ax2.axhline(probe_y_max, color='k', ls='--', alpha=0.5)



            ax2.set_xlabel('density')
            _simpleaxis(ax2)
            # ax.set_ylabel('')
            ax.set_yticks([])
            ax2.sharey(ax0)

        ax1.sharey(ax0)

    def plot_motion_corrected_peaks(self, scaling_probe=1.5, alpha=0.05, figsize=(15, 10), show_probe=True, axes=None):

        if axes is None:
            fig = plt.figure(figsize=figsize)
            if show_probe:
                gs = fig.add_gridspec(1, 5)
            else:
                gs = fig.add_gridspec(1, 4)
        # Create the Axes.

        if show_probe:
            if axes is None:
                ax0 = ax = fig.add_subplot(gs[0])
            else:
                ax0 = ax = axes[0]
            plot_probe_map(self.recording, ax=ax)
            _simpleaxis(ax)
        
            ymin, ymax = ax.get_ylim()
            ax.set_ylabel('depth (um)')
            ax.set_xlabel(None)

        channel_positions = self.recording.get_channel_locations()
        probe_y_min, probe_y_max = channel_positions[:, 1].min(), channel_positions[:, 1].max()

        times = self.recording.get_times()

        peak_locations_corrected = correct_motion_on_peaks(self.selected_peaks, self.peak_locations, times,
                                    self.motion, self.temporal_bins, self.spatial_bins, direction='y')
        if axes is None:
            if show_probe:
                ax1 = ax = fig.add_subplot(gs[1:3])
            else:
                ax1 = ax = fig.add_subplot(gs[0:2])
        else:
            if show_probe:
                ax1 = ax = axes[1]
            else:
                ax1 = ax = axes[0]

        _simpleaxis(ax)

        x = self.selected_peaks['sample_ind']/self.recording.get_sampling_frequency()
        y = self.peak_locations['y']
        ax.scatter(x, y, s=1, color='k', alpha=alpha)
        ax.set_title(self.title)


        ax.axhline(probe_y_min, color='k', ls='--', alpha=0.5)
        ax.axhline(probe_y_max, color='k', ls='--', alpha=0.5)

        ax.set_xlabel('time (s)')

        if axes is None:
            if show_probe:
                ax2 = ax = fig.add_subplot(gs[3:5])
            else:
                ax2 = ax = fig.add_subplot(gs[2:4])
        else:
            if show_probe:
                ax2 = ax = axes[2]
            else:
                ax2 = ax = axes[1]
        
        _simpleaxis(ax)
        y = peak_locations_corrected['y']
        ax.scatter(x, y, s=1, color='k', alpha=alpha)

        ax.axhline(probe_y_min, color='k', ls='--', alpha=0.5)
        ax.axhline(probe_y_max, color='k', ls='--', alpha=0.5)


        ax.set_xlabel('time (s)')

        if show_probe:
            ax0.set_ylim(scaling_probe*probe_y_min, scaling_probe*probe_y_max)
            ax1.sharey(ax0)
            ax2.sharey(ax0)
        else:
            ax1.set_ylim(scaling_probe*probe_y_min, scaling_probe*probe_y_max)
            ax2.sharey(ax1)

    def estimation_vs_depth(self, show_only=8, figsize=(15,10)):
        fig, axs = plt.subplots(ncols=2, figsize=figsize, sharey=True)

        n = self.motion.shape[1]
        step = int(np.ceil(max(1, n / show_only)))
        colors = plt.cm.get_cmap('jet', n)
        for i in range(0, n, step):
            ax = axs[0]
            ax.plot(self.temporal_bins, self.gt_motion[:, i], lw=1.5, ls='--', color=colors(i))
            ax.plot(self.temporal_bins, self.motion[:, i], lw=1.5, ls='-', color=colors(i),
                    label=f'{self.spatial_bins[i]:0.1f}')

            ax = axs[1]
            ax.plot(self.temporal_bins, self.motion[:, i] - self.gt_motion[:, i], lw=1.5, ls='-', color=colors(i))
        
        ax = axs[0]
        ax.set_title(self.title)
        ax.legend()
        ax.set_ylabel('drift estimated and GT(um)')
        ax.set_xlabel('time (s)')
        _simpleaxis(ax)

        ax = axs[1]
        ax.set_ylabel('error (um)')
        ax.set_xlabel('time (s)')
        _simpleaxis(ax)

    def view_errors(self, figsize=(15, 10)):
        fig = plt.figure(figsize=figsize)
        gs = fig.add_gridspec(2, 2)

        errors = self.gt_motion - self.motion

        channel_positions = self.recording.get_channel_locations()
        probe_y_min, probe_y_max = channel_positions[:, 1].min(), channel_positions[:, 1].max()

        ax = fig.add_subplot(gs[0, :])
        im = ax.imshow(np.abs(errors).T, aspect='auto', interpolation='nearest', origin='lower', 
        extent=(self.temporal_bins[0], self.temporal_bins[-1], self.spatial_bins[0], self.spatial_bins[-1]))
        plt.colorbar(im, ax=ax, label='error')
        ax.set_ylabel('depth (um)')
        ax.set_xlabel('time (s)')
        ax.set_title(self.title)

        ax = fig.add_subplot(gs[1, 0])
        mean_error = np.sqrt(np.mean((errors) ** 2, axis=1))
        ax.plot(self.temporal_bins, mean_error)
        ax.set_xlabel('time (s)')
        ax.set_ylabel('error')
        _simpleaxis(ax)

        ax = fig.add_subplot(gs[1, 1])
        depth_error = np.sqrt(np.mean((errors) ** 2, axis=0))
        ax.plot(self.spatial_bins, depth_error)
        ax.axvline(probe_y_min, color='k', ls='--', alpha=0.5)
        ax.axvline(probe_y_max, color='k', ls='--', alpha=0.5)
        ax.set_xlabel('depth (um)')
        ax.set_ylabel('error')
        _simpleaxis(ax)


def plot_errors_several_benchmarks(benchmarks, axes=None):

    if axes is None:
        fig, axes = plt.subplots(1, 3, figsize=(15, 5))

    for count, benchmark in enumerate(benchmarks):
        errors = benchmark.gt_motion - benchmark.motion
        mean_error = np.sqrt(np.mean((errors) ** 2, axis=1))
        depth_error = np.sqrt(np.mean((errors) ** 2, axis=0))

        axes[0].plot(benchmark.temporal_bins, mean_error, label=benchmark.title)
        axes[1].violinplot(mean_error, [count], showmeans=True)
        axes[2].plot(benchmark.spatial_bins, depth_error, label=benchmark.title)

    ax0 = ax = axes[0]
    ax.set_xlabel('time (s)')
    ax.set_ylabel('error')
    ax.legend()
    _simpleaxis(ax)

    ax1 = axes[1]
    #ax.set_ylabel('error')
    ax1.set_yticks([])
    ax1.set_xticks([])
    _simpleaxis(ax1)

    ax2 =  axes[2]
    ax2.set_yticks([])
    ax2.set_xlabel('depth (um)')
    #ax.set_ylabel('error')
    channel_positions = benchmark.recording.get_channel_locations()
    probe_y_min, probe_y_max = channel_positions[:, 1].min(), channel_positions[:, 1].max()
    ax2.axvline(probe_y_min, color='k', ls='--', alpha=0.5)
    ax2.axvline(probe_y_max, color='k', ls='--', alpha=0.5)

    _simpleaxis(ax2)

    ax1.sharey(ax0)
    ax2.sharey(ax0)

def plot_motions_several_benchmarks(benchmarks):
    fig, ax = plt.subplots(figsize=(15, 5))

    ax.plot(list(benchmarks)[0].temporal_bins, list(benchmarks)[0].gt_motion[:, 0], lw=2, c='k', label='real motion')
    for count, benchmark in enumerate(benchmarks):
        ax.plot(benchmark.temporal_bins, benchmark.motion.mean(1), lw=1, c=f'C{count}', label=benchmark.title)
        ax.fill_between(benchmark.temporal_bins, benchmark.motion.mean(1)-benchmark.motion.std(1), 
                                benchmark.motion.mean(1) + benchmark.motion.std(1), color=f'C{count}', alpha=0.25)

    #ax.legend()
    ax.set_ylabel('depth (um)')
    ax.set_xlabel('time (s)')
    _simpleaxis(ax)

<<<<<<< HEAD
def plot_speed_several_benchmarks(benchmarks):
    fig, ax = plt.subplots(figsize=(5, 5))
=======
def plot_speed_several_benchmarks(benchmarks, ax=None):
    if ax is None:
        fig, ax = plt.subplots(figsize=(5, 5))
>>>>>>> 47dfad42

    
    for count, benchmark in enumerate(benchmarks):
        bottom = 0
        i=0
        patterns = [ "/" , "\\" , "|" ,  "*" ]
        for key, value in benchmark.run_times.items():
            if count == 0:
                label = key
            else:
                label = None
            ax.bar([count], [value], label=label, bottom=bottom, color=f'C{count}', edgecolor='black', hatch=patterns[i])
            bottom += value
            i+=1
        
    ax.legend()
    ax.set_ylabel('speed (s)')
    _simpleaxis(ax)
    ax.set_xticks([])
    #ax.set_xticks(np.arange(len(benchmarks)), [i.title for i in benchmarks])
<<<<<<< HEAD
=======



def plot_figure(benchmarks):
    fig = plt.figure(figsize=(15,15))
    gs = fig.add_gridspec(4, 6)


    ax_1 = fig.add_subplot(gs[0:3, 0])
    ax_2 = fig.add_subplot(gs[0:3, 1:3])
    ax_3 = fig.add_subplot(gs[0:3, 3])

    benchmarks[0].plot_true_drift(axes=[ax_1, ax_2, ax_3])

    ax_1 = fig.add_subplot(gs[0, 4:6])
    ax_2 = fig.add_subplot(gs[1, 4:6])
    benchmarks[0].plot_motion_corrected_peaks(show_probe=False, axes=[ax_1, ax_2])
    #_simpleaxis(ax)

    ax_1 = fig.add_subplot(gs[3, 0:2])
    ax_2 = fig.add_subplot(gs[3, 2:4])
    ax_3 = fig.add_subplot(gs[3, 4:6])


    plot_errors_several_benchmarks(benchmarks, axes=[ax_1, ax_2, ax_3])

    ax = fig.add_subplot(gs[2, 4:6])
    plot_speed_several_benchmarks(benchmarks, ax=ax)
>>>>>>> 47dfad42
<|MERGE_RESOLUTION|>--- conflicted
+++ resolved
@@ -155,12 +155,6 @@
 
     def plot_true_drift(self, scaling_probe=1.5, figsize=(15, 10), axes=None):
                 
-<<<<<<< HEAD
-        fig = plt.figure(figsize=figsize)
-        gs = fig.add_gridspec(1, 8, wspace=0)
-
-        ax = fig.add_subplot(gs[:2])
-=======
         if axes is None:
             fig = plt.figure(figsize=figsize)
             gs = fig.add_gridspec(1, 8, wspace=0)
@@ -169,7 +163,6 @@
             ax = fig.add_subplot(gs[:2])
         else:
             ax = axes[0]
->>>>>>> 47dfad42
         plot_probe_map(self.recording, ax=ax)
         _simpleaxis(ax)
 
@@ -189,16 +182,11 @@
 
 
         # ax.set_ylim(scaling_probe*probe_y_min, scaling_probe*probe_y_max)
-<<<<<<< HEAD
-
-        ax = fig.add_subplot(gs[2:7])
-=======
         if axes is None:
             ax = fig.add_subplot(gs[2:7])
         else:
             ax = axes[1]
         
->>>>>>> 47dfad42
         for i in range(self.gt_unit_positions.shape[1]):
             ax.plot(self.temporal_bins, self.gt_unit_positions[:, i], alpha=0.5, ls='--', c='0.5')
         
@@ -219,14 +207,10 @@
         ax.axhline(probe_y_min, color='k', ls='--', alpha=0.5)
         ax.axhline(probe_y_max, color='k', ls='--', alpha=0.5)
 
-<<<<<<< HEAD
-        ax = fig.add_subplot(gs[7])
-=======
         if axes is None:
             ax = fig.add_subplot(gs[7])
         else:
             ax = axes[2]
->>>>>>> 47dfad42
         # plot_probe_map(self.recording, ax=ax)
         _simpleaxis(ax)
 
@@ -518,14 +502,9 @@
     ax.set_xlabel('time (s)')
     _simpleaxis(ax)
 
-<<<<<<< HEAD
-def plot_speed_several_benchmarks(benchmarks):
-    fig, ax = plt.subplots(figsize=(5, 5))
-=======
 def plot_speed_several_benchmarks(benchmarks, ax=None):
     if ax is None:
         fig, ax = plt.subplots(figsize=(5, 5))
->>>>>>> 47dfad42
 
     
     for count, benchmark in enumerate(benchmarks):
@@ -546,8 +525,6 @@
     _simpleaxis(ax)
     ax.set_xticks([])
     #ax.set_xticks(np.arange(len(benchmarks)), [i.title for i in benchmarks])
-<<<<<<< HEAD
-=======
 
 
 
@@ -575,5 +552,4 @@
     plot_errors_several_benchmarks(benchmarks, axes=[ax_1, ax_2, ax_3])
 
     ax = fig.add_subplot(gs[2, 4:6])
-    plot_speed_several_benchmarks(benchmarks, ax=ax)
->>>>>>> 47dfad42
+    plot_speed_several_benchmarks(benchmarks, ax=ax)