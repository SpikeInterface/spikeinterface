--- conflicted
+++ resolved
@@ -62,17 +62,9 @@
 
 class AmplitudeFeature(PeakPipelineStep):
     need_waveforms = True
-<<<<<<< HEAD
     def __init__(self, recording, ms_before=1., ms_after=1.,  peak_sign='neg', all_channels=True):
         PeakPipelineStep.__init__(self, recording, ms_before=ms_before, ms_after=ms_after)
         self.all_channels = all_channels
-=======
-
-    def __init__(self, recording, ms_before=1., ms_after=1.,  peak_sign='neg', all_channel=True):
-        PeakPipelineStep.__init__(
-            self, recording, ms_before=ms_before, ms_after=ms_after)
-        self.all_channel = all_channel
->>>>>>> a2b34e58
         self.peak_sign = peak_sign
         self._kwargs.update(dict(all_channels=all_channels, peak_sign=peak_sign))
         self._dtype = recording.get_dtype()
@@ -100,12 +92,7 @@
 
 class PeakToPeakFeature(PeakPipelineStep):
     need_waveforms = True
-<<<<<<< HEAD
     def __init__(self, recording, ms_before=1., ms_after=1., local_radius_um=150., all_channels=True):
-=======
-
-    def __init__(self, recording, ms_before=1., ms_after=1., local_radius_um=150., all_channel=True):
->>>>>>> a2b34e58
         PeakPipelineStep.__init__(self, recording, ms_before=ms_before,
                                   ms_after=ms_after, local_radius_um=local_radius_um)
         self.all_channels = all_channels
@@ -178,33 +165,20 @@
         for main_chan in np.unique(peaks['channel_ind']):
             idx, = np.nonzero(peaks['channel_ind'] == main_chan)
             chan_inds, = np.nonzero(self.neighbours_mask[main_chan])
-<<<<<<< HEAD
+
             wfs = waveforms[idx][:, :, chan_inds]
             energy[idx] = np.linalg.norm(wfs, axis=(1, 2)) / chan_inds.size
-=======
-            wfs = waveforms[idx]
-            energy[idx] = np.linalg.norm(
-                wfs[:, :, chan_inds], axis=(1, 2)) / chan_inds.size
->>>>>>> a2b34e58
         return energy
 
 
 _features_class = {
     'amplitude': AmplitudeFeature,
-<<<<<<< HEAD
     'ptp' : PeakToPeakFeature,
     'center_of_mass' : LocalizeCenterOfMass,
     'monopolar_triangulation' : LocalizeMonopolarTriangulation,
     'energy' : EnergyFeature,
     'std_ptp' : StdPeakToPeakFeature,
     'kurtosis_ptp' : KurtosisPeakToPeakFeature
-    
-=======
-    'ptp': PeakToPeakFeature,
-    'com': LocalizeCenterOfMass,
-    'energy': EnergyFeature,
-
->>>>>>> a2b34e58
 }
 
 # @pierre this is for you because this features is not usefull
