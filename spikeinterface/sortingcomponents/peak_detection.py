--- conflicted
+++ resolved
@@ -44,13 +44,6 @@
     pipeline_nodes: None or list[PipelineNode]
         Optional additional PipelineNode need to computed just after detection time.
         This avoid reading the recording multiple times.
-<<<<<<< HEAD
-    gather_mode
-
-    folder
-    
-    names
-=======
     gather_mode: str
         How to gather the results:
         
@@ -62,7 +55,6 @@
         If gather_mode is "npy", the folder where the files are created.
     names: list
         List of strings with file stems associated with returns.
->>>>>>> 2170b505
 
     {method_doc}
     {job_doc}
@@ -100,11 +92,7 @@
     elif gather_mode == 'npy':
         gather_func = GatherToNpy(folder, names)
     else:
-<<<<<<< HEAD
-        raise ValueError(f'wrong gather_mode : {gather_mode}')
-=======
         raise ValueError(f"Wrong gather_mode : {gather_mode}. Available gather modes: 'memory' | 'npy'")
->>>>>>> 2170b505
         
     func = _detect_peaks_chunk
     init_func = _init_worker_detect_peaks
