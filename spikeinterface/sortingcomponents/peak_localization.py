--- conflicted
+++ resolved
@@ -244,11 +244,7 @@
         Fake waveforms for the templates. If None, generated as Gaussian
     """
     def __init__(self, recording, return_output=True, parents=['extract_waveforms'], local_radius_um=50., upsampling_um=5,
-<<<<<<< HEAD
-        sigma_um=np.linspace(10, 50., 3), sigma_ms=0.25, margin_um=50., prototype=None):
-=======
         sigma_um=np.linspace(10, 50., 5), sigma_ms=0.25, margin_um=50., prototype=None):
->>>>>>> 56197560
         PipelineNode.__init__(self, recording, return_output=return_output, parents=parents)
         
         self.local_radius_um = local_radius_um
