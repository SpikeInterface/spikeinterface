--- conflicted
+++ resolved
@@ -15,15 +15,12 @@
 except:
     HAVE_PYOPENCL = False
 
-<<<<<<< HEAD
-=======
 try:
     import torch
     HAVE_TORCH = True
 except:
     HAVE_TORCH = False
 
->>>>>>> cf0e2fba
 def test_detect_peaks():
 
     repo = 'https://gin.g-node.org/NeuralEnsemble/ephy_testing_data'
@@ -81,12 +78,9 @@
     print(locally_exclusive_str)
 
     # locally_exclusive + pipeline steps LocalizeCenterOfMass + PeakToPeakFeature
-<<<<<<< HEAD
-    extract_dense_waveforms = ExtractDenseWaveforms(recording, ms_before=1., ms_after=1., return_ouput=False)
-=======
     print("With peak pipeline")
-    extract_dense_waveforms = ExtractDenseWaveforms(recording, ms_before=1., ms_after=1.,)
->>>>>>> cf0e2fba
+    extract_dense_waveforms = ExtractDenseWaveforms(recording, ms_before=1., ms_after=1.,
+                                                    return_ouput=False)
 
     pipeline_nodes = [
         extract_dense_waveforms,
