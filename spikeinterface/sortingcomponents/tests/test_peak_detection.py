import numpy as np
import shutil
from pathlib import Path
import pytest

from spikeinterface import download_dataset
from spikeinterface.extractors import MEArecRecordingExtractor

from spikeinterface.sortingcomponents.peak_detection import detect_peaks

from spikeinterface.sortingcomponents.peak_pipeline import ExtractDenseWaveforms
from spikeinterface.sortingcomponents.peak_localization import LocalizeCenterOfMass
from spikeinterface.sortingcomponents.features_from_peaks import PeakToPeakFeature


if hasattr(pytest, "global_test_folder"):
    cache_folder = pytest.global_test_folder / "sortingcomponents"
else:
    cache_folder = Path("cache_folder") / "sortingcomponents"

try:
    import pyopencl
    HAVE_PYOPENCL = True
except:
    HAVE_PYOPENCL = False

try:
    import torch
    HAVE_TORCH = True
except:
    HAVE_TORCH = False


DEBUG = False


def test_detect_peaks():

    repo = 'https://gin.g-node.org/NeuralEnsemble/ephy_testing_data'
    remote_path = 'mearec/mearec_test_10s.h5'
    local_path = download_dataset(
        repo=repo, remote_path=remote_path, local_folder=None)
    recording = MEArecRecordingExtractor(local_path)
    
    job_kwargs = dict(n_jobs=-1, chunk_size=10000, progress_bar=True, verbose=True)
    torch_job_kwargs = job_kwargs.copy()
    torch_job_kwargs["n_jobs"] = 2

    # by_channel
    by_channel_str = f"By channel:\n"
    peaks_by_channel_np = detect_peaks(recording, method='by_channel',
                                       peak_sign='neg', detect_threshold=5, exclude_sweep_ms=0.1,
                                       **job_kwargs)
    by_channel_str += f"- numpy - {len(peaks_by_channel_np)}\n"

    if HAVE_TORCH:    
        peaks_by_channel_torch = detect_peaks(recording, method='by_channel_torch',
                                              peak_sign='neg', detect_threshold=5, exclude_sweep_ms=0.1,
                                              **torch_job_kwargs)
        # due to the different implementations, we allow a small tolerance
        assert np.isclose(np.array(len(peaks_by_channel_np)), np.array(len(peaks_by_channel_torch)),
                          rtol=0.1)
        by_channel_str += f"- torch - {len(peaks_by_channel_torch)}\n"
    print(by_channel_str)

    # locally_exclusive
    locally_exclusive_str = f"Locally exclusive:\n"
    peaks_local_numba = detect_peaks(recording, method='locally_exclusive',
                                     peak_sign='neg', detect_threshold=5, exclude_sweep_ms=0.1,
                                     **job_kwargs)
    assert len(peaks_by_channel_np) > len(peaks_local_numba)

    locally_exclusive_str += f"- numba - {len(peaks_local_numba)}\n"

    if HAVE_TORCH:
        peaks_local_torch = detect_peaks(recording, method='locally_exclusive_torch',
                                         peak_sign='neg', detect_threshold=5, exclude_sweep_ms=0.1,
                                         **torch_job_kwargs)
        assert len(peaks_by_channel_torch) > len(peaks_local_torch)
        # due to the different implementations, we allow a small tolerance
        assert np.isclose(np.array(len(peaks_local_numba)), np.array(len(peaks_local_torch)),
                          rtol=0.1)
        locally_exclusive_str += f"- torch - {len(peaks_local_torch)}\n"

    
    # locally_exclusive + opencl
    if HAVE_PYOPENCL:
        peaks_local_cl = detect_peaks(recording, method='locally_exclusive_cl',
                                      peak_sign='neg', detect_threshold=5, exclude_sweep_ms=0.1,
                                      **job_kwargs)
        locally_exclusive_str += f"- opencl - {len(peaks_local_cl)}\n"
        # in this case implementations are exactly the same
        assert len(peaks_local_numba) == len(peaks_local_cl)
    print(locally_exclusive_str)

    # locally_exclusive + pipeline steps LocalizeCenterOfMass + PeakToPeakFeature
    print("With peak pipeline")
    extract_dense_waveforms = ExtractDenseWaveforms(recording, ms_before=1., ms_after=1.,
                                                    return_output=False)

    pipeline_nodes = [
        extract_dense_waveforms,
        PeakToPeakFeature(recording,  all_channels=False, parents=[extract_dense_waveforms]),
        LocalizeCenterOfMass(recording, local_radius_um=50., parents=[extract_dense_waveforms]),
    ]
    peaks, ptp, peak_locations = detect_peaks(recording, method='locally_exclusive',
                                              peak_sign='neg', detect_threshold=5, exclude_sweep_ms=0.1,
                                              pipeline_nodes=pipeline_nodes, **job_kwargs)
    assert peaks.shape[0] == ptp.shape[0]
    assert peaks.shape[0] == peak_locations.shape[0]
    assert 'x' in peak_locations.dtype.fields

    # same pipeline but saved to npy
    folder = cache_folder / 'peak_detection_folder'
    if folder.is_dir():
        shutil.rmtree(folder)
    peaks2, ptp2, peak_locations2 = detect_peaks(recording, method='locally_exclusive',
<<<<<<< HEAD
                                              peak_sign='neg', detect_threshold=5, exclude_sweep_ms=0.1,
                                              pipeline_nodes=pipeline_nodes, gather_mode='npy',
                                              folder=folder, names=['peaks', 'ptp', 'peak_locations'],
                                              **job_kwargs)
=======
                                                 peak_sign='neg', detect_threshold=5, exclude_sweep_ms=0.1,
                                                 pipeline_nodes=pipeline_nodes, gather_mode='npy',
                                                 folder=folder, names=['peaks', 'ptps', 'peak_locations'],
                                                 **job_kwargs)
>>>>>>> 2170b505
    peak_file = folder / 'peaks.npy'
    assert peak_file.is_file()
    peaks3 = np.load(peak_file)
    assert np.array_equal(peaks, peaks2)
    assert np.array_equal(peaks2, peaks3)

<<<<<<< HEAD
=======
    ptp_file = folder / 'ptps.npy'
    assert ptp_file.is_file()
    ptp3 = np.load(ptp_file)
    assert np.array_equal(ptp, ptp2)
    assert np.array_equal(ptp2, ptp3)

    peak_location_file = folder / 'peak_locations.npy'
    assert peak_location_file.is_file()
    peak_locations3 = np.load(peak_location_file)
    assert np.array_equal(peak_locations, peak_locations2)
    assert np.array_equal(peak_locations2, peak_locations3)

>>>>>>> 2170b505

    if HAVE_TORCH:
        peaks_torch, ptp_torch, peak_locations_torch = detect_peaks(recording, method='locally_exclusive_torch',
                                                                    peak_sign='neg', detect_threshold=5,
                                                                    exclude_sweep_ms=0.1, pipeline_nodes=pipeline_nodes,
                                                                    **torch_job_kwargs)
        assert peaks_torch.shape[0] == ptp_torch.shape[0]
        assert peaks_torch.shape[0] == peak_locations_torch.shape[0]
        assert 'x' in peak_locations_torch.dtype.fields

    if HAVE_PYOPENCL:
        peaks_cl, ptp_cl, peak_locations_cl = detect_peaks(recording, method='locally_exclusive_cl',
                                                           peak_sign='neg', detect_threshold=5,
                                                           exclude_sweep_ms=0.1, pipeline_nodes=pipeline_nodes,
                                                           **job_kwargs)
        assert peaks_cl.shape[0] == ptp_cl.shape[0]
        assert peaks_cl.shape[0] == peak_locations_cl.shape[0]
        assert 'x' in peak_locations_cl.dtype.fields
    

    # DEBUG
    if DEBUG:
        import matplotlib.pyplot as plt
        import spikeinterface.widgets as sw
        from probeinterface.plotting import plot_probe

        sample_inds, chan_inds, amplitudes = peaks['sample_ind'], peaks['channel_ind'], peaks['amplitude']
        chan_offset = 500
        traces = recording.get_traces()
        traces += np.arange(traces.shape[1])[None, :] * chan_offset
        fig, ax = plt.subplots()
        ax.plot(traces, color='k')
        ax.scatter(sample_inds, chan_inds * chan_offset + amplitudes, color='r')
        plt.show()

        fig, ax = plt.subplots()
        probe = recording.get_probe()
        plot_probe(probe, ax=ax)
        ax.scatter(peak_locations['x'], peak_locations['y'], color='k', s=1, alpha=0.5)
        # MEArec is "yz" in 2D
        import MEArec
        recgen = MEArec.load_recordings(recordings=local_path, return_h5_objects=True,
        check_suffix=False,
        load=['recordings', 'spiketrains', 'channel_positions'],
        load_waveforms=False)
        soma_positions = np.zeros((len(recgen.spiketrains), 3), dtype='float32')
        for i, st in enumerate(recgen.spiketrains):
            soma_positions[i, :] = st.annotations['soma_position']
        ax.scatter(soma_positions[:, 1], soma_positions[:, 2], color='g', s=20, marker='*')
        plt.show()


if __name__ == '__main__':
    test_detect_peaks()
    <|MERGE_RESOLUTION|>--- conflicted
+++ resolved
@@ -115,25 +115,16 @@
     if folder.is_dir():
         shutil.rmtree(folder)
     peaks2, ptp2, peak_locations2 = detect_peaks(recording, method='locally_exclusive',
-<<<<<<< HEAD
-                                              peak_sign='neg', detect_threshold=5, exclude_sweep_ms=0.1,
-                                              pipeline_nodes=pipeline_nodes, gather_mode='npy',
-                                              folder=folder, names=['peaks', 'ptp', 'peak_locations'],
-                                              **job_kwargs)
-=======
                                                  peak_sign='neg', detect_threshold=5, exclude_sweep_ms=0.1,
                                                  pipeline_nodes=pipeline_nodes, gather_mode='npy',
                                                  folder=folder, names=['peaks', 'ptps', 'peak_locations'],
                                                  **job_kwargs)
->>>>>>> 2170b505
     peak_file = folder / 'peaks.npy'
     assert peak_file.is_file()
     peaks3 = np.load(peak_file)
     assert np.array_equal(peaks, peaks2)
     assert np.array_equal(peaks2, peaks3)
 
-<<<<<<< HEAD
-=======
     ptp_file = folder / 'ptps.npy'
     assert ptp_file.is_file()
     ptp3 = np.load(ptp_file)
@@ -146,7 +137,6 @@
     assert np.array_equal(peak_locations, peak_locations2)
     assert np.array_equal(peak_locations2, peak_locations3)
 
->>>>>>> 2170b505
 
     if HAVE_TORCH:
         peaks_torch, ptp_torch, peak_locations_torch = detect_peaks(recording, method='locally_exclusive_torch',
