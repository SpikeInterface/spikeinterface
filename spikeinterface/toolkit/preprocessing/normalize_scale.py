import numpy as np

from spikeinterface.core.core_tools import define_function_from_class

from .basepreprocessor import BasePreprocessor, BasePreprocessorSegment

from ..utils import get_random_data_chunks


class ScaleRecordingSegment(BasePreprocessorSegment):
    # use by NormalizeByQuantileRecording/ScaleRecording/CenterRecording
    def __init__(self, parent_recording_segment, gain, offset, dtype):
        BasePreprocessorSegment.__init__(self, parent_recording_segment)
        self.gain = gain
        self.offset = offset
        self._dtype = dtype

    def get_traces(self, start_frame, end_frame, channel_indices):
        traces = self.parent_recording_segment.get_traces(start_frame, end_frame, channel_indices)
<<<<<<< HEAD
        scaled_traces = traces * self.gain[:, channel_indices] + self.offset[:, channel_indices] #/self.standard_dev
=======
        scaled_traces = traces * self.gain[:, channel_indices] + self.offset[:, channel_indices] 
>>>>>>> d9a23d00
        return scaled_traces.astype(self._dtype)


class NormalizeByQuantileRecording(BasePreprocessor):
    """
    Rescale the traces from the given recording extractor with a scalar
    and offset. First, the median and quantiles of the distribution are estimated.
    Then the distribution is rescaled and offset so that the scale is given by the
    distance between the quantiles (1st and 99th by default) is set to `scale`,
    and the median is set to the given median.

    Parameters
    ----------
    recording: RecordingExtractor
        The recording extractor to be transformed
    scalar: float
        Scale for the output distribution
    median: float
        Median for the output distribution
    q1: float (default 0.01)
        Lower quantile used for measuring the scale
    q1: float (default 0.99)
        Upper quantile used for measuring the 
    seed: int
        Random seed for reproducibility
    dtype: str or np.dtype
        The dtype of the output traces. Default "float32"
    **random_chunk_kwargs: keyword arguments for `get_random_data_chunks()` function
    
    Returns
    -------
    rescaled_traces: NormalizeByQuantileRecording
        The rescaled traces recording extractor object
    """
    name = 'normalize_by_quantile'

    def __init__(self, recording, scale=1.0, median=0.0, q1=0.01, q2=0.99,
                 mode='by_channel', dtype="float32", **random_chunk_kwargs):

        assert mode in ('pool_channel', 'by_channel')

        random_data = get_random_data_chunks(recording, **random_chunk_kwargs)

        if mode == 'pool_channel':
            num_chans = recording.get_num_channels()
            # old behavior
            loc_q1, pre_median, loc_q2 = np.quantile(random_data, q=[q1, 0.5, q2])
            pre_scale = abs(loc_q2 - loc_q1)
            gain = scale / pre_scale
            offset = median - pre_median * gain
            gain = np.ones((1, num_chans)) * gain
            offset = np.ones((1, num_chans)) * offset

        elif mode == 'by_channel':
            # new behavior gain.offset indepenant by chans
            loc_q1, pre_median, loc_q2 = np.quantile(random_data, q=[q1, 0.5, q2], axis=0)
            pre_scale = abs(loc_q2 - loc_q1)
            gain = scale / pre_scale
            offset = median - pre_median * gain

            gain = gain[None, :]
            offset = offset[None, :]

        BasePreprocessor.__init__(self, recording, dtype=dtype)

        for parent_segment in recording._recording_segments:
            rec_segment = ScaleRecordingSegment(parent_segment, gain, offset, dtype=self._dtype)
            self.add_recording_segment(rec_segment)

        self._kwargs = dict(recording=recording.to_dict(), scale=scale, median=median,
                            q1=q1, q2=q2, mode=mode, dtype=np.dtype(self._dtype).str)
        self._kwargs.update(random_chunk_kwargs)


class ScaleRecording(BasePreprocessor):
    """
    Scale traces from the given recording extractor with a scalar
    and offset. New traces = traces*scalar + offset.

    Parameters
    ----------
    recording: RecordingExtractor
        The recording extractor to be transformed
    gain: float or array
        Scalar for the traces of the recording extractor or array with scalars for each channel
    offset: float or array
        Offset for the traces of the recording extractor or array with offsets for each channel
    dtype: str or np.dtype
        The dtype of the output traces. Default "float32"

    Returns
    -------
    transform_traces: ScaleRecording
        The transformed traces recording extractor object
    """
    name = 'scale'

    def __init__(self, recording, gain=1.0, offset=0., dtype="float32"):

        if dtype is None:
            dtype = recording.get_dtype()

        num_chans = recording.get_num_channels()

        if np.isscalar(gain):
            gain = np.ones((1, num_chans)) * gain
        else:
            gain = np.asarray(gain)
        if gain.ndim == 1:
            gain = gain[None, :]
        assert gain.shape == (1, num_chans)

        if np.isscalar(offset):
            offset = np.ones((1, num_chans)) * offset
        else:
            offset = np.asarray(offset)
        if offset.ndim == 1:
            offset = offset[None, :]
        offset = offset.astype(dtype)
        assert offset.shape == (1, num_chans)

        BasePreprocessor.__init__(self, recording, dtype=dtype)

        for parent_segment in recording._recording_segments:
            rec_segment = ScaleRecordingSegment(parent_segment, gain, offset, self._dtype)
            self.add_recording_segment(rec_segment)

        self._kwargs = dict(recording=recording.to_dict(), gain=gain, 
                            offset=offset, dtype=np.dtype(self._dtype).str)


class CenterRecording(BasePreprocessor):
    """
    Centers traces from the given recording extractor by removing the median/mean of each channel.

    Parameters
    ----------
    recording: RecordingExtractor
        The recording extractor to be centered
    mode: str
        'median' (default) | 'mean'
    dtype: str or np.dtype
        The dtype of the output traces. Default "float32"
    **random_chunk_kwargs: keyword arguments for `get_random_data_chunks()` function
    
    Returns
    -------
    centered_traces: ScaleRecording
        The centered traces recording extractor object
    """
    name = 'center'

    def __init__(self, recording, mode='median',
                 dtype="float32", **random_chunk_kwargs):

        assert mode in ('median', 'mean')
        random_data = get_random_data_chunks(recording, **random_chunk_kwargs)

        if mode == 'mean':
            offset = -np.mean(random_data, axis=0)
        elif mode == 'median':
            offset = -np.median(random_data, axis=0)
        offset = offset[None, :]
        gain = np.ones(offset.shape)

        BasePreprocessor.__init__(self, recording, dtype=dtype)

        for parent_segment in recording._recording_segments:
            rec_segment = ScaleRecordingSegment(parent_segment, gain, offset, dtype=self._dtype)
            self.add_recording_segment(rec_segment)

        self._kwargs = dict(recording=recording.to_dict(), mode=mode, dtype=np.dtype(self._dtype).str)
        self._kwargs.update(random_chunk_kwargs)

class ZScoreRecording(BasePreprocessor):
    """
    Centers traces from the given recording extractor by removing the median/mean of each channel.

    Parameters
    ----------
    recording: RecordingExtractor
        The recording extractor to be centered
    mode: str
        'median' (default) | 'mean'
    dtype: str or np.dtype
        The dtype of the output traces. Default "float32"
    **random_chunk_kwargs: keyword arguments for `get_random_data_chunks()` function
    
    Returns
    -------
    centered_traces: ScaleRecording
        The centered traces recording extractor object
    """
    name = 'center'

    def __init__(self, recording,
                 dtype="float32", **random_chunk_kwargs):

        random_data = get_random_data_chunks(recording, **random_chunk_kwargs)

        offset = -np.median(random_data, axis=0)
        offset = offset[None, :]
        gain = 1/np.median(np.abs(random_data + offset), axis=0)/0.6745
        gain = gain[None, :]
        offset = offset*gain
        
        BasePreprocessor.__init__(self, recording, dtype=dtype)

        for parent_segment in recording._recording_segments:
            rec_segment = ScaleRecordingSegment(parent_segment, gain, offset, dtype=self._dtype)
            self.add_recording_segment(rec_segment)

        self._kwargs = dict(recording=recording.to_dict(), dtype=np.dtype(self._dtype).str)
        self._kwargs.update(random_chunk_kwargs)

class ZScoreRecording(BasePreprocessor):
    """
    Centers traces from the given recording extractor by removing the median of each channel
    and dividing by the MAD.

    Parameters
    ----------
    recording: RecordingExtractor
        The recording extractor to be centered
    mode: str
        "median+mad" (default) or "mean+std"
    dtype: str or np.dtype
        The dtype of the output traces. Default "float32"
    **random_chunk_kwargs: keyword arguments for `get_random_data_chunks()` function
    
    Returns
    -------
    centered_traces: ScaleRecording
        The centered traces recording extractor object
    """
    name = 'center'

    def __init__(self, recording, mode="median+mad",
                 dtype="float32", **random_chunk_kwargs):
        
        assert mode in ("median+mad", "mean+std")

        random_data = get_random_data_chunks(recording, **random_chunk_kwargs)

        if mode == "median+mad":
            medians = np.median(random_data, axis=0)
            medians = medians[None, :]
            mads = np.median(np.abs(random_data - medians), axis=0) / 0.6745
            mads = mads[None, :] 
            gain = 1 / mads
            offset = -medians / mads
        else:
            means = np.mean(random_data, axis=0)
            means = means[None, :]
            stds = np.std(random_data, axis=0)
            stds = stds[None, :] 
            gain = 1 / stds
            offset = -means / stds
        
        BasePreprocessor.__init__(self, recording, dtype=dtype)

        for parent_segment in recording._recording_segments:
            rec_segment = ScaleRecordingSegment(parent_segment, gain, offset, dtype=self._dtype)
            self.add_recording_segment(rec_segment)

        self._kwargs = dict(recording=recording.to_dict(), dtype=np.dtype(self._dtype).str)
        self._kwargs.update(random_chunk_kwargs)


<<<<<<< HEAD
center.__doc__ = CenterRecording.__doc__


def scale_zscore(*args, **kwargs):
    return ZScoreRecording(*args, **kwargs)


scale_zscore.__doc__ = ZScoreRecording.__doc__

=======
# functions for API
normalize_by_quantile = define_function_from_class(source_class=NormalizeByQuantileRecording, name="normalize_by_quantile")
scale = define_function_from_class(source_class=ScaleRecording, name="scale")
center = define_function_from_class(source_class=CenterRecording, name="center")
zscore = define_function_from_class(source_class=ZScoreRecording, name="zscore")
>>>>>>> d9a23d00
<|MERGE_RESOLUTION|>--- conflicted
+++ resolved
@@ -17,11 +17,7 @@
 
     def get_traces(self, start_frame, end_frame, channel_indices):
         traces = self.parent_recording_segment.get_traces(start_frame, end_frame, channel_indices)
-<<<<<<< HEAD
-        scaled_traces = traces * self.gain[:, channel_indices] + self.offset[:, channel_indices] #/self.standard_dev
-=======
         scaled_traces = traces * self.gain[:, channel_indices] + self.offset[:, channel_indices] 
->>>>>>> d9a23d00
         return scaled_traces.astype(self._dtype)
 
 
@@ -291,20 +287,8 @@
         self._kwargs.update(random_chunk_kwargs)
 
 
-<<<<<<< HEAD
-center.__doc__ = CenterRecording.__doc__
-
-
-def scale_zscore(*args, **kwargs):
-    return ZScoreRecording(*args, **kwargs)
-
-
-scale_zscore.__doc__ = ZScoreRecording.__doc__
-
-=======
 # functions for API
 normalize_by_quantile = define_function_from_class(source_class=NormalizeByQuantileRecording, name="normalize_by_quantile")
 scale = define_function_from_class(source_class=ScaleRecording, name="scale")
 center = define_function_from_class(source_class=CenterRecording, name="center")
-zscore = define_function_from_class(source_class=ZScoreRecording, name="zscore")
->>>>>>> d9a23d00
+zscore = define_function_from_class(source_class=ZScoreRecording, name="zscore")