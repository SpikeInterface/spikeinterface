--- conflicted
+++ resolved
@@ -14,12 +14,7 @@
 from .common_reference import CommonReferenceRecording, common_reference
 from .remove_artifacts import RemoveArtifactsRecording, remove_artifacts
 from .remove_bad_channels import RemoveBadChannelsRecording, remove_bad_channels
-<<<<<<< HEAD
-from .resample import ResampleRecording, resample
-
-=======
 from .phase_shift import PhaseShiftRecording, phase_shift
->>>>>>> 12b78636
 
 preprocessers_full_list = [
     # filter stuff
@@ -37,7 +32,7 @@
 
     # re-reference
     CommonReferenceRecording,
-    
+
     PhaseShiftRecording,
 
     # misc
