--- conflicted
+++ resolved
@@ -5,10 +5,7 @@
 import scipy.spatial.distance
 from sklearn.discriminant_analysis import LinearDiscriminantAnalysis
 from sklearn.neighbors import NearestNeighbors
-<<<<<<< HEAD
-=======
 from sklearn.decomposition import IncrementalPCA
->>>>>>> 342b04bb
 import spikeinterface as si
 from ..utils import get_random_data_chunks, get_closest_channels
 
@@ -452,137 +449,4 @@
 
     isolation = (target_nn_in_target + other_nn_in_other) / (n_spikes_target+n_spikes_other) / n_neighbors_adjusted
     
-<<<<<<< HEAD
-    nearest_neighbor_isolation = np.min(isolation)
-    return nearest_neighbor_isolation
-
-def nearest_neighbors_noise_overlap(waveform_extractor: si.WaveformExtractor, 
-                                    this_unit_id, max_spikes_for_nn, n_components, n_neighbors, seed):
-    """ Calculates unit noise overlap based on NearestNeighbors search in PCA space
-
-    Based on noise overlap metric described in Chung et al. (2017) Neuron 95: 1381-1394.
-
-    Rough logic
-    -----------
-    1) Generate a noise cluster by randomly sampling from recording
-    2) Compute the isolation function between noise cluster and target cluster
-    
-    Implementation
-    --------------
-    Note that the noise cluster must have the same number of spikes as the target cluster
-    Let A and B be clusters from sorting. 
-    
-    See docstring for nearest_neighbors_isolation for definition of isolation function.
-    
-    Parameters:
-    -----------
-    we: WaveformExtractor
-    this_unit_id: int
-        ID of unit for which this metric will be calculated
-    noise_cluster: np.array, (snippet, samples, channels)
-        random snippets from recording to compare with the target cluster
-    max_spikes_for_nn: int
-        max number of spikes to use per cluster
-    n_neighbors: int
-        number of neighbors to check membership of
-    seed: int
-        seed for random subsampling of spikes
-
-    Outputs:
-    --------
-    nearest_neighbor_isolation : float
-    
-    """
-
-    # set random seed
-    rng = np.random.default_rng(seed=seed)
-    
-    # get random snippets from the recording to create a noise cluster
-    recording = waveform_extractor.recording()
-    noise_cluster = get_random_data_chunks(recording, return_scaled=True,
-                                           num_chunks_per_segment=max_spikes_for_nn,
-                                           chunk_size=waveform_extractor.nsamples, seed=seed)
-    noise_cluster = np.reshape(noise_cluster, (max_spikes_for_nn, waveform_extractor.nsamples, -1))
-    
-    # get waveforms for target cluster
-    waveforms = waveform_extractor.get_waveforms(unit_id=this_unit_id)
-    
-    # adjust the size of the target and noise clusters to be equal
-    if waveforms.shape[0] > max_spikes_for_nn:
-        wf_ind = rng.choice(waveforms.shape[0], max_spikes_for_nn, replace=False)
-        waveforms = waveforms[wf_ind]
-        n_snippets = max_spikes_for_nn
-    elif waveforms.shape[0] < max_spikes_for_nn:
-        noise_ind = rng.choice(noise_cluster.shape[0], waveforms.shape[0], replace=False)
-        noise_cluster = noise_cluster[noise_ind]
-        n_snippets = waveforms.shape[0]
-    else:
-        n_snippets = max_spikes_for_nn
-
-    # restrict to channels with significant signal
-    mean_waveform = np.mean(waveforms, axis=0)
-    chmax, tmax = np.unravel_index(np.argmax(np.abs(mean_waveform)), mean_waveform.shape)
-    closest_chans_idx, _ = get_closest_channels(channel_ids=chmax, num_channels=5)
-    waveforms = waveforms[:,:,closest_chans_idx]
-    noise_cluster = noise_cluster[:,:,closest_chans_idx]
-    
-    # compute weighted noise snippet (Z)
-    weights = [noise_cluster[noise_clip_idx, tmax, chmax] for noise_clip_idx in range(noise_cluster.shape[0])]
-    weights = np.asarray(weights)
-    weights = weights / np.sum(weights)
-    weighted_noise_snippet = np.sum(weights * noise_cluster.swapaxes(0,2), axis=2).swapaxes(0,1)
-    
-    # subtract from waveforms
-    for snippet in range(n_snippets):
-        waveforms[snippet, :, :] = _subtract_clip_component(waveforms[snippet, :, :], weighted_noise_snippet)
-        noise_cluster[snippet, :, :] = _subtract_clip_component(noise_cluster[snippet, :, :], weighted_noise_snippet)
-        
-    # compute principal components after concatenation
-    all_snippets = np.concatenate([waveforms, noise_cluster], axis=0)
-    all_features = _compute_pca_features(all_snippets.reshape((n_snippets*2,-1)), n_components)
-    
-    # TODO
-    # project to PCs
-    # pcs_target = np.dot(waveforms, all_features)
-    # pcs_noise  = np.dot(noise_cluster, all_features)
-    
-    # compute overlap
-    nn_noise_overlap = 1 - _compute_isolation(pcs_target_unit, pcs_other_unit, n_neighbors)
-    return nn_noise_overlap
-
-def _compute_pca_features(X, num_components):
-    u, s, vt = np.linalg.svd(X)
-    return u[:, :num_components].T
-
-def _subtract_clip_component(clip1, component):
-    V1 = clip1.flatten()
-    V2 = component.flatten()
-    V1 = V1 - V2 * np.dot(V1, V2) / np.dot(V2, V2)
-    return V1.reshape(clip1.shape)
-
-def _compute_isolation(pcs_target_unit, pcs_other_unit, n_neighbors):
-    
-    n_spikes_target = pcs_target_unit.shape[0]
-    n_spikes_other = pcs_other_unit.shape[0]
-    
-    # compute the overlap index from n_neighbors
-    pcs_concat = np.concatenate((pcs_target_unit, pcs_other_unit), axis=0)
-    label_concat = np.concatenate((np.zeros(n_spikes_target),np.ones(n_spikes_other)))
-        
-    # if n_neighbors is greater than the number of spikes in both clusters, then set it to max possible
-    if n_neighbors > len(label_concat):
-        n_neighbors_adjusted = len(label_concat)-1
-    else:
-        n_neighbors_adjusted = n_neighbors
-    
-    _, membership_ind = NearestNeighbors(n_neighbors=n_neighbors_adjusted, algorithm='auto').fit(pcs_concat).kneighbors()
-    
-    target_nn_in_target = np.sum(label_concat[membership_ind[:n_spikes_target]]==0)
-    other_nn_in_other = np.sum(label_concat[membership_ind[n_spikes_target:]]==1) 
-
-    overlap = (target_nn_in_target + other_nn_in_other) / (n_spikes_target+n_spikes_other) / n_neighbors_adjusted
-    
-    return overlap
-=======
-    return isolation
->>>>>>> 342b04bb
+    return isolation