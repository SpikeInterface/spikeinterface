--- conflicted
+++ resolved
@@ -1,8 +1,6 @@
-<<<<<<< HEAD
 from .widget_list import *
-=======
 from .utils import get_unit_colors, array_to_image
->>>>>>> d082afd4
+
 
 try:
     import matplotlib
