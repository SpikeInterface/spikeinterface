--- conflicted
+++ resolved
@@ -1,8 +1,5 @@
-<<<<<<< HEAD
 import numpy as np
-=======
 from warnings import warn
->>>>>>> 31be98cc
 
 from .base import BaseWidget
 from .utils import get_some_colors
