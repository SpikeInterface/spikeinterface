--- conflicted
+++ resolved
@@ -32,20 +32,12 @@
             sorting = sorting.select_units(unit_ids)
         self.sorting = sorting
         self.compute_kwargs = dict(window_ms=window_ms, bin_ms=bin_ms, symmetrize=symmetrize)
-<<<<<<< HEAD
-        
-        if axes is None and ax is None:
-            figure, axes = plt.subplots(nrows=len(unit_ids), ncols=len(unit_ids), sharex=True, sharey=True)
-        BaseMultiWidget.__init__(self, figure, ax, axes)
-    
-=======
 
         if axes is None:
             n = len(sorting.unit_ids)
             figure, axes = plt.subplots(nrows=n, ncols=n, sharex=True, sharey=True)
         BaseMultiWidget.__init__(self, figure, None, axes)
 
->>>>>>> 5c98583d
     def plot(self):
         correlograms, bins = compute_correlograms(self.sorting, **self.compute_kwargs)
         bin_width = bins[1] - bins[0]
@@ -108,13 +100,8 @@
         if n < ncols:
             ncols = n
         nrows = int(np.ceil(n / ncols))
-<<<<<<< HEAD
-        
-        if axes is None and ax is None:
-=======
 
         if axes is None:
->>>>>>> 5c98583d
             figure, axes = plt.subplots(nrows=nrows, ncols=ncols, sharex=True, sharey=True)
         BaseMultiWidget.__init__(self, figure, ax, axes)
 
