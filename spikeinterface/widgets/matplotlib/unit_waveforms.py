--- conflicted
+++ resolved
@@ -11,14 +11,27 @@
         dp = to_attr(data_plot)
         
         backend_kwargs = self.update_backend_kwargs(**backend_kwargs)
-        backend_kwargs["ncols"] = min(dp.ncols, len(dp.unit_ids))
-        backend_kwargs["num_axes"] = len(dp.unit_ids)
+
+        if backend_kwargs["axes"] is not None or backend_kwargs["ax"] is not None:
+            if backend_kwargs["axes"] is not None:
+                assert len(backend_kwargs) >= len(dp.units)
+            elif backend_kwargs["ax"] is not None:
+                assert dp.same_axis, "If 'same_axis' is not used, provide as many 'axes' as neurons"
+        else:
+            if dp.same_axis:
+                backend_kwargs["num_axes"] = 1
+                backend_kwargs["ncols"] = None
+            else:
+                backend_kwargs["num_axes"] = len(dp.unit_ids)
+                backend_kwargs["ncols"] = min(dp.ncols, len(dp.unit_ids))
 
         self.make_mpl_figure(**backend_kwargs)
         
         for i, unit_id in enumerate(dp.unit_ids):
-
-            ax = self.axes.flatten()[i]
+            if dp.same_axis:
+                ax = self.ax
+            else:
+                ax = self.axes.flatten()[i]
             color = dp.unit_colors[unit_id]
 
             chan_inds = dp.channel_inds[unit_id]
@@ -40,21 +53,15 @@
                 wfs = wfs * dp.y_scale + dp.y_offset[None, :, chan_inds]
                 wfs_flat = wfs.swapaxes(1, 2).reshape(wfs.shape[0], -1).T
                 ax.plot(xvectors_flat, wfs_flat, lw=dp.lw, alpha=0.3, color=color)
-                ax.get_lines()[-1].set_label(f"wf {unit_id}")
+                if not dp.plot_templates:
+                    ax.get_lines()[-1].set_label(f"{unit_id}")
 
             # plot template
             if dp.plot_templates:
-<<<<<<< HEAD
-                template = dp.all_templates[i, :, :][:, chan_inds] * dp.y_scale + dp.y_offset[:, chan_inds]
+                template = dp.templates[i, :, :][:, chan_inds] * dp.y_scale + dp.y_offset[:, chan_inds]
                 # if dp.plot_waveforms and dp.plot_templates:
                 #     color = 'k'
-                ax.plot(xvectors_flat, template.T.flatten(), lw=1.5, color=color, label=f"template {unit_id}")
-=======
-                template = dp.templates[i, :, :][:, chan_inds] * dp.y_scale + dp.y_offset[:, chan_inds]
-                if dp.plot_waveforms and dp.plot_templates:
-                    color = 'k'
-                ax.plot(xvectors_flat, template.T.flatten(), lw=1.5, color=color)
->>>>>>> 66f8d032
+                ax.plot(xvectors_flat, template.T.flatten(), lw=1.5, color=color, label=unit_id)
                 template_label = dp.unit_ids[i]
                 if dp.set_title:
                     ax.set_title(f'template {template_label}')
