from __future__ import annotations

from pathlib import Path
import shutil
import json
import numpy as np


import time


from spikeinterface.core import SortingAnalyzer
from spikeinterface.core.job_tools import fix_job_kwargs, split_job_kwargs
from spikeinterface import load, create_sorting_analyzer, load_sorting_analyzer
from spikeinterface.widgets import get_some_colors


import pickle

_key_separator = "_-°°-_"


class BenchmarkStudy:
    """
    Generic study for sorting components.
    This manage a list of Benchmark.
    This manage a dict of "cases" every case is one Benchmark.

    Benchmark is responsible for run() and compute_result()
    BenchmarkStudy is the main API for:
      * running (re-running) some cases
      * save (run + compute_result) in results dict
      * make some plots in inherited classes.


    """

    benchmark_class = None

    def __init__(self, study_folder):
        self.folder = Path(study_folder)
        self.datasets = {}
        self.analyzers = {}
        self.cases = {}
        self.benchmarks = {}
        self.levels = None
        self.colors_by_case = None
        self.colors_by_levels = {}
        self.scan_folder()

    @classmethod
    def create(cls, study_folder, datasets={}, cases={}, levels=None):
        """
        Create a BenchmarkStudy from a dict of datasets and cases.

        Parameters
        ----------
        study_folder : str | Path
            The folder where the study will be saved.
        datasets : dict
            A dict of datasets. The keys are the dataset names and the values are `SortingAnalyzer` objects.
            Values can also be tuples with (recording, gt_sorting), but this is deprecated.
        cases : dict
            A dict of cases. The keys are the cases (str, or tuples) and the values are dictionaries containing:

                * dataset
                * label
                * params
        levels : list | None
            If the keys of the cases are tuples, this is the list of levels names.

        Returns
        -------
        study : BenchmarkStudy
            The created study.
        """
        # check that cases keys are homogeneous
        key0 = list(cases.keys())[0]
        if isinstance(key0, str):
            assert all(isinstance(key, str) for key in cases.keys()), "Keys for cases are not homogeneous"
            if levels is None:
                levels = "level0"
            else:
                assert isinstance(levels, str)
        elif isinstance(key0, tuple):
            assert all(isinstance(key, tuple) for key in cases.keys()), "Keys for cases are not homogeneous"
            num_levels = len(key0)
            assert all(
                len(key) == num_levels for key in cases.keys()
            ), "Keys for cases are not homogeneous, tuple negth differ"
            if levels is None:
                levels = [f"level{i}" for i in range(num_levels)]
            else:
                levels = list(levels)
                assert len(levels) == num_levels
        else:
            raise ValueError("Keys for cases must str or tuple")

        study_folder = Path(study_folder)
        study_folder.mkdir(exist_ok=False, parents=True)

        # (study_folder / "datasets").mkdir()
        # (study_folder / "datasets" / "recordings").mkdir()
        # (study_folder / "datasets" / "gt_sortings").mkdir()
        (study_folder / "run_logs").mkdir()
        # (study_folder / "metrics").mkdir()
        (study_folder / "results").mkdir()
        (study_folder / "sorting_analyzer").mkdir()

        analyzers_path = {}
        # for key, (rec, gt_sorting) in datasets.items():
        for key, data in datasets.items():
            assert "/" not in key, "'/' cannot be in the key name!"
            assert "\\" not in key, "'\\' cannot be in the key name!"

            local_analyzer_folder = study_folder / "sorting_analyzer" / key

            if isinstance(data, tuple):
                # old case : rec + sorting
                rec, gt_sorting = data
                analyzer = create_sorting_analyzer(
                    gt_sorting, rec, sparse=True, format="binary_folder", folder=local_analyzer_folder
                )
                analyzer.compute("random_spikes")
                analyzer.compute("templates")
                analyzer.compute("noise_levels")
            else:
                # new case : analzyer
                assert isinstance(data, SortingAnalyzer)
                analyzer = data
                if data.format == "memory":
                    # then copy a local copy in the folder
                    analyzer = data.save_as(format="binary_folder", folder=local_analyzer_folder)
                else:
                    analyzer = data

                rec, gt_sorting = analyzer.recording, analyzer.sorting

            analyzers_path[key] = str(analyzer.folder.resolve())

            # recordings are pickled
            # rec.dump_to_pickle(study_folder / f"datasets/recordings/{key}.pickle")

            # sortings are pickled + saved as NumpyFolderSorting
            # gt_sorting.dump_to_pickle(study_folder / f"datasets/gt_sortings/{key}.pickle")
            # gt_sorting.save(format="numpy_folder", folder=study_folder / f"datasets/gt_sortings/{key}")

        # analyzer path (local or external)
        (study_folder / "analyzers_path.json").write_text(json.dumps(analyzers_path, indent=4), encoding="utf8")

        info = {}
        info["levels"] = levels
        (study_folder / "info.json").write_text(json.dumps(info, indent=4), encoding="utf8")

        # cases is dumped to a pickle file, json is not possible because of the tuple key
        (study_folder / "cases.pickle").write_bytes(pickle.dumps(cases))

        return cls(study_folder)

    def create_benchmark(self, key):
        """
        Create a benchmark for a given key.
        """
        raise NotImplementedError

    def scan_folder(self):
        if not (self.folder / "sorting_analyzer").exists():
            raise ValueError(f"This is folder is not a BenchmarkStudy : {self.folder.absolute()}")

        with open(self.folder / "info.json", "r") as f:
            self.info = json.load(f)

        with open(self.folder / "analyzers_path.json", "r") as f:
            self.analyzers_path = json.load(f)

        self.levels = self.info["levels"]

        for key, folder in self.analyzers_path.items():
            analyzer = load_sorting_analyzer(folder)
            self.analyzers[key] = analyzer
            # the sorting is in memory here we take the saved one because comparisons need to pickle it later
            sorting = load(analyzer.folder / "sorting")
            self.datasets[key] = analyzer.recording, sorting

        # for rec_file in (self.folder / "datasets" / "recordings").glob("*.pickle"):
        #     key = rec_file.stem
        #     rec = load(rec_file)
        #     gt_sorting = load(self.folder / f"datasets" / "gt_sortings" / key)
        #     self.datasets[key] = (rec, gt_sorting)

        with open(self.folder / "cases.pickle", "rb") as f:
            self.cases = pickle.load(f)

        self.benchmarks = {}
        for key in self.cases:
            result_folder = self.folder / "results" / self.key_to_str(key)
            if result_folder.exists():
                result = self.benchmark_class.load_folder(result_folder)
                benchmark = self.create_benchmark(key=key)
                benchmark.result.update(result)
                self.benchmarks[key] = benchmark
            else:
                self.benchmarks[key] = None

    def __repr__(self):
        t = f"{self.__class__.__name__} {self.folder.stem} \n"
        t += f"  datasets: {len(self.datasets)} {list(self.datasets.keys())}\n"
        t += f"  cases: {len(self.cases)} {list(self.cases.keys())}\n"
        num_computed = sum([1 for benchmark in self.benchmarks.values() if benchmark is not None])
        t += f"  computed: {num_computed}\n"
        return t

    def key_to_str(self, key):
        if isinstance(key, str):
            return key
        elif isinstance(key, tuple):
            return _key_separator.join([str(k) for k in key])
        else:
            raise ValueError("Keys for cases must str or tuple")

    def remove_benchmark(self, key):
        result_folder = self.folder / "results" / self.key_to_str(key)
        log_file = self.folder / "run_logs" / f"{self.key_to_str(key)}.json"

        if result_folder.exists():
            shutil.rmtree(result_folder)
        for f in (log_file,):
            if f.exists():
                f.unlink()
        self.benchmarks[key] = None

    def run(self, case_keys=None, keep=True, verbose=False, **job_kwargs):
        if case_keys is None:
            case_keys = list(self.cases.keys())

        job_keys = []
        for key in case_keys:

            result_folder = self.folder / "results" / self.key_to_str(key)
            sorter_folder = self.folder / "sorters" / self.key_to_str(key)

            if keep and result_folder.exists():
                continue
            elif not keep and (result_folder.exists() or sorter_folder.exists()):
                self.remove_benchmark(key)
            job_keys.append(key)

        for key in job_keys:
            benchmark = self.create_benchmark(key)
            t0 = time.perf_counter()
            benchmark.run(**job_kwargs)
            t1 = time.perf_counter()
            self.benchmarks[key] = benchmark
            bench_folder = self.folder / "results" / self.key_to_str(key)
            bench_folder.mkdir(exist_ok=True)
            benchmark.save_run(bench_folder)
            benchmark.result["run_time"] = float(t1 - t0)
            benchmark.save_main(bench_folder)

    def set_colors(self, colors=None, map_name="tab10", levels_to_group_by=None):
        """
        Set colors for the study cases or for a given levels_to_group_by.

        Parmeters
        ---------
        colors : dict | None, default: None
            A user-defined dictionary with the case keys as keys and the colors as values.
            Note that the case keys depend on the levels_to_group_by.
        map_name : str, default: 'tab10'
            The name of the colormap to use.
        levels_to_group_by : list | None, default: None
            The levels to group by. If None, the colors are set for the cases.
        """
        case_keys, _ = self.get_grouped_keys_mapping(levels_to_group_by)

        if colors is None:
            colors = get_some_colors(
                case_keys, map_name=map_name, color_engine="matplotlib", shuffle=False, margin=0, resample=False
            )
            if levels_to_group_by is None:
                self.colors_by_case = colors
            else:
                level_key = tuple(levels_to_group_by) if len(levels_to_group_by) > 1 else levels_to_group_by[0]
                self.colors_by_levels[level_key] = colors
        else:
            assert all([key in colors for key in case_keys]), f"You must provide colors for all cases keys: {case_keys}"
            if levels_to_group_by is None:
                self.colors_by_case = colors
            else:
                level_key = tuple(levels_to_group_by) if len(levels_to_group_by) > 1 else levels_to_group_by[0]
                self.colors_by_levels[level_key] = colors

    def get_colors(self, levels_to_group_by=None):
        if levels_to_group_by is None:
            if self.colors_by_case is None:
                self.set_colors()
            return self.colors_by_case
        else:
            level_key = tuple(levels_to_group_by) if len(levels_to_group_by) > 1 else levels_to_group_by[0]
            if level_key not in self.colors_by_levels:
                self.set_colors(levels_to_group_by=levels_to_group_by)
            return self.colors_by_levels[level_key]

    def get_run_times(self, case_keys=None):
        if case_keys is None:
            case_keys = list(self.cases.keys())

        run_times = {}
        for key in case_keys:
            benchmark = self.benchmarks[key]
            assert benchmark is not None
            run_times[key] = benchmark.result["run_time"]
        import pandas as pd

        df = pd.DataFrame(dict(run_times=run_times))
        if not isinstance(self.levels, str):
            df.index.names = self.levels
        return df

<<<<<<< HEAD
    def plot_run_times(self, case_keys=None, ax=None):
        from .benchmark_plot_tools import plot_run_times

        return plot_run_times(self, case_keys=case_keys, ax=ax)
=======
    def get_grouped_keys_mapping(self, levels_to_group_by=None):
        """
        Return a dictionary of grouped keys.

        Parameters
        ----------
        levels_to_group_by : list
            A list of levels to group by.

        Returns
        -------
        grouped_keys : dict
            A dictionary of grouped keys, with the new keys as keys and the list of cases
            associated to new keys as values.
        labels : dict
            A dictionary of labels, with the new keys as keys and the labels as values.
        """
        cases = list(self.cases.keys())
        if levels_to_group_by is None or self.levels is None:
            keys_mapping = {key: [key] for key in cases}
        elif len(self.levels) == 1:
            keys_mapping = {key: [key] for key in cases}
        else:
            study_levels = self.levels
            assert np.all(
                [l in study_levels for l in levels_to_group_by]
            ), f"levels_to_group_by must be in {study_levels}, got {levels_to_group_by}"
            keys_mapping = {}
            for key in cases:
                new_key = tuple(key[list(study_levels).index(level)] for level in levels_to_group_by)
                if len(new_key) == 1:
                    new_key = new_key[0]
                if new_key not in keys_mapping:
                    keys_mapping[new_key] = []
                keys_mapping[new_key].append(key)

        if levels_to_group_by is None:
            labels = {key: self.cases[key]["label"] for key in cases}
        else:
            key0 = list(keys_mapping.keys())[0]
            if isinstance(key0, tuple):
                labels = {key: "-".join(key) for key in keys_mapping}
            else:
                labels = {key: key for key in keys_mapping}

        return keys_mapping, labels

    def plot_run_times(self, case_keys=None, **kwargs):
        from .benchmark_plot_tools import plot_run_times

        return plot_run_times(self, case_keys=case_keys, **kwargs)
>>>>>>> 2b6e7a2e

    def compute_results(self, case_keys=None, verbose=False, **result_params):

        if case_keys is None:
            case_keys = list(self.cases.keys())

        job_keys = []
        for key in case_keys:
            benchmark = self.benchmarks[key]
            assert benchmark is not None
            benchmark.compute_result(**result_params)
            benchmark.save_result(self.folder / "results" / self.key_to_str(key))

    def create_sorting_analyzer_gt(self, case_keys=None, return_scaled=True, random_params={}, **job_kwargs):
        print("###### Study.create_sorting_analyzer_gt() is not used anymore!!!!!!")
        # if case_keys is None:
        #     case_keys = self.cases.keys()

        # base_folder = self.folder / "sorting_analyzer"
        # base_folder.mkdir(exist_ok=True)

        # dataset_keys = [self.cases[key]["dataset"] for key in case_keys]
        # dataset_keys = set(dataset_keys)
        # for dataset_key in dataset_keys:
        #     # the waveforms depend on the dataset key
        #     folder = base_folder / self.key_to_str(dataset_key)
        #     recording, gt_sorting = self.datasets[dataset_key]
        #     sorting_analyzer = create_sorting_analyzer(
        #         gt_sorting, recording, format="binary_folder", folder=folder, return_scaled=return_scaled
        #     )
        #     sorting_analyzer.compute("random_spikes", **random_params)
        #     sorting_analyzer.compute("templates", **job_kwargs)
        #     sorting_analyzer.compute("noise_levels")

    def get_sorting_analyzer(self, case_key=None, dataset_key=None):
        if case_key is not None:
            dataset_key = self.cases[case_key]["dataset"]
        return self.analyzers[dataset_key]

        # folder = self.folder / "sorting_analyzer" / self.key_to_str(dataset_key)
        # sorting_analyzer = load_sorting_analyzer(folder)
        # return sorting_analyzer

    def compute_analyzer_extension(self, extensions, dataset_keys=None, **extension_kwargs):
        if dataset_keys is None:
            dataset_keys = list(self.datasets.keys())
        if not isinstance(dataset_keys, list):
            dataset_keys = [dataset_keys]
        for dataset_key in dataset_keys:
            sorting_analyzer = self.get_sorting_analyzer(dataset_key=dataset_key)
            sorting_analyzer.compute(extensions, **extension_kwargs)

    def get_gt_unit_locations(self, case_key):
        dataset_key = self.cases[case_key]["dataset"]
        sorting_analyzer = self.get_sorting_analyzer(dataset_key=dataset_key)
        if "gt_unit_locations" in sorting_analyzer.sorting.get_property_keys():
            return sorting_analyzer.get_sorting_property("gt_unit_locations")
        else:
            if not sorting_analyzer.has_extension("unit_locations"):
                self.compute_analyzer_extension(["unit_locations"], dataset_keys=dataset_key)
            unit_locations_ext = sorting_analyzer.get_extension("unit_locations")
            return unit_locations_ext.get_data()

    def get_templates(self, key, operator="average"):
        sorting_analyzer = self.get_sorting_analyzer(case_key=key)
        templates = sorting_analyzer.get_extenson("templates").get_data(operator=operator)
        return templates

    def compute_metrics(self, case_keys=None, metric_names=["snr", "firing_rate"], force=False, **job_kwargs):
        if case_keys is None:
            case_keys = self.cases.keys()

        done = []
        for key in case_keys:
            dataset_key = self.cases[key]["dataset"]
            if dataset_key in done:
                # some case can share the same analyzer
                continue
            done.append(dataset_key)
            # filename = self.folder / "metrics" / f"{self.key_to_str(dataset_key)}.csv"
            # if filename.exists():
            #     if force:
            #         os.remove(filename)
            #     else:
            #         continue
            sorting_analyzer = self.get_sorting_analyzer(key)
            qm_ext = sorting_analyzer.get_extension("quality_metrics")
            if qm_ext is None or force:
                qm_ext = sorting_analyzer.compute("quality_metrics", metric_names=metric_names, **job_kwargs)

            # TODO remove this metics CSV file!!!!
            metrics = qm_ext.get_data()
            # metrics.to_csv(filename, sep="\t", index=True)

    def get_metrics(self, key):
        analyzer = self.get_sorting_analyzer(key)
        ext = analyzer.get_extension("quality_metrics")
        if ext is None:
            # TODO au to compute ????
            return None

        metrics = ext.get_data()
        # add GT unit id column
        gt_unit_ids = analyzer.sorting.unit_ids
        metrics.loc[:, "gt_unit_id"] = gt_unit_ids
        return metrics

    def get_all_metrics(self, case_keys=None):
        """
        Return a DataFrame with concatented metrics for multiple cases.
        """
        import pandas as pd

        if case_keys is None:
            case_keys = list(self.cases.keys())
        assert all(key in self.cases for key in case_keys), "Some case keys are not in cases"
        metrics = []
        indices = []
        for key in case_keys:
            metrics.append(self.get_metrics(key))
            indices.extend([key] * len(metrics[-1]))
        if isinstance(case_keys[0], str):
            index = pd.Index(indices, name=self.levels)
        else:
            index = pd.MultiIndex.from_tuples(indices, names=self.levels)
        metrics = pd.concat(metrics)
        metrics.index = index
        return metrics

    def get_units_snr(self, key):
        """ """
        return self.get_metrics(key)["snr"]

    def get_result(self, key):
        return self.benchmarks[key].result

    def get_pairs_by_level(self, level):
        """
        usefull for function like plot_performance_losses() where you need to plot one pair of results
        This generate list of pairs for a given level.
        """

        level_index = self.levels.index(level)

        possible_values = []
        for key in self.cases.keys():
            assert isinstance(key, tuple), "get_pairs_by_level need tuple keys"
            level_value = key[level_index]
            if level_value not in possible_values:
                possible_values.append(level_value)
        assert len(possible_values) == 2, "get_pairs_by_level() : you need exactly 2 value for this levels"

        pairs = []
        for key in self.cases.keys():

            case0 = list(key)
            case1 = list(key)
            case0[level_index] = possible_values[0]
            case1[level_index] = possible_values[1]
            case0 = tuple(case0)
            case1 = tuple(case1)

            pair = (case0, case1)

            if pair not in pairs:
                pairs.append(pair)

        return pairs


class Benchmark:
    """
    Responsible to make a unique run() and compute_result() for one case.
    """

    def __init__(self):
        self.result = {}

    # this must not be changed in inherited
    _main_key_saved = [
        ("run_time", "pickle"),
    ]
    # this must be updated in hirerited
    _run_key_saved = []
    _result_key_saved = []

    def _save_keys(self, saved_keys, folder):
        for k, format in saved_keys:
            if k not in self.result or self.result[k] is None:
                continue
            if format == "npy":
                np.save(folder / f"{k}.npy", self.result[k])
            elif format == "pickle":
                with open(folder / f"{k}.pickle", mode="wb") as f:
                    pickle.dump(self.result[k], f)
            elif format == "sorting":
                self.result[k].save(folder=folder / k, format="numpy_folder", overwrite=True)
            elif format == "Motion":
                self.result[k].save(folder=folder / k)
            elif format == "zarr_templates":
                self.result[k].to_zarr(folder / k)
            elif format == "sorting_analyzer":
                pass
            else:
                raise ValueError(f"Save error {k} {format}")

    def save_main(self, folder):
        # used for run time
        self._save_keys(self._main_key_saved, folder)

    def save_run(self, folder):
        self._save_keys(self._run_key_saved, folder)

    def save_result(self, folder):
        self._save_keys(self._result_key_saved, folder)

    @classmethod
    def load_folder(cls, folder):
        result = {}
        for k, format in cls._run_key_saved + cls._result_key_saved + cls._main_key_saved:
            if format == "npy":
                file = folder / f"{k}.npy"
                if file.exists():
                    result[k] = np.load(file)
            elif format == "pickle":
                file = folder / f"{k}.pickle"
                if file.exists():
                    with open(file, mode="rb") as f:
                        result[k] = pickle.load(f)
            elif format == "sorting":
                from spikeinterface.core import load_extractor

                result[k] = load(folder / k)
            elif format == "Motion":
                from spikeinterface.core.motion import Motion

                result[k] = Motion.load(folder / k)
            elif format == "zarr_templates":
                from spikeinterface.core.template import Templates

                result[k] = Templates.from_zarr(folder / k)

        return result

    def run(self):
        # run method
        raise NotImplementedError

    def compute_result(self):
        # run becnhmark result
        raise NotImplementedError<|MERGE_RESOLUTION|>--- conflicted
+++ resolved
@@ -317,12 +317,6 @@
             df.index.names = self.levels
         return df
 
-<<<<<<< HEAD
-    def plot_run_times(self, case_keys=None, ax=None):
-        from .benchmark_plot_tools import plot_run_times
-
-        return plot_run_times(self, case_keys=case_keys, ax=ax)
-=======
     def get_grouped_keys_mapping(self, levels_to_group_by=None):
         """
         Return a dictionary of grouped keys.
@@ -374,7 +368,6 @@
         from .benchmark_plot_tools import plot_run_times
 
         return plot_run_times(self, case_keys=case_keys, **kwargs)
->>>>>>> 2b6e7a2e
 
     def compute_results(self, case_keys=None, verbose=False, **result_params):
 
