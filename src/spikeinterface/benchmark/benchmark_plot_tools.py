import warnings

import numpy as np
from spikeinterface.widgets import get_some_colors
from .benchmark_tools import sigmoid, fit_sigmoid


def despine(ax_or_axes):
    import seaborn as sns

    if not isinstance(ax_or_axes, (list, tuple, np.ndarray)):
        ax_or_axes = [ax_or_axes]
    for ax in np.array(ax_or_axes).flatten():
        sns.despine(ax=ax)


def aggregate_levels(df, study, case_keys=None, levels_to_keep=None):
    """
    Aggregate a DataFrame by dropping levels not to keep.

    Parameters
    ----------
    df : pd.DataFrame
        A DataFrame with a MultiIndex.
    study : BenchmarkStudy
        A study object.
    case_keys : list | None, default: None
        A list of case keys to use. If None, then all cases are used.
    levels_to_keep : list | None, default: None
        A list of levels to keep. If None, the original dataframe, keys, labels and colros are returned.
    map_name : str | None, default: None
        The name of the map to use for colors.

    Returns
    -------
    df : pd.DataFrame
        The aggregated DataFrame.
    new_case_keys : list
        The aggregated case keys.
    labels : dict
        A dictionary of labels.
    colors : dict
        A dictionary of colors for each new case key.
    """
    import pandas as pd

    if case_keys is None:
        case_keys = list(study.cases.keys())

    if levels_to_keep is not None:
        if not isinstance(levels_to_keep, list):
            levels_to_keep = [levels_to_keep]
        drop_levels = [l for l in study.levels if l not in levels_to_keep]
        df = df.droplevel(drop_levels).sort_index()
        if len(levels_to_keep) > 1:
            df = df.reorder_levels(levels_to_keep)
        new_case_keys = list(np.unique(df.index))
        if isinstance(df.index, pd.MultiIndex):
            labels = {key: "-".join(key) for key in new_case_keys}
        else:
            labels = {key: key for key in new_case_keys}
        # get colors
        colors = study.get_colors(levels_to_group_by=levels_to_keep)
    else:
        new_case_keys = case_keys
        labels = {key: study.cases[key]["label"] for key in case_keys}
        colors = study.get_colors()

    return df, new_case_keys, labels, colors

<<<<<<< HEAD
def plot_run_times(study, case_keys=None, ax=None):
=======

def plot_run_times(study, case_keys=None, levels_to_keep=None, figsize=None):
>>>>>>> 2b6e7a2e
    """
    Plot run times for a BenchmarkStudy.

    Parameters
    ----------
    study : SorterStudy
        A study object.
    case_keys : list | None, default: None
        A selection of cases to plot, if None, then all.
    levels_to_keep : list | None, default: None
        A list of levels to keep. Run times are aggregated by these levels.
    figsize : tuple | None, default: None
        The size of the figure.

    Returns
    -------
    fig : matplotlib.figure.Figure
        The resulting figure containing the plots
    """
    import matplotlib.pyplot as plt
    import seaborn as sns

    if case_keys is None:
        case_keys = list(study.cases.keys())

    run_times = study.get_run_times(case_keys=case_keys)
<<<<<<< HEAD

    colors = study.get_colors()

    if ax is None:
        fig, ax = plt.subplots()
    else:
        fig = ax.get_figure()
        
    labels = []
    for i, key in enumerate(case_keys):
        labels.append(study.cases[key]["label"])
        rt = run_times.at[key, "run_times"]
        ax.bar(i, rt, width=0.8, color=colors[key])
    ax.set_xticks(np.arange(len(case_keys)))
    ax.set_xticklabels(labels, rotation=45.0)
=======
    run_times, case_keys, labels, colors = aggregate_levels(run_times, study, case_keys, levels_to_keep)
    palette_keys = case_keys

    if levels_to_keep is None:
        x = None
        hue = case_keys
        plt_fun = sns.barplot
    elif len(levels_to_keep) == 1:
        x = None
        hue = levels_to_keep[0]
        plt_fun = sns.boxplot
    elif len(levels_to_keep) == 2:
        # here we need to override the colors, since we are using x and hue
        # to displaye the 2 levels. We need to set the colors for the hue level alone
        x, hue = levels_to_keep
        hues = np.unique([c[1] for c in case_keys])
        colors = study.get_colors(levels_to_group_by=[hue])
        plt_fun = sns.boxplot
        palette_keys = hues
    else:
        # we aggregate levels into the same column and use the last level as hue
        levels_to_aggregate = levels_to_keep[:-1]
        hue = levels_to_keep[-1]
        x = " / ".join(levels_to_aggregate)
        run_times.loc[:, x] = run_times.index.map(lambda x: " / ".join(map(str, x[:-1])))
        hues = np.unique([c[-1] for c in case_keys])
        colors = study.get_colors(levels_to_group_by=[hue])
        plt_fun = sns.barplot
        palette_keys = hues

    assert all(
        [key in colors for key in palette_keys]
    ), f"colors must have a color for each palette key: {palette_keys}"

    fig, ax = plt.subplots(figsize=figsize)

    plt_fun(data=run_times, y="run_times", x=x, hue=hue, ax=ax, palette=colors)

    despine(ax)
    if levels_to_keep is None:
        h, l = ax.get_legend_handles_labels()
        ax.legend(h, list(labels.values()))
>>>>>>> 2b6e7a2e
    ax.set_ylabel("run time (s)")
    return fig


<<<<<<< HEAD
def plot_unit_counts(study, case_keys=None, ax=None):
=======
def plot_unit_counts(study, case_keys=None, levels_to_keep=None, colors=None, figsize=None):
>>>>>>> 2b6e7a2e
    """
    Plot unit counts for a study: "num_well_detected", "num_false_positive", "num_redundant", "num_overmerged"

    Parameters
    ----------
    study : SorterStudy
        A study object.
    case_keys : list or None
        A selection of cases to plot, if None, then all.
    levels_to_keep : list | None, default: None
        A list of levels to keep. Unit counts are aggregated by these levels.
    colors : dict | None, default: None
        A dictionary of colors to use for each class ("Well Detected", "False Positive", "Redundant", "Overmerged").
    figsize : tuple | None, default: None
        The size of the figure.

    Returns
    -------
    fig : matplotlib.figure.Figure
        The resulting figure containing the plots
    """
    import matplotlib.pyplot as plt
    import pandas as pd
    import seaborn as sns
    from spikeinterface.widgets.utils import get_some_colors

    if case_keys is None:
        case_keys = list(study.cases.keys())

    count_units = study.get_count_units(case_keys=case_keys)
    count_units, case_keys, _, _ = aggregate_levels(count_units, study, case_keys, levels_to_keep)
    count_units = count_units.drop(columns=["num_gt", "num_sorter"])
    if "num_bad" in count_units.columns:
        count_units = count_units.drop(columns=["num_bad"])

    # set hue based on exhaustive GT
    if "num_overmerged" in count_units.columns:
        hue_order = ["Well Detected", "False Positive", "Redundant", "Overmerged"]
    else:
        hue_order = ["Well Detected"]

<<<<<<< HEAD
    if ax is None:
        fig, ax = plt.subplots()
    else:
        fig = ax.get_figure()
=======
    for col in count_units.columns:
        vals = count_units[col].values
        if not "well_detected" in col:
            vals = -vals
        col_name = col.replace("num_", "").replace("_", " ").title()
        count_units.loc[:, col_name] = vals
        del count_units[col]
>>>>>>> 2b6e7a2e

    columns = count_units.columns.tolist()
    if colors is None:
        colors = get_some_colors(columns, color_engine="auto", map_name="hot")
        colors["Well Detected"] = "green"
    else:
        assert all([col in colors for col in columns]), f"colors must have a color for each column: {columns}"

    fig, ax = plt.subplots(figsize=figsize)

    df = pd.melt(
        count_units.reset_index(),
        id_vars=levels_to_keep,
        value_vars=columns,
        var_name="Unit class",
        value_name="Count",
    )
    if len(levels_to_keep) > 1:
        x = " / ".join(levels_to_keep)
        df.loc[:, x] = df.apply(lambda r: " / ".join([str(r[col]) for col in levels_to_keep]), axis=1)
        df = df.drop(columns=levels_to_keep)
    else:
        x = levels_to_keep[0]

    sns.barplot(
        data=df,
        x=x,
        y="Count",
        hue="Unit class",
        ax=ax,
        hue_order=hue_order,
        palette=colors,
    )

    despine(ax)

    return fig


def plot_agreement_matrix(study, ordered=True, case_keys=None, axs=None):
    """
    Plot agreement matri ces for cases in a study.

    Parameters
    ----------
    study : GroundTruthStudy
        A study object.
    case_keys : list or None
        A selection of cases to plot, if None, then all.
    ordered : bool
        Order units with best agreement scores.
        This enable to see agreement on a diagonal.

    Returns
    -------
    fig : matplotlib.figure.Figure
        The resulting figure containing the plots
    """

    import matplotlib.pyplot as plt
    from spikeinterface.widgets import AgreementMatrixWidget

    if case_keys is None:
        case_keys = list(study.cases.keys())

    num_axes = len(case_keys)
    if axs is None:
        fig, axs = plt.subplots(ncols=num_axes, squeeze=True)
    else:
        assert len(axs) == num_axes, "axs should have the same number of axes as case_keys"
        fig = axs[0].get_figure()

    for count, key in enumerate(case_keys):
        ax = axs[count]
        comp = study.get_result(key)["gt_comparison"]

        unit_ticks = len(comp.sorting1.unit_ids) <= 16
        count_text = len(comp.sorting1.unit_ids) <= 16

        AgreementMatrixWidget(
            comp, ordered=ordered, count_text=count_text, unit_ticks=unit_ticks, backend="matplotlib", ax=ax
        )
        label = study.cases[key]["label"]
        ax.set_xlabel(label)

        if count > 0:
            ax.set_ylabel(None)
            ax.set_yticks([])
        ax.set_xticks([])
    
    return fig

    return fig


def plot_performances(study, mode="ordered", performance_names=("accuracy", "precision", "recall"), case_keys=None):
    """
    Plot performances over case for a study.

    Parameters
    ----------
    study : BenchmarkStudy
        A study object.
    mode : "ordered" | "snr" | "swarm", default: "ordered"
        Which plot mode to use:

        * "ordered": plot performance metrics vs unit indices ordered by decreasing accuracy
        * "snr": plot performance metrics vs snr
        * "swarm": plot performance metrics as a swarm plot (see seaborn.swarmplot for details)
    performance_names : list or tuple, default: ("accuracy", "precision", "recall")
        Which performances to plot ("accuracy", "precision", "recall")
    case_keys : list or None
        A selection of cases to plot, if None, then all.

    Returns
    -------
    fig : matplotlib.figure.Figure
        The resulting figure containing the plots
    """
    if mode == "snr":
        warnings.warn(
            "Use study.plot_performances_vs_snr() instead",
            DeprecationWarning,
            stacklevel=2,
        )
        return plot_performances_vs_snr(study, case_keys=case_keys, performance_names=performance_names)
    elif mode == "ordered":
        warnings.warn(
            "Use study.plot_performances_ordered() instead",
            DeprecationWarning,
            stacklevel=2,
        )
        return plot_performances_ordered(study, case_keys=case_keys, performance_names=performance_names)
    elif mode == "swarm":
        warnings.warn(
            "Use study.plot_performances_swarm() instead",
            DeprecationWarning,
            stacklevel=2,
        )
        return plot_performances_swarm(study, case_keys=case_keys, performance_names=performance_names)
    else:
        raise ValueError("plot_performances() : wrong mode ")


def plot_performances_vs_snr(
    study,
    case_keys=None,
    figsize=None,
    performance_names=("accuracy", "recall", "precision"),
    snr_dataset_reference=None,
<<<<<<< HEAD
    axs=None,
=======
    levels_to_keep=None,
    orientation="vertical",
>>>>>>> 2b6e7a2e
):
    """
    Plots performance metrics against signal-to-noise ratio (SNR) for different cases in a study.

    Parameters
    ----------
    study : object
        The study object containing the cases and results.
    case_keys : list | None, default: None
        List of case keys to include in the plot. If None, all cases in the study are included.
    figsize : tuple | None, default: None
        Size of the figure.
    performance_names : tuple, default: ("accuracy", "recall", "precision")
        Names of the performance metrics to plot. Default is ("accuracy", "recall", "precision").
    snr_dataset_reference : str | None, default: None
        Reference dataset key to use for SNR. If None, the SNR of each dataset is used.
    levels_to_keep : list | None, default: None
        Levels to group by when mapping case keys.
    orientation : "vertical" | "horizontal", default: "vertical"
        The orientation of the plot.

    Returns
    -------
    fig : matplotlib.figure.Figure
        The resulting figure containing the plots.
    """
    import matplotlib.pyplot as plt

    if case_keys is None:
        case_keys = list(study.cases.keys())

<<<<<<< HEAD
    if axs is None:
        fig, axs = plt.subplots(nrows=len(performance_names), figsize=figsize)
    else:
        assert len(axs) == num_axes, "axs should have the same number of axes as performance_names"
        fig = axs[0].get_figure()

    for count, k in enumerate(performance_names):

        ax = axs[count]
        for key in case_keys:
            color = study.get_colors()[key]
            label = study.cases[key]["label"]
=======
    if orientation == "vertical":
        ncols = 1
        nrows = len(performance_names)
    elif orientation == "horizontal":
        ncols = len(performance_names)
        nrows = 1
    else:
        raise ValueError("orientation must be 'vertical' or 'horizontal'")
>>>>>>> 2b6e7a2e

    fig, axs = plt.subplots(ncols=ncols, nrows=nrows, figsize=figsize, squeeze=True)

    for count, performance_name in enumerate(performance_names):

        ax = axs[count]
        case_keys, labels = study.get_grouped_keys_mapping(levels_to_group_by=levels_to_keep)
        colors = study.get_colors(levels_to_group_by=levels_to_keep)
        assert all([key in colors for key in case_keys]), f"colors must have a color for each case key: {case_keys}"

        for key, key_list in case_keys.items():
            color = colors[key]
            label = labels[key]
            all_xs = []
            all_ys = []
            for sub_key in key_list:
                if snr_dataset_reference is None:
                    # use the SNR of each dataset
                    analyzer = study.get_sorting_analyzer(sub_key)
                else:
                    # use the same SNR from a reference dataset
                    analyzer = study.get_sorting_analyzer(dataset_key=snr_dataset_reference)

                quality_metrics = analyzer.get_extension("quality_metrics").get_data()
                x = quality_metrics["snr"].values
                y = study.get_result(sub_key)["gt_comparison"].get_performance()[performance_name].values
                all_xs.append(x)
                all_ys.append(y)

            # accumulate x and y and make one final plot
            all_xs = np.concatenate(all_xs)
            all_ys = np.concatenate(all_ys)

            ax.scatter(all_xs, all_ys, marker=".", label=label, color=color)
            ax.set_title(performance_name)

            popt = fit_sigmoid(all_xs, all_ys, p0=None)
            xfit = np.linspace(0, max(x), 100)
            ax.plot(xfit, sigmoid(xfit, *popt), color=color)

        ax.set_ylim(-0.05, 1.05)

        if count == 2:
            ax.legend()

    despine(axs)

    return fig


def plot_performances_ordered(
    study,
    case_keys=None,
    performance_names=("accuracy", "recall", "precision"),
    levels_to_keep=None,
    orientation="vertical",
    figsize=None,
    axs=None
):
    """
    Plot performances ordered by decreasing performance.

    Parameters
    ----------
    study : BenchmarkStudy
        A study object.
    case_keys : list | None, default: None
        A selection of cases to plot, if None, then all.
    performance_names : list | tuple, default: ("accuracy", "recall", "precision")
        A list of performance names to plot.
    levels_to_keep : list | None, default: None
        A list of levels to keep. Performances are aggregated by these levels.
    orientation : "vertical" | "horizontal", default: "vertical"
        The orientation of the plot.
    figsize : tuple | None, default: None
        The size of the figure.

    Returns
    -------
    fig : matplotlib.figure.Figure
        The resulting figure containing the plots.
    """
    import matplotlib.pyplot as plt

    num_axes = len(performance_names)
<<<<<<< HEAD
    if axs is None:
        fig, axs = plt.subplots(nrows=num_axes, figsize=figsize, squeeze=True)
    else:
        assert len(axs) == num_axes, "axs should have the same number of axes as performance_names"
        fig = axs[0].get_figure()
=======
>>>>>>> 2b6e7a2e

    if case_keys is None:
        case_keys = list(study.cases.keys())

    perfs = study.get_performance_by_unit(case_keys=case_keys)
    perfs, case_keys, labels, colors = aggregate_levels(perfs, study, case_keys, levels_to_keep)
    assert all([key in colors for key in case_keys]), f"colors must have a color for each case key: {case_keys}"

    if orientation == "vertical":
        fig, axs = plt.subplots(nrows=num_axes, figsize=figsize, squeeze=True)
    elif orientation == "horizontal":
        fig, axs = plt.subplots(ncols=num_axes, figsize=figsize, squeeze=True)
    else:
        raise ValueError("orientation must be 'vertical' or 'horizontal'")

    for count, performance_name in enumerate(performance_names):
        ax = axs[count]

        for key in case_keys:
            color = colors[key]
            label = labels[key]

            val = perfs.xs(key).loc[:, performance_name].values
            val = np.sort(val)[::-1]
            ax.plot(val, label=label, c=color)

        ax.set_title(performance_name)
        if count == len(performance_names) - 1:
            ax.legend(bbox_to_anchor=(0.05, 0.05), loc="lower left", framealpha=0.8)

    despine(axs)

    return fig


<<<<<<< HEAD
def plot_performances_swarm(study, 
                            case_keys=None, 
                            performance_names=("accuracy", "recall", "precision"), 
                            figsize=None, 
                            ax=None):
=======
def plot_performances_swarm(
    study,
    case_keys=None,
    performance_names=("accuracy", "recall", "precision"),
    levels_to_keep=None,
    performance_colors={"accuracy": "g", "recall": "b", "precision": "r"},
    figsize=None,
):
    """
    Plot performances as a swarm plot.
>>>>>>> 2b6e7a2e

    Parameters
    ----------
    study : BenchmarkStudy
        A study object.
    case_keys : list | None, default: None
        A selection of cases to plot, if None, then all.
    performance_names : list | tuple, default: ("accuracy", "recall", "precision")
        A list of performance names to plot.
    levels_to_keep : list | None, default: None
        A list of levels to keep. Performances are aggregated by these levels.
    performance_colors : dict, default: {"accuracy": "g", "recall": "b", "precision": "r"}
        A dictionary of colors to use for each performance name.
    figsize : tuple | None, default: None
        The size of the figure.

    Returns
    -------
    fig : matplotlib.figure.Figure
        The resulting figure containing the plots
    """
    import matplotlib.pyplot as plt
    import pandas as pd
    import seaborn as sns

    if case_keys is None:
        case_keys = list(study.cases.keys())

    perfs = study.get_performance_by_unit(case_keys=case_keys)
    perfs, case_keys, _, _ = aggregate_levels(perfs, study, case_keys, levels_to_keep)

<<<<<<< HEAD
    if ax is None:
        fig, ax = plt.subplots()
    else:
        fig = ax.get_figure()
=======
    assert all(
        [key in performance_colors for key in performance_names]
    ), f"performance_colors must have a color for each performance name: {performance_names}"

    fig, ax = plt.subplots(figsize=figsize)
>>>>>>> 2b6e7a2e

    levels = perfs.index.names

    df = pd.melt(
        perfs.reset_index(),
        id_vars=levels,
        var_name="Metric",
        value_name="Score",
        value_vars=performance_names,
    )
    df["x"] = df.apply(lambda r: " ".join([str(r[col]) for col in levels]), axis=1)
    sns.swarmplot(data=df, x="x", y="Score", hue="Metric", dodge=True, ax=ax, palette=performance_colors)

    despine(ax)

    return fig


def plot_performances_comparison(
    study,
    case_keys=None,
    figsize=None,
    performance_names=("accuracy", "recall", "precision"),
    performance_colors={"accuracy": "g", "recall": "b", "precision": "r"},
    levels_to_keep=None,
    ylim=(-0.1, 1.1),
):
    """
    Plot performances comparison for a study.

    Parameters
    ----------
    study : BenchmarkStudy
        A study object.
    case_keys : list | None, default: None
        A selection of cases to plot, if None, then all.
    figsize : tuple | None, default: None
        The size of the figure.
    performance_names : list | tuple, default: ("accuracy", "recall", "precision")
        A list of performance names to plot.
    performance_colors : dict, default: {"accuracy": "g", "recall": "b", "precision": "r"}
        A dictionary of colors to use for each performance name.
    levels_to_keep : list | None, default: None
        A list of levels to keep. Performances are aggregated by these levels.
    ylim : tuple, default: (-0.1, 1.1)
        The y-axis limits.

    Returns
    -------
    fig : matplotlib.figure.Figure
        The resulting figure containing the plots.
    """
    import matplotlib.pyplot as plt

    if case_keys is None:
        case_keys = list(study.cases.keys())
    case_keys, labels = study.get_grouped_keys_mapping(levels_to_group_by=levels_to_keep)

    num_methods = len(case_keys)
    assert num_methods >= 2, "plot_performances_comparison need at least 2 cases!"

    assert all(
        [key in performance_colors for key in performance_names]
    ), f"performance_colors must have a color for each performance name: {performance_names}"

    fig, axs = plt.subplots(ncols=num_methods - 1, nrows=num_methods - 1, figsize=figsize, squeeze=False)
    for i, key1 in enumerate(case_keys):
        for j, key2 in enumerate(case_keys):
            if i < j:
                ax = axs[i, j - 1]
                label1 = labels[key1]
                label2 = labels[key2]
                if i == j - 1:
                    ax.set_xlabel(label2)
                    ax.set_ylabel(label1)

                for sub_key1 in case_keys[key1]:
                    for sub_key2 in case_keys[key2]:
                        comp1 = study.get_result(sub_key1)["gt_comparison"]
                        comp2 = study.get_result(sub_key2)["gt_comparison"]

                        for performance_name, color in performance_colors.items():
                            perf1 = comp1.get_performance()[performance_name]
                            perf2 = comp2.get_performance()[performance_name]
                            ax.scatter(perf2, perf1, marker=".", label=performance_name, color=color)

                ax.plot([0, 1], [0, 1], "k--", alpha=0.5)
                ax.set_ylim(ylim)
                ax.set_xlim(ylim)
                despine(ax)
                ax.set_aspect("equal")
                if i != j - 1:
                    ax.set_xlabel("")
                    ax.set_ylabel("")
                    ax.set_xticks([])
                    ax.set_yticks([])
                    ax.set_xticklabels([])
                    ax.set_yticklabels([])
            else:
                if j >= 1 and i < num_methods - 1:
                    ax = axs[i, j - 1]
                    ax.axis("off")

    ax = axs[num_methods - 2, 0]
    patches = []
    from matplotlib.patches import Patch

    for name, color in performance_colors.items():
        patches.append(Patch(color=color, label=name))
    ax.legend(handles=patches)
    fig.subplots_adjust(hspace=0.1, wspace=0.1)
    return fig


<<<<<<< HEAD
def plot_performances_vs_depth_and_snr(study, 
                                       performance_name="accuracy", 
                                       case_keys=None, 
                                       figsize=None, 
                                       axs=None):
=======
def plot_performances_vs_depth_and_snr(
    study, performance_name="accuracy", case_keys=None, levels_to_keep=None, map_name="viridis", figsize=None
):
    """
    Plot performances vs depth and snr for a study.
>>>>>>> 2b6e7a2e

    Parameters
    ----------
    study : BenchmarkStudy
        A study object.
    performance_name : str, default: "accuracy"
        The performance metric to plot.
    case_keys : list | None, default: None
        A selection of cases to plot, if None, then all.
    levels_to_keep : list | None, default: None
        A list of levels to keep. Performances are aggregated by these levels.
    map_name : str | None, default: "viridis"
        The name of the map to use for colors.
    figsize : tuple | None, default: None
        The size of the figure.

    Returns
    -------
    fig : matplotlib.figure.Figure
        The resulting figure containing the plots.
    """
    import pylab as plt

    if case_keys is None:
        case_keys = list(study.cases.keys())

<<<<<<< HEAD
    if axs is None:
        fig, axs = plt.subplots(ncols=len(case_keys), figsize=figsize, squeeze=True)
    else:
        assert len(axs) == len(case_keys), "axs should have the same number of axes as case_keys"
        fig = axs[0].get_figure()
=======
    case_keys, labels = study.get_grouped_keys_mapping(levels_to_group_by=levels_to_keep)
    fig, axs = plt.subplots(ncols=len(case_keys), nrows=1, figsize=figsize, squeeze=False)
>>>>>>> 2b6e7a2e

    for count, (key, key_list) in enumerate(case_keys.items()):
        all_snrs = []
        all_perfs = []
        all_depths = []
        for sub_key in key_list:
            result = study.get_result(sub_key)
            analyzer = study.get_sorting_analyzer(sub_key)
            positions = study.get_gt_unit_locations(sub_key)
            depth = positions[:, 1]

            metrics = analyzer.get_extension("quality_metrics").get_data()
            snr = metrics["snr"]
            perfs = result["gt_comparison"].get_performance()[performance_name].values
            all_snrs.append(snr)
            all_perfs.append(perfs)
            all_depths.append(depth)

        snr = np.concatenate(all_snrs)
        perfs = np.concatenate(all_perfs)
        depth = np.concatenate(all_depths)

<<<<<<< HEAD
        ax = axs[count]
        points = ax.scatter(depth, snr, c=perfs, label="matched")
=======
        ax = axs[0, count]
        points = ax.scatter(depth, snr, c=perfs, label="matched", cmap=map_name)
>>>>>>> 2b6e7a2e
        points.set_clim(0, 1)
        ax.set_xlabel("depth")
        ax.set_ylabel("snr")
        label = labels[key]
        ax.set_title(label)
        if count > 0:
            ax.set_ylabel("")
            ax.set_yticks([], [])

    fig.subplots_adjust(right=0.85)
    cbar_ax = fig.add_axes([0.9, 0.1, 0.025, 0.75])
    fig.colorbar(points, cax=cbar_ax, label=performance_name)

    despine(axs)

    return fig


<<<<<<< HEAD
def plot_performance_losses(study, 
                            case0, 
                            case1, 
                            performance_names=["accuracy"], 
                            figsize=None,
                            axs=None):
=======
def plot_performance_losses(study, case0, case1, performance_names=["accuracy"], map_name="coolwarm", figsize=None):
    """
    Plot performance losses between two cases.

    Parameters
    ----------
    study : BenchmarkStudy
        A study object.
    case0 : str | tuple
        The first case key.
    case1 : str | tuple
        The second case key.
    performance_names : list | tuple, default: ["accuracy"]
        A list of performance names to plot.
    map_name : str, default: "coolwarm"
        The name of the map to use for colors.
    figsize : tuple | None, default: None
        The size of the figure.

    Returns
    -------
    fig : matplotlib.figure.Figure
        The resulting figure containing the plots.
    """
>>>>>>> 2b6e7a2e
    import matplotlib.pyplot as plt

    if axs is None:
        fig, axs = plt.subplots(nrows=len(performance_names), figsize=figsize, squeeze=True)
    else:
        assert len(axs) == len(performance_names), "axs should have the same number of axes as performance_names"
        fig = axs[0].get_figure()

    for count, perf_name in enumerate(performance_names):

        ax = axs[count]

        positions = study.get_gt_unit_locations(case0)

        analyzer = study.get_sorting_analyzer(case0)
        metrics_case0 = analyzer.get_extension("quality_metrics").get_data()
        x = metrics_case0["snr"].values

        y_case0 = study.get_result(case0)["gt_comparison"].get_performance()[perf_name].values
        y_case1 = study.get_result(case1)["gt_comparison"].get_performance()[perf_name].values

        ax.set_xlabel("depth (um)")
        im = ax.scatter(positions[:, 1], x, c=(y_case1 - y_case0), cmap=map_name)
        fig.colorbar(im, ax=ax, label=perf_name)
        im.set_clim(-1, 1)

        label0 = study.cases[case0]["label"]
        label1 = study.cases[case1]["label"]
        ax.set_title(f"{label0}\n vs \n{label1}")
        ax.set_ylabel("snr")

    despine(axs)

    return fig<|MERGE_RESOLUTION|>--- conflicted
+++ resolved
@@ -68,12 +68,8 @@
 
     return df, new_case_keys, labels, colors
 
-<<<<<<< HEAD
-def plot_run_times(study, case_keys=None, ax=None):
-=======
-
-def plot_run_times(study, case_keys=None, levels_to_keep=None, figsize=None):
->>>>>>> 2b6e7a2e
+
+def plot_run_times(study, case_keys=None, levels_to_keep=None, figsize=None, ax=None):
     """
     Plot run times for a BenchmarkStudy.
 
@@ -100,23 +96,6 @@
         case_keys = list(study.cases.keys())
 
     run_times = study.get_run_times(case_keys=case_keys)
-<<<<<<< HEAD
-
-    colors = study.get_colors()
-
-    if ax is None:
-        fig, ax = plt.subplots()
-    else:
-        fig = ax.get_figure()
-        
-    labels = []
-    for i, key in enumerate(case_keys):
-        labels.append(study.cases[key]["label"])
-        rt = run_times.at[key, "run_times"]
-        ax.bar(i, rt, width=0.8, color=colors[key])
-    ax.set_xticks(np.arange(len(case_keys)))
-    ax.set_xticklabels(labels, rotation=45.0)
-=======
     run_times, case_keys, labels, colors = aggregate_levels(run_times, study, case_keys, levels_to_keep)
     palette_keys = case_keys
 
@@ -147,11 +126,21 @@
         plt_fun = sns.barplot
         palette_keys = hues
 
+    if ax is None:
+        fig, ax = plt.subplots(figsize=figsize)
+    else:
+        fig = ax.get_figure()
+        
+    labels = []
+    for i, key in enumerate(case_keys):
+        labels.append(study.cases[key]["label"])
+        rt = run_times.at[key, "run_times"]
+        ax.bar(i, rt, width=0.8, color=colors[key])
+    ax.set_xticks(np.arange(len(case_keys)))
+    ax.set_xticklabels(labels, rotation=45.0)
     assert all(
         [key in colors for key in palette_keys]
     ), f"colors must have a color for each palette key: {palette_keys}"
-
-    fig, ax = plt.subplots(figsize=figsize)
 
     plt_fun(data=run_times, y="run_times", x=x, hue=hue, ax=ax, palette=colors)
 
@@ -159,16 +148,11 @@
     if levels_to_keep is None:
         h, l = ax.get_legend_handles_labels()
         ax.legend(h, list(labels.values()))
->>>>>>> 2b6e7a2e
     ax.set_ylabel("run time (s)")
     return fig
 
 
-<<<<<<< HEAD
-def plot_unit_counts(study, case_keys=None, ax=None):
-=======
-def plot_unit_counts(study, case_keys=None, levels_to_keep=None, colors=None, figsize=None):
->>>>>>> 2b6e7a2e
+def plot_unit_counts(study, case_keys=None, levels_to_keep=None, colors=None, figsize=None ax=None):
     """
     Plot unit counts for a study: "num_well_detected", "num_false_positive", "num_redundant", "num_overmerged"
 
@@ -203,19 +187,13 @@
     count_units = count_units.drop(columns=["num_gt", "num_sorter"])
     if "num_bad" in count_units.columns:
         count_units = count_units.drop(columns=["num_bad"])
-
+        
     # set hue based on exhaustive GT
     if "num_overmerged" in count_units.columns:
         hue_order = ["Well Detected", "False Positive", "Redundant", "Overmerged"]
     else:
         hue_order = ["Well Detected"]
 
-<<<<<<< HEAD
-    if ax is None:
-        fig, ax = plt.subplots()
-    else:
-        fig = ax.get_figure()
-=======
     for col in count_units.columns:
         vals = count_units[col].values
         if not "well_detected" in col:
@@ -223,7 +201,6 @@
         col_name = col.replace("num_", "").replace("_", " ").title()
         count_units.loc[:, col_name] = vals
         del count_units[col]
->>>>>>> 2b6e7a2e
 
     columns = count_units.columns.tolist()
     if colors is None:
@@ -232,7 +209,10 @@
     else:
         assert all([col in colors for col in columns]), f"colors must have a color for each column: {columns}"
 
-    fig, ax = plt.subplots(figsize=figsize)
+    if ax is None:
+        fig, ax = plt.subplots(figsize=figsize)
+    else:
+        fig = ax.get_figure()
 
     df = pd.melt(
         count_units.reset_index(),
@@ -314,8 +294,6 @@
             ax.set_yticks([])
         ax.set_xticks([])
     
-    return fig
-
     return fig
 
 
@@ -374,12 +352,9 @@
     figsize=None,
     performance_names=("accuracy", "recall", "precision"),
     snr_dataset_reference=None,
-<<<<<<< HEAD
     axs=None,
-=======
     levels_to_keep=None,
     orientation="vertical",
->>>>>>> 2b6e7a2e
 ):
     """
     Plots performance metrics against signal-to-noise ratio (SNR) for different cases in a study.
@@ -411,20 +386,6 @@
     if case_keys is None:
         case_keys = list(study.cases.keys())
 
-<<<<<<< HEAD
-    if axs is None:
-        fig, axs = plt.subplots(nrows=len(performance_names), figsize=figsize)
-    else:
-        assert len(axs) == num_axes, "axs should have the same number of axes as performance_names"
-        fig = axs[0].get_figure()
-
-    for count, k in enumerate(performance_names):
-
-        ax = axs[count]
-        for key in case_keys:
-            color = study.get_colors()[key]
-            label = study.cases[key]["label"]
-=======
     if orientation == "vertical":
         ncols = 1
         nrows = len(performance_names)
@@ -433,9 +394,12 @@
         nrows = 1
     else:
         raise ValueError("orientation must be 'vertical' or 'horizontal'")
->>>>>>> 2b6e7a2e
-
-    fig, axs = plt.subplots(ncols=ncols, nrows=nrows, figsize=figsize, squeeze=True)
+
+    if axs is None:
+        fig, axs = plt.subplots(ncols=ncols, nrows=nrows, figsize=figsize, squeeze=True)
+    else:
+        assert len(axs) == len(performance_names), "axs should have the same number of axes as performance_names"
+        fig = axs[0].get_figure()
 
     for count, performance_name in enumerate(performance_names):
 
@@ -519,14 +483,6 @@
     import matplotlib.pyplot as plt
 
     num_axes = len(performance_names)
-<<<<<<< HEAD
-    if axs is None:
-        fig, axs = plt.subplots(nrows=num_axes, figsize=figsize, squeeze=True)
-    else:
-        assert len(axs) == num_axes, "axs should have the same number of axes as performance_names"
-        fig = axs[0].get_figure()
-=======
->>>>>>> 2b6e7a2e
 
     if case_keys is None:
         case_keys = list(study.cases.keys())
@@ -535,12 +491,16 @@
     perfs, case_keys, labels, colors = aggregate_levels(perfs, study, case_keys, levels_to_keep)
     assert all([key in colors for key in case_keys]), f"colors must have a color for each case key: {case_keys}"
 
-    if orientation == "vertical":
-        fig, axs = plt.subplots(nrows=num_axes, figsize=figsize, squeeze=True)
-    elif orientation == "horizontal":
-        fig, axs = plt.subplots(ncols=num_axes, figsize=figsize, squeeze=True)
-    else:
-        raise ValueError("orientation must be 'vertical' or 'horizontal'")
+    if axs is None:
+        if orientation == "vertical":
+            fig, axs = plt.subplots(nrows=num_axes, figsize=figsize, squeeze=True)
+        elif orientation == "horizontal":
+            fig, axs = plt.subplots(ncols=num_axes, figsize=figsize, squeeze=True)
+        else:
+            raise ValueError("orientation must be 'vertical' or 'horizontal'")
+    else:
+        assert len(axs) == num_axes, "axs should have the same number of axes as performance_names"
+        fig = axs[0].get_figure()
 
     for count, performance_name in enumerate(performance_names):
         ax = axs[count]
@@ -562,25 +522,14 @@
     return fig
 
 
-<<<<<<< HEAD
 def plot_performances_swarm(study, 
                             case_keys=None, 
                             performance_names=("accuracy", "recall", "precision"), 
                             figsize=None, 
+                            levels_to_keep=None,
+                            performance_colors={"accuracy": "g", "recall": "b", "precision": "r"},
                             ax=None):
-=======
-def plot_performances_swarm(
-    study,
-    case_keys=None,
-    performance_names=("accuracy", "recall", "precision"),
-    levels_to_keep=None,
-    performance_colors={"accuracy": "g", "recall": "b", "precision": "r"},
-    figsize=None,
-):
-    """
-    Plot performances as a swarm plot.
->>>>>>> 2b6e7a2e
-
+    """
     Parameters
     ----------
     study : BenchmarkStudy
@@ -611,18 +560,14 @@
     perfs = study.get_performance_by_unit(case_keys=case_keys)
     perfs, case_keys, _, _ = aggregate_levels(perfs, study, case_keys, levels_to_keep)
 
-<<<<<<< HEAD
-    if ax is None:
-        fig, ax = plt.subplots()
-    else:
-        fig = ax.get_figure()
-=======
     assert all(
         [key in performance_colors for key in performance_names]
     ), f"performance_colors must have a color for each performance name: {performance_names}"
 
-    fig, ax = plt.subplots(figsize=figsize)
->>>>>>> 2b6e7a2e
+    if ax is None:
+        fig, ax = plt.subplots(figsize=figsize)
+    else:
+        fig = ax.get_figure()
 
     levels = perfs.index.names
 
@@ -737,20 +682,15 @@
     return fig
 
 
-<<<<<<< HEAD
 def plot_performances_vs_depth_and_snr(study, 
                                        performance_name="accuracy", 
                                        case_keys=None, 
                                        figsize=None, 
+                                       levels_to_keep=None, 
+                                       map_name="viridis", 
                                        axs=None):
-=======
-def plot_performances_vs_depth_and_snr(
-    study, performance_name="accuracy", case_keys=None, levels_to_keep=None, map_name="viridis", figsize=None
-):
     """
     Plot performances vs depth and snr for a study.
->>>>>>> 2b6e7a2e
-
     Parameters
     ----------
     study : BenchmarkStudy
@@ -776,16 +716,13 @@
     if case_keys is None:
         case_keys = list(study.cases.keys())
 
-<<<<<<< HEAD
+    case_keys, labels = study.get_grouped_keys_mapping(levels_to_group_by=levels_to_keep)
+
     if axs is None:
         fig, axs = plt.subplots(ncols=len(case_keys), figsize=figsize, squeeze=True)
     else:
         assert len(axs) == len(case_keys), "axs should have the same number of axes as case_keys"
         fig = axs[0].get_figure()
-=======
-    case_keys, labels = study.get_grouped_keys_mapping(levels_to_group_by=levels_to_keep)
-    fig, axs = plt.subplots(ncols=len(case_keys), nrows=1, figsize=figsize, squeeze=False)
->>>>>>> 2b6e7a2e
 
     for count, (key, key_list) in enumerate(case_keys.items()):
         all_snrs = []
@@ -808,13 +745,8 @@
         perfs = np.concatenate(all_perfs)
         depth = np.concatenate(all_depths)
 
-<<<<<<< HEAD
         ax = axs[count]
-        points = ax.scatter(depth, snr, c=perfs, label="matched")
-=======
-        ax = axs[0, count]
         points = ax.scatter(depth, snr, c=perfs, label="matched", cmap=map_name)
->>>>>>> 2b6e7a2e
         points.set_clim(0, 1)
         ax.set_xlabel("depth")
         ax.set_ylabel("snr")
@@ -833,15 +765,13 @@
     return fig
 
 
-<<<<<<< HEAD
 def plot_performance_losses(study, 
                             case0, 
                             case1, 
                             performance_names=["accuracy"], 
+                            map_name="coolwarm", 
                             figsize=None,
                             axs=None):
-=======
-def plot_performance_losses(study, case0, case1, performance_names=["accuracy"], map_name="coolwarm", figsize=None):
     """
     Plot performance losses between two cases.
 
@@ -865,7 +795,6 @@
     fig : matplotlib.figure.Figure
         The resulting figure containing the plots.
     """
->>>>>>> 2b6e7a2e
     import matplotlib.pyplot as plt
 
     if axs is None:
