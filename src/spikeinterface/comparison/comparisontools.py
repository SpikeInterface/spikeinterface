"""
Some functions internally use by SortingComparison.
"""

import numpy as np


def count_matching_events(times1, times2, delta=10):
    """
    Counts matching events.

    Parameters
    ----------
    times1: list
        List of spike train 1 frames
    times2: list
        List of spike train 2 frames
    delta: int
        Number of frames for considering matching events

    Returns
    -------
    matching_count: int
        Number of matching events
    """
    times_concat = np.concatenate((times1, times2))
    membership = np.concatenate((np.ones(times1.shape) * 1, np.ones(times2.shape) * 2))
    indices = times_concat.argsort()
    times_concat_sorted = times_concat[indices]
    membership_sorted = membership[indices]
    diffs = times_concat_sorted[1:] - times_concat_sorted[:-1]
    inds = np.where((diffs <= delta) & (membership_sorted[:-1] != membership_sorted[1:]))[0]
    if len(inds) == 0:
        return 0
    inds2 = np.where(inds[:-1] + 1 != inds[1:])[0]
    return len(inds2) + 1


def compute_agreement_score(num_matches, num1, num2):
    """
    Computes agreement score.

    Parameters
    ----------
    num_matches: int
        Number of matches
    num1: int
        Number of events in spike train 1
    num2: int
        Number of events in spike train 2

    Returns
    -------
    score: float
        Agreement score
    """
    denom = num1 + num2 - num_matches
    if denom == 0:
        return 0
    return num_matches / denom


def do_count_event(sorting):
    """
    Count event for each units in a sorting.
    Parameters
    ----------
    sorting: SortingExtractor
        A sorting extractor

    Returns
    -------
    event_count: pd.Series
        Nb of spike by units.
    """
    import pandas as pd

    unit_ids = sorting.get_unit_ids()
    ev_counts = np.zeros(len(unit_ids), dtype="int64")
    for segment_index in range(sorting.get_num_segments()):
        ev_counts += np.array(
            [len(sorting.get_unit_spike_train(u, segment_index=segment_index)) for u in unit_ids], dtype="int64"
        )
    event_counts = pd.Series(ev_counts, index=unit_ids)
    return event_counts


def count_match_spikes(times1, all_times2, delta_frames):  # , event_counts1, event_counts2  unit2_ids,
    """
    Computes matching spikes between one spike train and a list of others.

    Parameters
    ----------
    times1: array
        Spike train 1 frames
    all_times2: list of array
        List of spike trains from sorting 2

    Returns
    -------
    matching_events_count: list
        List of counts of matching events
    """
    matching_event_counts = np.zeros(len(all_times2), dtype="int64")
    for i2, times2 in enumerate(all_times2):
        num_matches = count_matching_events(times1, times2, delta=delta_frames)
        matching_event_counts[i2] = num_matches
    return matching_event_counts


def get_optimized_compute_matching_matrix():
    """
    This function is to avoid the bare try-except pattern when importing the compute_matching_matrix function
    which uses numba. I tested using the numba dispatcher programatically to avoids this
    but the performance improvements were lost. Think you can do better? Don't forget to measure performance against
    the current implementation!
    TODO: unify numba decorator across all modules
    """

    if hasattr(get_optimized_compute_matching_matrix, "_cached_function"):
        return get_optimized_compute_matching_matrix._cached_function

    import numba

    @numba.jit(nopython=True, nogil=True)
    def compute_matching_matrix(
        spike_frames_train1,
        spike_frames_train2,
        unit_indices1,
        unit_indices2,
        num_units_train1,
        num_units_train2,
        delta_frames,
    ):
        """
        Compute a matrix representing the matches between two spike trains.

        Given two spike trains, this function finds matching spikes based on a temporal proximity criterion
        defined by `delta_frames`. The resulting matrix indicates the number of matches between units
        in `spike_frames_train1` and `spike_frames_train2`.

        Parameters
        ----------
        spike_frames_train1 : ndarray
            An array of integer frame numbers corresponding to spike times for the first train. Must be in ascending order.
        spike_frames_train2 : ndarray
            An array of integer frame numbers corresponding to spike times for the second train. Must be in ascending order.
        unit_indices1 : ndarray
            An array of integers where `unit_indices1[i]` gives the unit index associated with the spike at `spike_frames_train1[i]`.
        unit_indices2 : ndarray
            An array of integers where `unit_indices2[i]` gives the unit index associated with the spike at `spike_frames_train2[i]`.
        num_units_train1 : int
            The total count of unique units in the first spike train.
        num_units_train2 : int
            The total count of unique units in the second spike train.
        delta_frames : int
            The inclusive upper limit on the frame difference for which two spikes are considered matching. That is
            if `abs(spike_frames_train1[i] - spike_frames_train2[j]) <= delta_frames` then the spikes at `spike_frames_train1[i]`
            and `spike_frames_train2[j]` are considered matching.

        Returns
        -------
        matching_matrix : ndarray
            A 2D numpy array of shape `(num_units_train1, num_units_train2)`. Each element `[i, j]` represents
            the count of matching spike pairs between unit `i` from `spike_frames_train1` and unit `j` from `spike_frames_train2`.


        Notes
        -----
        This algorithm identifies matching spikes between two ordered spike trains.
        By iterating through each spike in the first train, it compares them against spikes in the second train,
        determining matches based on the two spikes frames being within `delta_frames` of each other.

        To avoid redundant comparisons the algorithm maintains a reference, `second_train_search_start `,
        which signifies the minimal index in the second spike train that might match the upcoming spike
        in the first train.

        The logic can be summarized as follows:
        1. Iterate through each spike in the first train
        2. For each spike, find the first match in the second train.
        3. Save the index of the first match as the new `second_train_search_start `
        3. For each match, find as many matches as possible from the first match onwards.

        An important condition here is that the same spike is not matched twice. This is managed by keeping track
        of the last matched frame for each unit pair in `last_match_frame1` and `last_match_frame2`

        For more details on the rationale behind this approach, refer to the documentation of this module and/or
        the metrics section in SpikeForest documentation.
        """

        matching_matrix = np.zeros((num_units_train1, num_units_train2), dtype=np.uint16)

        # Used to avoid the same spike matching twice
        last_match_frame1 = -np.ones_like(matching_matrix, dtype=np.int64)
        last_match_frame2 = -np.ones_like(matching_matrix, dtype=np.int64)

        num_spike_frames_train1 = len(spike_frames_train1)
        num_spike_frames_train2 = len(spike_frames_train2)

        # Keeps track of which frame in the second spike train should be used as a search start for matches
<<<<<<< HEAD
        second_train_search_start  = 0
        for index1 in range(num_spike_frames_train1):
            frame1 = spike_frames_train1[index1]

            # Look for the index of the first match for this spike in the second train
            for index2 in range(second_train_search_start , num_spike_frames_train2):
                frame2 = spike_frames_train2[index2]
=======
        second_train_search_start = 0
        for index1 in range(num_frames_spike_train1):
            frame1 = frames_spike_train1[index1]

            # Look for the index of the first match for this spike in the second train
            for index2 in range(second_train_search_start, num_frames_spike_train2):
                frame2 = frames_spike_train2[index2]
>>>>>>> 8b670601
                # Look for first match
                is_a_match = abs(frame1 - frame2) <= delta_frames
                if is_a_match:
                    second_train_search_start = index2
                    first_match_index = index2
                    break
            else:
                # No matches found for this spike in all the second train, continue to the next frame
                continue

            # Get as many matches as possible from the first match onwards. Might include multiple units.
            for index2 in range(first_match_index, num_spike_frames_train2):
                frame2 = spike_frames_train2[index2]
                not_a_match = abs(frame1 - frame2) > delta_frames
                if not_a_match:
                    # No more matches for this spike in the second train, continue to the next spike
                    break

                # Map the match to a matrix
                row, column = unit_indices1[index1], unit_indices2[index2]

                # The same spike cannot be matched twice see the notes in the docstring for more info on this constraint
                if frame1 != last_match_frame1[row, column] and frame2 != last_match_frame2[row, column]:
                    last_match_frame1[row, column] = frame1
                    last_match_frame2[row, column] = frame2

                    matching_matrix[row, column] += 1

        return matching_matrix

    # Cache the compiled function
    get_optimized_compute_matching_matrix._cached_function = compute_matching_matrix

    return compute_matching_matrix


def make_match_count_matrix(sorting1, sorting2, delta_frames):
    num_units_sorting1 = sorting1.get_num_units()
    num_units_sorting2 = sorting2.get_num_units()
    matching_matrix = np.zeros((num_units_sorting1, num_units_sorting2), dtype=np.uint16)

    spike_vector1_segments = sorting1.to_spike_vector(concatenated=False)
    spike_vector2_segments = sorting2.to_spike_vector(concatenated=False)

    num_segments_sorting1 = sorting1.get_num_segments()
    num_segments_sorting2 = sorting2.get_num_segments()
    assert (
        num_segments_sorting1 == num_segments_sorting2
    ), "make_match_count_matrix : sorting1 and sorting2 must have the same segment number"

    # Segments should be matched one by one
    for segment_index in range(num_segments_sorting1):
        spike_vector1 = spike_vector1_segments[segment_index]
        spike_vector2 = spike_vector2_segments[segment_index]

        sample_frames1_sorted = spike_vector1["sample_index"]
        sample_frames2_sorted = spike_vector2["sample_index"]

        unit_indices1_sorted = spike_vector1["unit_index"]
        unit_indices2_sorted = spike_vector2["unit_index"]

        matching_matrix += get_optimized_compute_matching_matrix()(
            sample_frames1_sorted,
            sample_frames2_sorted,
            unit_indices1_sorted,
            unit_indices2_sorted,
            num_units_sorting1,
            num_units_sorting2,
            delta_frames,
        )

    # Build a data frame from the matching matrix
    import pandas as pd

    unit_ids_of_sorting1 = sorting1.get_unit_ids()
    unit_ids_of_sorting2 = sorting2.get_unit_ids()
    match_event_counts_df = pd.DataFrame(matching_matrix, index=unit_ids_of_sorting1, columns=unit_ids_of_sorting2)

    return match_event_counts_df


def make_agreement_scores(sorting1, sorting2, delta_frames):
    """
    Make the agreement matrix.
    No threshold (min_score) is applied at this step.

    Note : this computation is symmetric.
    Inverting sorting1 and sorting2 give the transposed matrix.

    Parameters
    ----------
    sorting1: SortingExtractor
        The first sorting extractor
    sorting2: SortingExtractor
        The second sorting extractor
    delta_frames: int
        Number of frames to consider spikes coincident

    Returns
    -------
    agreement_scores: array (float)
        The agreement score matrix.
    """
    import pandas as pd

    unit1_ids = np.array(sorting1.get_unit_ids())
    unit2_ids = np.array(sorting2.get_unit_ids())

    ev_counts1 = np.array(list(sorting1.count_num_spikes_per_unit().values()))
    ev_counts2 = np.array(list(sorting2.count_num_spikes_per_unit().values()))
    event_counts1 = pd.Series(ev_counts1, index=unit1_ids)
    event_counts2 = pd.Series(ev_counts2, index=unit2_ids)

    match_event_count = make_match_count_matrix(sorting1, sorting2, delta_frames)

    agreement_scores = make_agreement_scores_from_count(match_event_count, event_counts1, event_counts2)

    return agreement_scores


def make_agreement_scores_from_count(match_event_count, event_counts1, event_counts2):
    """
    See make_agreement_scores.
    Other signature here to avoid to recompute match_event_count matrix.

    Parameters
    ----------
    match_event_count

    """

    # numpy broadcast style
    denom = event_counts1.values[:, None] + event_counts2.values[None, :] - match_event_count.values
    # little trick here when denom is 0 to avoid 0 division : lets put -1
    # it will 0 anyway
    denom[denom == 0] = -1

    agreement_scores = match_event_count.values / denom
    import pandas as pd

    agreement_scores = pd.DataFrame(agreement_scores, index=match_event_count.index, columns=match_event_count.columns)
    return agreement_scores


def make_possible_match(agreement_scores, min_score):
    """
    Given an agreement matrix and a min_score threshold.
    Return as a dict all possible match for each spiketrain in each side.

    Note : this is symmetric.

    Parameters
    ----------
    agreement_scores: pd.DataFrame

    min_score: float


    Returns
    -------
    best_match_12: pd.Series

    best_match_21: pd.Series

    """
    unit1_ids = np.array(agreement_scores.index)
    unit2_ids = np.array(agreement_scores.columns)

    # threshold the matrix
    scores = agreement_scores.values.copy()
    scores[scores < min_score] = 0

    possible_match_12 = {}
    for i1, u1 in enumerate(unit1_ids):
        (inds_match,) = np.nonzero(scores[i1, :])
        possible_match_12[u1] = unit2_ids[inds_match]

    possible_match_21 = {}
    for i2, u2 in enumerate(unit2_ids):
        (inds_match,) = np.nonzero(scores[:, i2])
        possible_match_21[u2] = unit1_ids[inds_match]

    return possible_match_12, possible_match_21


def make_best_match(agreement_scores, min_score):
    """
    Given an agreement matrix and a min_score threshold.
    return a dict a best match for each units independently of others.

    Note : this is symmetric.

    Parameters
    ----------
    agreement_scores: pd.DataFrame

    min_score: float


    Returns
    -------
    best_match_12: pd.Series

    best_match_21: pd.Series

    """
    import pandas as pd

    unit1_ids = np.array(agreement_scores.index)
    unit2_ids = np.array(agreement_scores.columns)

    scores = agreement_scores.values.copy()

    best_match_12 = pd.Series(index=unit1_ids, dtype=unit2_ids.dtype)
    best_match_12[:] = -1
    for i1, u1 in enumerate(unit1_ids):
        if scores.shape[1] > 0:
            ind_max = np.argmax(scores[i1, :])
            if scores[i1, ind_max] >= min_score:
                best_match_12[u1] = unit2_ids[ind_max]

    best_match_21 = pd.Series(index=unit2_ids, dtype=unit1_ids.dtype)
    best_match_21[:] = -1
    for i2, u2 in enumerate(unit2_ids):
        if scores.shape[0] > 0:
            ind_max = np.argmax(scores[:, i2])
            if scores[ind_max, i2] >= min_score:
                best_match_21[u2] = unit1_ids[ind_max]

    return best_match_12, best_match_21


def make_hungarian_match(agreement_scores, min_score):
    """
    Given an agreement matrix and a min_score threshold.
    return the "optimal" match with the "hungarian" algo.
    This use internally the scipy.optimize.linear_sum_assignment implementation.

    Parameters
    ----------
    agreement_scores: pd.DataFrame

    min_score: float


    Returns
    -------
    hungarian_match_12: pd.Series

    hungarian_match_21: pd.Series

    """
    import pandas as pd

    unit1_ids = np.array(agreement_scores.index)
    unit2_ids = np.array(agreement_scores.columns)

    # threshold the matrix
    scores = agreement_scores.values.copy()
    scores[scores < min_score] = 0

    from scipy.optimize import linear_sum_assignment

    [inds1, inds2] = linear_sum_assignment(-scores)

    hungarian_match_12 = pd.Series(index=unit1_ids, dtype=unit2_ids.dtype)
    hungarian_match_12[:] = -1
    hungarian_match_21 = pd.Series(index=unit2_ids, dtype=unit1_ids.dtype)
    hungarian_match_21[:] = -1

    for i1, i2 in zip(inds1, inds2):
        u1 = unit1_ids[i1]
        u2 = unit2_ids[i2]
        if agreement_scores.at[u1, u2] >= min_score:
            hungarian_match_12[u1] = u2
            hungarian_match_21[u2] = u1

    return hungarian_match_12, hungarian_match_21


def do_score_labels(sorting1, sorting2, delta_frames, unit_map12, label_misclassification=False):
    """
    Makes the labelling at spike level for each spike train:
      * TP: true positive
      * CL: classification error
      * FN: False negative
      * FP: False positive
      * TOT:
      * TOT_ST1:
      * TOT_ST2:

    Parameters
    ----------
    sorting1: SortingExtractor instance
        The ground truth sorting
    sorting2: SortingExtractor instance
        The tested sorting
    delta_frames: int
        Number of frames to consider spikes coincident
    unit_map12: pd.Series
        Dict of matching from sorting1 to sorting2
    label_misclassification: bool
        If True, misclassification errors are labelled

    Returns
    -------
    labels_st1: dict of lists of np.array of str
        Contain score labels for units of sorting 1 for each segment
    labels_st2: dict of lists of np.array of str
        Contain score labels for units of sorting 2 for each segment
    """
    unit1_ids = sorting1.get_unit_ids()
    unit2_ids = sorting2.get_unit_ids()
    labels_st1 = dict()
    labels_st2 = dict()

    # copy spike trains for faster access from extractors with memmapped data
    num_segments = sorting1.get_num_segments()
    sts1 = {u1: [sorting1.get_unit_spike_train(u1, seg_index) for seg_index in range(num_segments)] for u1 in unit1_ids}
    sts2 = {u2: [sorting2.get_unit_spike_train(u2, seg_index) for seg_index in range(num_segments)] for u2 in unit2_ids}

    for u1 in unit1_ids:
        lab_st1 = [np.array(["UNPAIRED"] * len(sts), dtype="<U8") for sts in sts1[u1]]
        labels_st1[u1] = lab_st1
    for u2 in unit2_ids:
        lab_st2 = [np.array(["UNPAIRED"] * len(sts), dtype="<U8") for sts in sts2[u2]]
        labels_st2[u2] = lab_st2

    for seg_index in range(num_segments):
        for u1 in unit1_ids:
            u2 = unit_map12[u1]
            sts = sts1[u1][seg_index]
            if u2 != -1:
                lab_st1 = labels_st1[u1][seg_index]
                lab_st2 = labels_st2[u2][seg_index]
                mapped_st = sorting2.get_unit_spike_train(u2, seg_index)
                times_concat = np.concatenate((sts, mapped_st))
                membership = np.concatenate((np.ones(sts.shape) * 1, np.ones(mapped_st.shape) * 2))
                indices = times_concat.argsort()
                times_concat_sorted = times_concat[indices]
                membership_sorted = membership[indices]
                diffs = times_concat_sorted[1:] - times_concat_sorted[:-1]
                inds = np.where((diffs <= delta_frames) & (membership_sorted[:-1] != membership_sorted[1:]))[0]
                if len(inds) > 0:
                    inds2 = inds[np.where(inds[:-1] + 1 != inds[1:])[0]] + 1
                    inds2 = np.concatenate((inds2, [inds[-1]]))
                    times_matched = times_concat_sorted[inds2]
                    # find and label closest spikes
                    ind_st1 = np.array([np.abs(sts1[u1] - tm).argmin() for tm in times_matched])
                    ind_st2 = np.array([np.abs(mapped_st - tm).argmin() for tm in times_matched])
                    assert len(np.unique(ind_st1)) == len(ind_st1)
                    assert len(np.unique(ind_st2)) == len(ind_st2)
                    lab_st1[ind_st1] = "TP"
                    lab_st2[ind_st2] = "TP"
            else:
                lab_st1 = np.array(["FN"] * len(sts))
                labels_st1[u1][seg_index] = lab_st1

    if label_misclassification:
        for seg_index in range(num_segments):
            for u1 in unit1_ids:
                lab_st1 = labels_st1[u1][seg_index]
                st1 = sts1[u1][seg_index]
                for l_gt, lab in enumerate(lab_st1):
                    if lab == "UNPAIRED":
                        for u2 in unit2_ids:
                            if u2 in unit_map12.values and unit_map12[u1] != -1:
                                lab_st2 = labels_st2[u2][seg_index]
                                n_sp = st1[l_gt]
                                mapped_st = sts2[u2][seg_index]
                                matches = np.abs(mapped_st.astype(int) - n_sp) <= delta_frames
                                if np.sum(matches) > 0:
                                    if "CL" not in lab_st1[l_gt] and "CL" not in lab_st2[np.where(matches)[0][0]]:
                                        lab_st1[l_gt] = "CL_" + str(u1) + "_" + str(u2)
                                        lab_st2[np.where(matches)[0][0]] = "CL_" + str(u2) + "_" + str(u1)

    for seg_index in range(num_segments):
        for u1 in unit1_ids:
            lab_st1 = labels_st1[u1][seg_index]
            lab_st1[lab_st1 == "UNPAIRED"] = "FN"

        for u2 in unit2_ids:
            lab_st2 = labels_st2[u2][seg_index]
            lab_st2[lab_st2 == "UNPAIRED"] = "FP"

    return labels_st1, labels_st2


def compare_spike_trains(spiketrain1, spiketrain2, delta_frames=10):
    """
    Compares 2 spike trains.

    Note:
      * The first spiketrain is supposed to be the ground truth.
      * this implementation do not count a TP when more than one spike
        is present around the same time in spiketrain2.

    Parameters
    ----------
    spiketrain1, spiketrain2: numpy.array
        Times of spikes for the 2 spike trains.

    Returns
    -------
    lab_st1, lab_st2: numpy.array
        Label of score for each spike
    """
    lab_st1 = np.array(["UNPAIRED"] * len(spiketrain1))
    lab_st2 = np.array(["UNPAIRED"] * len(spiketrain2))

    # from gtst: TP, TPO, TPSO, FN, FNO, FNSO
    for sp_i, n_sp in enumerate(spiketrain1):
        matches = np.abs(spiketrain2.astype(int) - n_sp) <= delta_frames // 2
        if np.sum(matches) > 0:
            if lab_st1[sp_i] != "TP" and lab_st2[np.where(matches)[0][0]] != "TP":
                lab_st1[sp_i] = "TP"
                lab_st2[np.where(matches)[0][0]] = "TP"

    for l_gt, lab in enumerate(lab_st1):
        if lab == "UNPAIRED":
            lab_st1[l_gt] = "FN"

    for l_gt, lab in enumerate(lab_st2):
        if lab == "UNPAIRED":
            lab_st2[l_gt] = "FP"

    return lab_st1, lab_st2


def do_confusion_matrix(event_counts1, event_counts2, match_12, match_event_count):
    """
    Computes the confusion matrix between one ground truth sorting
    and another sorting.

    Parameters
    ----------
    event_counts1: pd.Series
        Number of event per units 1
    event_counts2: pd.Series
        Number of event per units 2
    match_12: pd.Series
        Series of matching from sorting1 to sorting2.
        Can be the hungarian or best match.
    match_event_count: pd.DataFrame
        The match count matrix given by make_match_count_matrix

    Returns
    -------
    confusion_matrix: pd.DataFrame
        The confusion matrix
        index are units1 reordered
        columns are units2 redordered
    """
    unit1_ids = np.array(match_event_count.index)
    unit2_ids = np.array(match_event_count.columns)
    N1 = len(unit1_ids)
    N2 = len(unit2_ids)

    matched_units1 = match_12[match_12 != -1].index
    matched_units2 = match_12[match_12 != -1].values

    unmatched_units1 = match_12[match_12 == -1].index
    unmatched_units2 = unit2_ids[~np.isin(unit2_ids, matched_units2)]

    ordered_units1 = np.hstack([matched_units1, unmatched_units1])
    ordered_units2 = np.hstack([matched_units2, unmatched_units2])

    import pandas as pd

    conf_matrix = pd.DataFrame(
        np.zeros((N1 + 1, N2 + 1), dtype=int),
        index=list(ordered_units1) + ["FP"],
        columns=list(ordered_units2) + ["FN"],
    )

    for u1 in matched_units1:
        u2 = match_12[u1]
        num_match = match_event_count.at[u1, u2]
        conf_matrix.at[u1, u2] = num_match
        conf_matrix.at[u1, "FN"] = event_counts1.at[u1] - num_match
        conf_matrix.at["FP", u2] = event_counts2.at[u2] - num_match

    for u1 in unmatched_units1:
        conf_matrix.at[u1, "FN"] = event_counts1.at[u1]

    for u2 in unmatched_units2:
        conf_matrix.at["FP", u2] = event_counts2.at[u2]

    return conf_matrix


def do_count_score(event_counts1, event_counts2, match_12, match_event_count):
    """
    For each ground truth units count how many:
    "tp", "fn", "cl", "fp", "num_gt", "num_tested", "tested_id"

    Parameters
    ----------
    event_counts1: pd.Series
        Number of event per units 1
    event_counts2: pd.Series
        Number of event per units 2
    match_12: pd.Series
        Series of matching from sorting1 to sorting2.
        Can be the hungarian or best match.
    match_event_count: pd.DataFrame
        The match count matrix given by make_match_count_matrix

    Returns
    -------
    count_score: pd.DataFrame
        A table with one line per GT units and columns
        are tp/fn/fp/...
    """

    unit1_ids = event_counts1.index

    columns = ["tp", "fn", "fp", "num_gt", "num_tested", "tested_id"]

    import pandas as pd

    count_score = pd.DataFrame(index=unit1_ids, columns=columns)
    count_score.index.name = "gt_unit_id"
    for i1, u1 in enumerate(unit1_ids):
        u2 = match_12[u1]
        count_score.at[u1, "tested_id"] = u2
        if u2 == -1:
            count_score.at[u1, "num_tested"] = 0
            count_score.at[u1, "tp"] = 0
            count_score.at[u1, "fp"] = 0
            count_score.at[u1, "fn"] = event_counts1.at[u1]
            count_score.at[u1, "num_gt"] = event_counts1.at[u1]
        else:
            num_match = match_event_count.at[u1, u2]
            count_score.at[u1, "tp"] = num_match
            count_score.at[u1, "fn"] = event_counts1.at[u1] - num_match
            count_score.at[u1, "fp"] = event_counts2.at[u2] - num_match

            count_score.at[u1, "num_gt"] = event_counts1.at[u1]
            count_score.at[u1, "num_tested"] = event_counts2.at[u2]

    return count_score


_perf_keys = ["accuracy", "recall", "precision", "false_discovery_rate", "miss_rate"]


def compute_performance(count_score):
    """
    This compute perf formula.
    this trick here is that it works both on pd.Series and pd.Dataframe
    line by line.
    This it is internally used by perf by psiketrain and poll_with_sum.

    https://en.wikipedia.org/wiki/Sensitivity_and_specificity

    Note :
      * we don't have TN because it do not make sens here.
      * "accuracy" = "tp_rate" because TN=0
      * "recall" = "sensitivity"
    """
    import pandas as pd

    perf = pd.DataFrame(index=count_score.index, columns=_perf_keys)
    perf.index.name = "gt_unit_id"
    perf[:] = 0

    # make it robust when num_gt is 0
    keep = (count_score["num_gt"] > 0) & (count_score["tp"] > 0)

    c = count_score.loc[keep]
    tp, fn, fp, num_gt = c["tp"], c["fn"], c["fp"], c["num_gt"]

    perf.loc[keep, "accuracy"] = tp / (tp + fn + fp)
    perf.loc[keep, "recall"] = tp / (tp + fn)
    perf.loc[keep, "precision"] = tp / (tp + fp)
    perf.loc[keep, "false_discovery_rate"] = fp / (tp + fp)
    perf.loc[keep, "miss_rate"] = fn / num_gt

    return perf


def make_matching_events(times1, times2, delta):
    """
    Similar to count_matching_events but get index instead of counting.
    Used for collision detection

    Parameters
    ----------
    times1: list
        List of spike train 1 frames
    times2: list
        List of spike train 2 frames
    delta: int
        Number of frames for considering matching events

    Returns
    -------
    matching_event: numpy array dtype = ["index1", "index2", "delta"]
        1d of collision
    """
    times_concat = np.concatenate((times1, times2))
    membership = np.concatenate((np.ones(times1.shape) * 1, np.ones(times2.shape) * 2))
    spike_idx = np.concatenate((np.arange(times1.size, dtype="int64"), np.arange(times2.size, dtype="int64")))
    indices = times_concat.argsort()

    times_concat_sorted = times_concat[indices]
    membership_sorted = membership[indices]
    spike_index_sorted = spike_idx[indices]

    (inds,) = np.nonzero((np.diff(times_concat_sorted) <= delta) & (np.diff(membership_sorted) != 0))

    dtype = [("index1", "int64"), ("index2", "int64"), ("delta_frame", "int64")]

    if len(inds) == 0:
        return np.array([], dtype=dtype)

    matching_event = np.zeros(inds.size, dtype=dtype)

    mask1 = membership_sorted[inds] == 1
    inds1 = inds[mask1]
    n1 = np.sum(mask1)
    matching_event[:n1]["index1"] = spike_index_sorted[inds1]
    matching_event[:n1]["index2"] = spike_index_sorted[inds1 + 1]
    matching_event[:n1]["delta_frame"] = times_concat_sorted[inds1 + 1] - times_concat_sorted[inds1]

    mask2 = membership_sorted[inds] == 2
    inds2 = inds[mask2]
    n2 = np.sum(mask2)
    matching_event[n1:]["index1"] = spike_index_sorted[inds2 + 1]
    matching_event[n1:]["index2"] = spike_index_sorted[inds2]
    matching_event[n1:]["delta_frame"] = times_concat_sorted[inds2] - times_concat_sorted[inds2 + 1]

    order = np.argsort(matching_event["index1"])
    matching_event = matching_event[order]

    return matching_event


def make_collision_events(sorting, delta):
    """
    Similar to count_matching_events but get index instead of counting.
    Used for collision detection

    Parameters
    ----------
    sorting: SortingExtractor
        The sorting extractor object for counting collision events
    delta: int
        Number of frames for considering collision events

    Returns
    -------
    collision_events: numpy array
            dtype =  [('index1', 'int64'), ('unit_id1', 'int64'),
                      ('index2', 'int64'), ('unit_id2', 'int64'),
                      ('delta', 'int64')]
        1d of all collision
    """
    unit_ids = np.array(sorting.get_unit_ids())
    dtype = [
        ("index1", "int64"),
        ("unit_id1", unit_ids.dtype),
        ("index2", "int64"),
        ("unit_id2", unit_ids.dtype),
        ("delta_frame", "int64"),
    ]

    collision_events = []
    for i, u1 in enumerate(unit_ids):
        times1 = sorting.get_unit_spike_train(u1)

        for u2 in unit_ids[i + 1 :]:
            times2 = sorting.get_unit_spike_train(u2)

            matching_event = make_matching_events(times1, times2, delta)
            ce = np.zeros(matching_event.size, dtype=dtype)
            ce["index1"] = matching_event["index1"]
            ce["unit_id1"] = u1
            ce["index2"] = matching_event["index2"]
            ce["unit_id2"] = u2
            ce["delta_frame"] = matching_event["delta_frame"]

            collision_events.append(ce)

    if len(collision_events) > 0:
        collision_events = np.concatenate(collision_events)
    else:
        collision_events = np.zeros(0, dtype=dtype)

    return collision_events<|MERGE_RESOLUTION|>--- conflicted
+++ resolved
@@ -198,7 +198,6 @@
         num_spike_frames_train2 = len(spike_frames_train2)
 
         # Keeps track of which frame in the second spike train should be used as a search start for matches
-<<<<<<< HEAD
         second_train_search_start  = 0
         for index1 in range(num_spike_frames_train1):
             frame1 = spike_frames_train1[index1]
@@ -206,15 +205,6 @@
             # Look for the index of the first match for this spike in the second train
             for index2 in range(second_train_search_start , num_spike_frames_train2):
                 frame2 = spike_frames_train2[index2]
-=======
-        second_train_search_start = 0
-        for index1 in range(num_frames_spike_train1):
-            frame1 = frames_spike_train1[index1]
-
-            # Look for the index of the first match for this spike in the second train
-            for index2 in range(second_train_search_start, num_frames_spike_train2):
-                frame2 = frames_spike_train2[index2]
->>>>>>> 8b670601
                 # Look for first match
                 is_a_match = abs(frame1 - frame2) <= delta_frames
                 if is_a_match:
