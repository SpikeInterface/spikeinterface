from .base import load_extractor  # , load_extractor_from_dict, load_extractor_from_json, load_extractor_from_pickle
from .baserecording import BaseRecording, BaseRecordingSegment
from .basesorting import BaseSorting, BaseSortingSegment, SpikeVectorSortingSegment
from .baseevent import BaseEvent, BaseEventSegment
from .basesnippets import BaseSnippets, BaseSnippetsSegment
from .baserecordingsnippets import BaseRecordingSnippets

# main extractor from dump and cache
from .binaryrecordingextractor import BinaryRecordingExtractor, read_binary
from .npzsortingextractor import NpzSortingExtractor, read_npz_sorting
from .numpyextractors import NumpyRecording, SharedMemoryRecording, NumpySorting, SharedMemorySorting, NumpyEvent, NumpySnippets
from .zarrextractors import ZarrRecordingExtractor, ZarrSortingExtractor, read_zarr, get_default_zarr_compressor
from .binaryfolder import BinaryFolderRecording, read_binary_folder
from .sortingfolder import NumpyFolderSorting, NpzFolderSorting, read_numpy_sorting_folder, read_npz_folder
from .npysnippetsextractor import NpySnippetsExtractor, read_npy_snippets
from .npyfoldersnippets import NpyFolderSnippets, read_npy_snippets_folder

# utility extractors (equivalent to OLD subrecording/subsorting)
from .channelslice import ChannelSliceRecording, ChannelSliceSnippets
from .unitsselectionsorting import UnitsSelectionSorting
from .frameslicerecording import FrameSliceRecording
from .frameslicesorting import FrameSliceSorting

from .channelsaggregationrecording import ChannelsAggregationRecording, aggregate_channels
from .unitsaggregationsorting import UnitsAggregationSorting, aggregate_units

# generator of simple object for testing or examples
from .generate import (
    generate_recording,
    generate_sorting,
    add_synchrony_to_sorting,
    create_sorting_npz,
    generate_snippets,
    synthesize_random_firings,
    inject_some_duplicate_units,
    inject_some_split_units,
    synthetize_spike_train_bad_isi,
    generate_templates,
    NoiseGeneratorRecording,
    noise_generator_recording,
    generate_recording_by_size,
    InjectTemplatesRecording,
    inject_templates,
    generate_ground_truth_recording,
)

# utils to append and concatenate segment (equivalent to OLD MultiRecordingTimeExtractor)
from .segmentutils import (
    append_recordings,
    AppendSegmentRecording,
    concatenate_recordings,
    ConcatenateSegmentRecording,
    split_recording,
    select_segment_recording,
    SelectSegmentRecording,
    append_sortings,
    AppendSegmentSorting,
    concatenate_sortings,
    ConcatenateSegmentSorting,
    split_sorting,
    SplitSegmentSorting,
    select_segment_sorting,
    SelectSegmentSorting,
)

# default folder
from .globals import (
    set_global_tmp_folder,
    get_global_tmp_folder,
    is_set_global_tmp_folder,
    reset_global_tmp_folder,
    get_global_dataset_folder,
    set_global_dataset_folder,
    is_set_global_dataset_folder,
    get_global_job_kwargs,
    set_global_job_kwargs,
    reset_global_job_kwargs,
)

# tools
from .core_tools import (
    read_python,
    write_python,
)
from .job_tools import ensure_n_jobs, ensure_chunk_size, ChunkRecordingExecutor, split_job_kwargs, fix_job_kwargs
from .recording_tools import (
    write_binary_recording,
    write_to_h5_dataset_format,
<<<<<<< HEAD
    write_binary_recording,
=======
>>>>>>> 1b66a60c
    get_random_data_chunks,
    get_channel_distances,
    get_closest_channels,
    get_noise_levels,
    get_chunk_with_margin,
    order_channels_by_depth,
)
from .sorting_tools import spike_vector_to_spike_trains

from .waveform_tools import extract_waveforms_to_buffers
from .snippets_tools import snippets_from_sorting

# waveform extractor
from .waveform_extractor import (
    WaveformExtractor,
    BaseWaveformExtractorExtension,
    extract_waveforms,
    load_waveforms,
    precompute_sparsity,
)

# retrieve datasets
from .datasets import download_dataset

from .old_api_utils import (
    create_recording_from_old_extractor,
    create_sorting_from_old_extractor,
    create_extractor_from_new_recording,
    create_extractor_from_new_sorting,
)

# templates addition
# from .injecttemplates import InjectTemplatesRecording, InjectTemplatesRecordingSegment, inject_templates

# template tools
from .template_tools import (
    get_template_amplitudes,
    get_template_extremum_channel,
    get_template_extremum_channel_peak_shift,
    get_template_extremum_amplitude,
    get_template_channel_sparsity,
)

# channel sparsity
from .sparsity import ChannelSparsity, compute_sparsity<|MERGE_RESOLUTION|>--- conflicted
+++ resolved
@@ -86,10 +86,6 @@
 from .recording_tools import (
     write_binary_recording,
     write_to_h5_dataset_format,
-<<<<<<< HEAD
-    write_binary_recording,
-=======
->>>>>>> 1b66a60c
     get_random_data_chunks,
     get_channel_distances,
     get_closest_channels,
