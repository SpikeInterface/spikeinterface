"""
Implement AnalyzerExtension that are essential and imported in core
  * ComputeRandomSpikes
  * ComputeWaveforms
  * ComputeTemplates
Theses two classes replace the WaveformExtractor

It also implements:
  * ComputeNoiseLevels which is very convenient to have
"""

import warnings

import numpy as np

from .sortinganalyzer import AnalyzerExtension, register_result_extension
from .waveform_tools import extract_waveforms_to_single_buffer, estimate_templates_with_accumulator
from .recording_tools import get_noise_levels
from .template import Templates
from .sorting_tools import random_spikes_selection


class ComputeRandomSpikes(AnalyzerExtension):
    """
    AnalyzerExtension that select somes random spikes.
    This allows for a subsampling of spikes for further calculations and is important
    for managing that amount of memory and speed of computation in the analyzer.

    This will be used by the `waveforms`/`templates` extensions.

    This internally uses `random_spikes_selection()` parameters.

    Parameters
    ----------
    method : "uniform" | "all", default: "uniform"
        The method to select the spikes
    max_spikes_per_unit : int, default: 500
        The maximum number of spikes per unit, ignored if method="all"
    margin_size : int, default: None
        A margin on each border of segments to avoid border spikes, ignored if method="all"
    seed : int or None, default: None
        A seed for the random generator, ignored if method="all"

    Returns
    -------
    random_spike_indices: np.array
        The indices of the selected spikes
    """

    extension_name = "random_spikes"
    depend_on = []
    need_recording = False
    use_nodepipeline = False
    need_job_kwargs = False

    def _run(self, verbose=False):

        self.data["random_spikes_indices"] = random_spikes_selection(
            self.sorting_analyzer.sorting,
            num_samples=self.sorting_analyzer.rec_attributes["num_samples"],
            **self.params,
        )

    def _set_params(self, method="uniform", max_spikes_per_unit=500, margin_size=None, seed=None):
        params = dict(method=method, max_spikes_per_unit=max_spikes_per_unit, margin_size=margin_size, seed=seed)
        return params

    def _select_extension_data(self, unit_ids):
        random_spikes_indices = self.data["random_spikes_indices"]

        spikes = self.sorting_analyzer.sorting.to_spike_vector()

        keep_unit_indices = np.flatnonzero(np.isin(self.sorting_analyzer.unit_ids, unit_ids))
        keep_spike_mask = np.isin(spikes["unit_index"], keep_unit_indices)

        selected_mask = np.zeros(spikes.size, dtype=bool)
        selected_mask[random_spikes_indices] = True

        new_data = dict()
        new_data["random_spikes_indices"] = np.flatnonzero(selected_mask[keep_spike_mask])
        return new_data

    def _merge_extension_data(
        self, merge_unit_groups, new_unit_ids, new_sorting_analyzer, keep_mask=None, verbose=False, **job_kwargs
    ):
        new_data = dict()
        random_spikes_indices = self.data["random_spikes_indices"]
        if keep_mask is None:
            new_data["random_spikes_indices"] = random_spikes_indices.copy()
        else:
            spikes = self.sorting_analyzer.sorting.to_spike_vector()
            selected_mask = np.zeros(spikes.size, dtype=bool)
            selected_mask[random_spikes_indices] = True
            new_data["random_spikes_indices"] = np.flatnonzero(selected_mask[keep_mask])
        return new_data

    def _get_data(self):
        return self.data["random_spikes_indices"]

    def get_random_spikes(self):
        # utils to get the some_spikes vector
        # use internal cache
        if not hasattr(self, "_some_spikes"):
            spikes = self.sorting_analyzer.sorting.to_spike_vector()
            self._some_spikes = spikes[self.data["random_spikes_indices"]]
        return self._some_spikes

    def get_selected_indices_in_spike_train(self, unit_id, segment_index):
        # useful for WaveformExtractor backwards compatibility
        # In Waveforms extractor "selected_spikes" was a dict (key: unit_id) of list (segment_index) of indices of spikes in spiketrain
        sorting = self.sorting_analyzer.sorting
        random_spikes_indices = self.data["random_spikes_indices"]

        unit_index = sorting.id_to_index(unit_id)
        spikes = sorting.to_spike_vector()
        spike_indices_in_seg = np.flatnonzero(
            (spikes["segment_index"] == segment_index) & (spikes["unit_index"] == unit_index)
        )
        common_element, inds_left, inds_right = np.intersect1d(
            spike_indices_in_seg, random_spikes_indices, return_indices=True
        )
        selected_spikes_in_spike_train = inds_left
        return selected_spikes_in_spike_train


compute_random_spikes = ComputeRandomSpikes.function_factory()
register_result_extension(ComputeRandomSpikes)


class ComputeWaveforms(AnalyzerExtension):
    """
    AnalyzerExtension that extract some waveforms of each units.

    The sparsity is controlled by the SortingAnalyzer sparsity.

    Parameters
    ----------
    ms_before : float, default: 1.0
        The number of ms to extract before the spike events
    ms_after : float, default: 2.0
        The number of ms to extract after the spike events
    dtype : None | dtype, default: None
        The dtype of the waveforms. If None, the dtype of the recording is used.

    Returns
    -------
    waveforms : np.ndarray
        Array with computed waveforms with shape (num_random_spikes, num_samples, num_channels)
    """

    extension_name = "waveforms"
    depend_on = ["random_spikes"]
    need_recording = True
    use_nodepipeline = False
    need_job_kwargs = True

    @property
    def nbefore(self):
        return int(self.params["ms_before"] * self.sorting_analyzer.sampling_frequency / 1000.0)

    @property
    def nafter(self):
        return int(self.params["ms_after"] * self.sorting_analyzer.sampling_frequency / 1000.0)

    def _run(self, verbose=False, **job_kwargs):
        self.data.clear()

        recording = self.sorting_analyzer.recording
        sorting = self.sorting_analyzer.sorting
        unit_ids = sorting.unit_ids

        # retrieve spike vector and the sampling
        some_spikes = self.sorting_analyzer.get_extension("random_spikes").get_random_spikes()

        if self.format == "binary_folder":
            # in that case waveforms are extacted directly in files
            file_path = self._get_binary_extension_folder() / "waveforms.npy"
            mode = "memmap"
            copy = False
        else:
            file_path = None
            mode = "shared_memory"
            copy = True

        if self.sparsity is None:
            sparsity_mask = None
        else:
            sparsity_mask = self.sparsity.mask

        all_waveforms = extract_waveforms_to_single_buffer(
            recording,
            some_spikes,
            unit_ids,
            self.nbefore,
            self.nafter,
            mode=mode,
            return_in_uV=self.sorting_analyzer.return_in_uV,
            file_path=file_path,
            dtype=self.params["dtype"],
            sparsity_mask=sparsity_mask,
            copy=copy,
            job_name="compute_waveforms",
            verbose=verbose,
            **job_kwargs,
        )

        self.data["waveforms"] = all_waveforms

    def _set_params(
        self,
        ms_before: float = 1.0,
        ms_after: float = 2.0,
        dtype=None,
    ):
        recording = self.sorting_analyzer.recording
        if dtype is None:
            dtype = recording.get_dtype()

        if np.issubdtype(dtype, np.integer) and self.sorting_analyzer.return_in_uV:
            dtype = "float32"

        dtype = np.dtype(dtype)

        params = dict(
            ms_before=float(ms_before),
            ms_after=float(ms_after),
            dtype=dtype.str,
        )
        return params

    def _select_extension_data(self, unit_ids):
        # random_spikes_indices = self.sorting_analyzer.get_extension("random_spikes").get_data()
        some_spikes = self.sorting_analyzer.get_extension("random_spikes").get_random_spikes()

        keep_unit_indices = np.flatnonzero(np.isin(self.sorting_analyzer.unit_ids, unit_ids))
        spikes = self.sorting_analyzer.sorting.to_spike_vector()
        # some_spikes = spikes[random_spikes_indices]
        keep_spike_mask = np.isin(some_spikes["unit_index"], keep_unit_indices)

        new_data = dict()
        new_data["waveforms"] = self.data["waveforms"][keep_spike_mask, :, :]

        return new_data

    def _merge_extension_data(
        self, merge_unit_groups, new_unit_ids, new_sorting_analyzer, keep_mask=None, verbose=False, **job_kwargs
    ):
        new_data = dict()

        waveforms = self.data["waveforms"]
        some_spikes = self.sorting_analyzer.get_extension("random_spikes").get_random_spikes()
        if keep_mask is not None:
            spike_indices = self.sorting_analyzer.get_extension("random_spikes").get_data()
            valid = keep_mask[spike_indices]
            some_spikes = some_spikes[valid]
            waveforms = waveforms[valid]
        else:
            waveforms = waveforms.copy()

        old_sparsity = self.sorting_analyzer.sparsity
        if old_sparsity is not None:
            # we need a realignement inside each group because we take the channel intersection sparsity
            for group_ids in merge_unit_groups:
                group_indices = self.sorting_analyzer.sorting.ids_to_indices(group_ids)
                group_sparsity_mask = old_sparsity.mask[group_indices, :]
                group_selection = []
                for unit_id in group_ids:
                    unit_index = self.sorting_analyzer.sorting.id_to_index(unit_id)
                    selection = np.flatnonzero(some_spikes["unit_index"] == unit_index)
                    group_selection.append(selection)
                _inplace_sparse_realign_waveforms(waveforms, group_selection, group_sparsity_mask)

            old_num_chans = int(np.max(np.sum(old_sparsity.mask, axis=1)))
            new_num_chans = int(np.max(np.sum(new_sorting_analyzer.sparsity.mask, axis=1)))
            if new_num_chans < old_num_chans:
                waveforms = waveforms[:, :, :new_num_chans]

        return dict(waveforms=waveforms)

    def get_waveforms_one_unit(self, unit_id, force_dense: bool = False):
        """
        Returns the waveforms of a unit id.

        Parameters
        ----------
        unit_id : int or str
            The unit id to return waveforms for
        force_dense : bool, default: False
            If True, and SortingAnalyzer must be sparse then only waveforms on sparse channels are returned.

        Returns
        -------
        waveforms: np.array
            The waveforms (num_waveforms, num_samples, num_channels).
            In case sparsity is used, only the waveforms on sparse channels are returned.
        """
        sorting = self.sorting_analyzer.sorting
        unit_index = sorting.id_to_index(unit_id)

        waveforms = self.data["waveforms"]
        some_spikes = self.sorting_analyzer.get_extension("random_spikes").get_random_spikes()

        spike_mask = some_spikes["unit_index"] == unit_index
        wfs = waveforms[spike_mask, :, :]

        if self.sorting_analyzer.sparsity is not None:
            chan_inds = self.sorting_analyzer.sparsity.unit_id_to_channel_indices[unit_id]
            wfs = wfs[:, :, : chan_inds.size]
            if force_dense:
                num_channels = self.sorting_analyzer.get_num_channels()
                dense_wfs = np.zeros((wfs.shape[0], wfs.shape[1], num_channels), dtype=wfs.dtype)
                dense_wfs[:, :, chan_inds] = wfs
                wfs = dense_wfs

        return wfs

    def _get_data(self):
        return self.data["waveforms"]


def _inplace_sparse_realign_waveforms(waveforms, group_selection, group_sparsity_mask):
    # this is used by "waveforms" extension but also "pca"

    # common mask is intersection
    common_mask = np.all(group_sparsity_mask, axis=0)

    for i in range(len(group_selection)):
        chan_mask = group_sparsity_mask[i, :]
        sel = group_selection[i]
        wfs = waveforms[sel, :, :][:, :, : np.sum(chan_mask)]
        keep_mask = common_mask[chan_mask]
        wfs = wfs[:, :, keep_mask]
        waveforms[:, :, : wfs.shape[2]][sel, :, :] = wfs
        waveforms[:, :, wfs.shape[2] :][sel, :, :] = 0.0


compute_waveforms = ComputeWaveforms.function_factory()
register_result_extension(ComputeWaveforms)


class ComputeTemplates(AnalyzerExtension):
    """
    AnalyzerExtension that computes templates (average, std, median, percentile, ...)

    This depends on the "waveforms" extension (`SortingAnalyzer.compute("waveforms")`)

    When the "waveforms" extension is already computed, then the recording is not needed anymore for this extension.

    Note: by default only the average and std are computed. Other operators (std, median, percentile) can be computed on demand
    after the SortingAnalyzer.compute("templates") and then the data dict is updated on demand.

    Parameters
    ----------
    operators: list[str] | list[(str, float)] (for percentile)
        The operators to compute. Can be "average", "std", "median", "percentile"
        If percentile is used, then the second element of the tuple is the percentile to compute.

    Returns
    -------
    templates: np.ndarray
        The computed templates with shape (num_units, num_samples, num_channels)
    """

    extension_name = "templates"
    depend_on = ["random_spikes|waveforms"]
    need_recording = True
    use_nodepipeline = False
    need_job_kwargs = True
    need_backward_compatibility_on_load = True

    def _handle_backward_compatibility_on_load(self):
        if "ms_before" not in self.params:
            # compatibility february 2024 > july 2024
            self.params["ms_before"] = self.params["nbefore"] * 1000.0 / self.sorting_analyzer.sampling_frequency

        if "ms_after" not in self.params:
            # compatibility february 2024 > july 2024
            self.params["ms_after"] = self.params["nafter"] * 1000.0 / self.sorting_analyzer.sampling_frequency

    def _set_params(self, ms_before: float = 1.0, ms_after: float = 2.0, operators=None):
        operators = operators or ["average", "std"]
        assert isinstance(operators, list)
        for operator in operators:
            if isinstance(operator, str):
                if operator not in ("average", "std", "median", "mad"):
                    error_msg = (
                        f"You have entered an operator {operator} in your `operators` argument which is "
                        f"not supported. Please use any of ['average', 'std', 'median', 'mad'] instead."
                    )
                    raise ValueError(error_msg)
            else:
                assert isinstance(operator, (list, tuple))
                assert len(operator) == 2
                assert operator[0] == "percentile"

        waveforms_extension = self.sorting_analyzer.get_extension("waveforms")
        if waveforms_extension is not None:
            ms_before = waveforms_extension.params["ms_before"]
            ms_after = waveforms_extension.params["ms_after"]

        params = dict(
            operators=operators,
            ms_before=ms_before,
            ms_after=ms_after,
        )
        return params

    def _run(self, verbose=False, **job_kwargs):
        self.data.clear()

        if self.sorting_analyzer.has_extension("waveforms"):
            self._compute_and_append_from_waveforms(self.params["operators"])

        else:
            bad_operator_list = [
                operator for operator in self.params["operators"] if operator not in ("average", "std")
            ]
            if len(bad_operator_list) > 0:
                raise ValueError(
                    f"Computing templates with operators {bad_operator_list} requires the 'waveforms' extension"
                )

            recording = self.sorting_analyzer.recording
            sorting = self.sorting_analyzer.sorting
            unit_ids = sorting.unit_ids

            # retrieve spike vector and the sampling
            some_spikes = self.sorting_analyzer.get_extension("random_spikes").get_random_spikes()

            return_in_uV = self.sorting_analyzer.return_in_uV

            return_std = "std" in self.params["operators"]
            output = estimate_templates_with_accumulator(
                recording,
                some_spikes,
                unit_ids,
                self.nbefore,
                self.nafter,
                return_in_uV=return_in_uV,
                return_std=return_std,
                verbose=verbose,
                **job_kwargs,
            )

            # Output of estimate_templates_with_accumulator is either (templates,) or (templates, stds)
            if return_std:
                templates, stds = output
                self.data["average"] = templates
                self.data["std"] = stds
            else:
                self.data["average"] = output

    def _compute_and_append_from_waveforms(self, operators):
        if not self.sorting_analyzer.has_extension("waveforms"):
            raise ValueError(f"Computing templates with operators {operators} requires the 'waveforms' extension")

        unit_ids = self.sorting_analyzer.unit_ids
        channel_ids = self.sorting_analyzer.channel_ids
        waveforms_extension = self.sorting_analyzer.get_extension("waveforms")
        waveforms = waveforms_extension.data["waveforms"]

        num_samples = waveforms.shape[1]

        for operator in operators:
            if isinstance(operator, str) and operator in ("average", "std", "median"):
                key = operator
            elif isinstance(operator, (list, tuple)):
                operator, percentile = operator
                assert operator == "percentile"
                key = f"pencentile_{percentile}"
            else:
                raise ValueError(f"ComputeTemplates: wrong operator {operator}")
            self.data[key] = np.zeros((unit_ids.size, num_samples, channel_ids.size))

        # spikes = self.sorting_analyzer.sorting.to_spike_vector()
        # some_spikes = spikes[self.sorting_analyzer.random_spikes_indices]

        assert self.sorting_analyzer.has_extension(
            "random_spikes"
        ), "compute 'templates' requires the random_spikes extension. You can run sorting_analyzer.compute('random_spikes')"
        some_spikes = self.sorting_analyzer.get_extension("random_spikes").get_random_spikes()
        for unit_index, unit_id in enumerate(unit_ids):
            spike_mask = some_spikes["unit_index"] == unit_index
            wfs = waveforms[spike_mask, :, :]
            if wfs.shape[0] == 0:
                continue

            for operator in operators:
                if operator == "average":
                    arr = np.average(wfs, axis=0)
                    key = operator
                elif operator == "std":
                    arr = np.std(wfs, axis=0)
                    key = operator
                elif operator == "median":
                    arr = np.median(wfs, axis=0)
                    key = operator
                elif isinstance(operator, (list, tuple)):
                    operator, percentile = operator
                    arr = np.percentile(wfs, percentile, axis=0)
                    key = f"pencentile_{percentile}"

                if self.sparsity is None:
                    self.data[key][unit_index, :, :] = arr
                else:
                    channel_indices = self.sparsity.unit_id_to_channel_indices[unit_id]
                    self.data[key][unit_index, :, :][:, channel_indices] = arr[:, : channel_indices.size]

    @property
    def nbefore(self):
        nbefore = int(self.params["ms_before"] * self.sorting_analyzer.sampling_frequency / 1000.0)
        return nbefore

    @property
    def nafter(self):
        nafter = int(self.params["ms_after"] * self.sorting_analyzer.sampling_frequency / 1000.0)
        return nafter

    def _select_extension_data(self, unit_ids):
        keep_unit_indices = np.flatnonzero(np.isin(self.sorting_analyzer.unit_ids, unit_ids))

        new_data = dict()
        for key, arr in self.data.items():
            new_data[key] = arr[keep_unit_indices, :, :]

        return new_data

    def _merge_extension_data(
        self, merge_unit_groups, new_unit_ids, new_sorting_analyzer, keep_mask=None, verbose=False, **job_kwargs
    ):

        all_new_units = new_sorting_analyzer.unit_ids
        new_data = dict()
        counts = self.sorting_analyzer.sorting.count_num_spikes_per_unit()
        for key, arr in self.data.items():
            new_data[key] = np.zeros((len(all_new_units), arr.shape[1], arr.shape[2]), dtype=arr.dtype)
            for unit_index, unit_id in enumerate(all_new_units):
                if unit_id not in new_unit_ids:
                    keep_unit_index = self.sorting_analyzer.sorting.id_to_index(unit_id)
                    new_data[key][unit_index] = arr[keep_unit_index, :, :]
                else:
                    merge_group = merge_unit_groups[list(new_unit_ids).index(unit_id)]
                    keep_unit_indices = self.sorting_analyzer.sorting.ids_to_indices(merge_group)
                    # We do a weighted sum of the templates
                    weights = np.zeros(len(merge_group), dtype=np.float32)
                    for count, merge_unit_id in enumerate(merge_group):
                        weights[count] = counts[merge_unit_id]
                    weights /= weights.sum()
                    new_data[key][unit_index] = (arr[keep_unit_indices, :, :] * weights[:, np.newaxis, np.newaxis]).sum(
                        0
                    )
                    if new_sorting_analyzer.sparsity is not None:
                        chan_ids = new_sorting_analyzer.sparsity.unit_id_to_channel_indices[unit_id]
                        mask = ~np.isin(np.arange(arr.shape[2]), chan_ids)
                        new_data[key][unit_index][:, mask] = 0

        return new_data

    def _get_data(self, operator="average", percentile=None, outputs="numpy"):
        if operator != "percentile":
            key = operator
        else:
            assert percentile is not None, "You must provide percentile=... if `operator=percentile`"
            key = f"percentile_{percentile}"

        if key not in self.data.keys():
            error_msg = (
                f"You have entered `operator={key}`, but the only operators calculated are "
                f"{list(self.data.keys())}. Please use one of these as your `operator` in the "
                f"`get_data` function."
            )
            raise ValueError(error_msg)

        templates_array = self.data[key]

        if outputs == "numpy":
            return templates_array
        elif outputs == "Templates":
            return Templates(
                templates_array=templates_array,
                sampling_frequency=self.sorting_analyzer.sampling_frequency,
                nbefore=self.nbefore,
                channel_ids=self.sorting_analyzer.channel_ids,
                unit_ids=self.sorting_analyzer.unit_ids,
                probe=self.sorting_analyzer.get_probe(),
            )
        else:
            raise ValueError("outputs must be `numpy` or `Templates`")

    def get_templates(self, unit_ids=None, operator="average", percentile=None, save=True, outputs="numpy"):
        """
        Return templates (average, std, median or percentiles) for multiple units.

        If not computed yet then this is computed on demand and optionally saved.

        Parameters
        ----------
        unit_ids : list or None
            Unit ids to retrieve waveforms for
        operator : "average" | "median" | "std" | "percentile", default: "average"
            The operator to compute the templates
        percentile : float, default: None
            Percentile to use for operator="percentile"
        save : bool, default: True
            In case, the operator is not computed yet it can be saved to folder or zarr
        outputs : "numpy" | "Templates", default: "numpy"
            Whether to return a numpy array or a Templates object

        Returns
        -------
        templates : np.array | Templates
            The returned templates (num_units, num_samples, num_channels)
        """
        if operator != "percentile":
            key = operator
        else:
            assert percentile is not None, "You must provide percentile=... if `operator='percentile'`"
            key = f"pencentile_{percentile}"

        if key in self.data:
            templates_array = self.data[key]
        else:
            if operator != "percentile":
                self._compute_and_append_from_waveforms([operator])
                self.params["operators"] += [operator]
            else:
                self._compute_and_append_from_waveforms([(operator, percentile)])
                self.params["operators"] += [(operator, percentile)]
            templates_array = self.data[key]

            if save:
                if not self.sorting_analyzer.is_read_only():
                    self.save()

        if unit_ids is not None:
            unit_indices = self.sorting_analyzer.sorting.ids_to_indices(unit_ids)
            templates_array = templates_array[unit_indices, :, :]
        else:
            unit_ids = self.sorting_analyzer.unit_ids

        if outputs == "numpy":
            return templates_array
        elif outputs == "Templates":
            return Templates(
                templates_array=templates_array,
                sampling_frequency=self.sorting_analyzer.sampling_frequency,
                nbefore=self.nbefore,
                channel_ids=self.sorting_analyzer.channel_ids,
                unit_ids=unit_ids,
                probe=self.sorting_analyzer.get_probe(),
                is_scaled=self.sorting_analyzer.return_in_uV,
            )
        else:
            raise ValueError("`outputs` must be 'numpy' or 'Templates'")

    def get_unit_template(self, unit_id, operator="average"):
        """
        Return template for a single unit.

        Parameters
        ----------
        unit_id: str | int
            Unit id to retrieve waveforms for
        operator: str, default: "average"
             The operator to compute the templates

        Returns
        -------
        template: np.array
            The returned template (num_samples, num_channels)
        """

        templates = self.data[operator]
        unit_index = self.sorting_analyzer.sorting.id_to_index(unit_id)

        return np.array(templates[unit_index, :, :])


compute_templates = ComputeTemplates.function_factory()
register_result_extension(ComputeTemplates)


class ComputeNoiseLevels(AnalyzerExtension):
    """
    Computes the noise level associated with each recording channel.

    This function will wraps the `get_noise_levels(recording)` to make the noise levels persistent
    on disk (folder or zarr) as a `WaveformExtension`.
    The noise levels do not depend on the unit list, only the recording, but it is a convenient way to
    retrieve the noise levels directly ine the WaveformExtractor.

    Note that the noise levels can be scaled or not, depending on the `return_scaled` parameter
    of the `SortingAnalyzer`.

    Parameters
    ----------
    sorting_analyzer : SortingAnalyzer
        A SortingAnalyzer object
    **kwargs : dict
        Additional parameters for the `spikeinterface.get_noise_levels()` function

    Returns
    -------
    noise_levels : np.array
        The noise level vector
    """

    extension_name = "noise_levels"
    depend_on = []
    need_recording = True
    use_nodepipeline = False
    need_job_kwargs = True
    need_backward_compatibility_on_load = True

    def __init__(self, sorting_analyzer):
        AnalyzerExtension.__init__(self, sorting_analyzer)

    def _set_params(self, **noise_level_params):
        params = noise_level_params.copy()
        return params

    def _select_extension_data(self, unit_ids):
        # this does not depend on units
        return self.data

    def _merge_extension_data(
        self, merge_unit_groups, new_unit_ids, new_sorting_analyzer, keep_mask=None, verbose=False, **job_kwargs
    ):
        # this does not depend on units
        return self.data.copy()

    def _run(self, verbose=False, **job_kwargs):
        self.data["noise_levels"] = get_noise_levels(
<<<<<<< HEAD
            self.sorting_analyzer.recording, return_in_uV=self.sorting_analyzer.return_in_uV, **self.params
=======
            self.sorting_analyzer.recording,
            return_scaled=self.sorting_analyzer.return_scaled,
            **self.params,
            **job_kwargs,
>>>>>>> 815b2f3b
        )

    def _get_data(self):
        return self.data["noise_levels"]

    def _handle_backward_compatibility_on_load(self):
        # The old parameters used to be params=dict(num_chunks_per_segment=20, chunk_size=10000, seed=None)
        # now it is handle more explicitly using random_slices_kwargs=dict()
        for key in ("num_chunks_per_segment", "chunk_size", "seed"):
            if key in self.params:
                if "random_slices_kwargs" not in self.params:
                    self.params["random_slices_kwargs"] = dict()
                self.params["random_slices_kwargs"][key] = self.params.pop(key)


register_result_extension(ComputeNoiseLevels)
compute_noise_levels = ComputeNoiseLevels.function_factory()<|MERGE_RESOLUTION|>--- conflicted
+++ resolved
@@ -731,14 +731,10 @@
 
     def _run(self, verbose=False, **job_kwargs):
         self.data["noise_levels"] = get_noise_levels(
-<<<<<<< HEAD
-            self.sorting_analyzer.recording, return_in_uV=self.sorting_analyzer.return_in_uV, **self.params
-=======
             self.sorting_analyzer.recording,
-            return_scaled=self.sorting_analyzer.return_scaled,
+            return_in_uV=self.sorting_analyzer.return_in_uV,,
             **self.params,
             **job_kwargs,
->>>>>>> 815b2f3b
         )
 
     def _get_data(self):
