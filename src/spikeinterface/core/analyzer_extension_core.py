"""
Implement AnalyzerExtension that are essential and imported in core
  * ComputeRandomSpikes
  * ComputeWaveforms
  * ComputeTemplates
Theses two classes replace the WaveformExtractor

It also implements:
  * ComputeNoiseLevels which is very convenient to have
"""

import warnings
import numpy as np
from collections import namedtuple

from .sortinganalyzer import SortingAnalyzer, AnalyzerExtension, register_result_extension
from .waveform_tools import extract_waveforms_to_single_buffer, estimate_templates_with_accumulator
from .recording_tools import get_noise_levels
from .template import Templates
from .sorting_tools import random_spikes_selection
from .job_tools import fix_job_kwargs, split_job_kwargs


class ComputeRandomSpikes(AnalyzerExtension):
    """
    AnalyzerExtension that select somes random spikes.
    This allows for a subsampling of spikes for further calculations and is important
    for managing that amount of memory and speed of computation in the analyzer.

    This will be used by the `waveforms`/`templates` extensions.

    This internally uses `random_spikes_selection()` parameters.

    Parameters
    ----------
    method : "uniform" | "all", default: "uniform"
        The method to select the spikes
    max_spikes_per_unit : int, default: 500
        The maximum number of spikes per unit, ignored if method="all"
    margin_size : int, default: None
        A margin on each border of segments to avoid border spikes, ignored if method="all"
    seed : int or None, default: None
        A seed for the random generator, ignored if method="all"

    Returns
    -------
    random_spike_indices: np.array
        The indices of the selected spikes
    """

    extension_name = "random_spikes"
    depend_on = []
    need_recording = False
    use_nodepipeline = False
    need_job_kwargs = False

    def _run(self, verbose=False):

        self.data["random_spikes_indices"] = random_spikes_selection(
            self.sorting_analyzer.sorting,
            num_samples=self.sorting_analyzer.rec_attributes["num_samples"],
            **self.params,
        )

    def _set_params(self, method="uniform", max_spikes_per_unit=500, margin_size=None, seed=None):
        params = dict(method=method, max_spikes_per_unit=max_spikes_per_unit, margin_size=margin_size, seed=seed)
        return params

    def _select_extension_data(self, unit_ids):
        random_spikes_indices = self.data["random_spikes_indices"]

        spikes = self.sorting_analyzer.sorting.to_spike_vector()

        keep_unit_indices = np.flatnonzero(np.isin(self.sorting_analyzer.unit_ids, unit_ids))
        keep_spike_mask = np.isin(spikes["unit_index"], keep_unit_indices)

        selected_mask = np.zeros(spikes.size, dtype=bool)
        selected_mask[random_spikes_indices] = True

        new_data = dict()
        new_data["random_spikes_indices"] = np.flatnonzero(selected_mask[keep_spike_mask])
        return new_data

    def _merge_extension_data(
        self, merge_unit_groups, new_unit_ids, new_sorting_analyzer, keep_mask=None, verbose=False, **job_kwargs
    ):
        new_data = dict()
        random_spikes_indices = self.data["random_spikes_indices"]
        if keep_mask is None:
            new_data["random_spikes_indices"] = random_spikes_indices.copy()
        else:
            spikes = self.sorting_analyzer.sorting.to_spike_vector()
            selected_mask = np.zeros(spikes.size, dtype=bool)
            selected_mask[random_spikes_indices] = True
            new_data["random_spikes_indices"] = np.flatnonzero(selected_mask[keep_mask])
        return new_data

    def _split_extension_data(self, split_units, new_unit_ids, new_sorting_analyzer, verbose=False, **job_kwargs):
        new_data = dict()
        new_data["random_spikes_indices"] = self.data["random_spikes_indices"].copy()
        return new_data

    def _get_data(self):
        return self.data["random_spikes_indices"]

    def get_random_spikes(self):
        # utils to get the some_spikes vector
        # use internal cache
        if not hasattr(self, "_some_spikes"):
            spikes = self.sorting_analyzer.sorting.to_spike_vector()
            self._some_spikes = spikes[self.data["random_spikes_indices"]]
        return self._some_spikes

    def get_selected_indices_in_spike_train(self, unit_id, segment_index):
        # useful for WaveformExtractor backwards compatibility
        # In Waveforms extractor "selected_spikes" was a dict (key: unit_id) of list (segment_index) of indices of spikes in spiketrain
        sorting = self.sorting_analyzer.sorting
        random_spikes_indices = self.data["random_spikes_indices"]

        unit_index = sorting.id_to_index(unit_id)
        spikes = sorting.to_spike_vector()
        spike_indices_in_seg = np.flatnonzero(
            (spikes["segment_index"] == segment_index) & (spikes["unit_index"] == unit_index)
        )
        common_element, inds_left, inds_right = np.intersect1d(
            spike_indices_in_seg, random_spikes_indices, return_indices=True
        )
        selected_spikes_in_spike_train = inds_left
        return selected_spikes_in_spike_train


compute_random_spikes = ComputeRandomSpikes.function_factory()
register_result_extension(ComputeRandomSpikes)


class ComputeWaveforms(AnalyzerExtension):
    """
    AnalyzerExtension that extract some waveforms of each units.

    The sparsity is controlled by the SortingAnalyzer sparsity.

    Parameters
    ----------
    ms_before : float, default: 1.0
        The number of ms to extract before the spike events
    ms_after : float, default: 2.0
        The number of ms to extract after the spike events
    dtype : None | dtype, default: None
        The dtype of the waveforms. If None, the dtype of the recording is used.

    Returns
    -------
    waveforms : np.ndarray
        Array with computed waveforms with shape (num_random_spikes, num_samples, num_channels)
    """

    extension_name = "waveforms"
    depend_on = ["random_spikes"]
    need_recording = True
    use_nodepipeline = False
    need_job_kwargs = True

    @property
    def nbefore(self):
        return int(self.params["ms_before"] * self.sorting_analyzer.sampling_frequency / 1000.0)

    @property
    def nafter(self):
        return int(self.params["ms_after"] * self.sorting_analyzer.sampling_frequency / 1000.0)

    def _run(self, verbose=False, **job_kwargs):
        self.data.clear()

        recording = self.sorting_analyzer.recording
        sorting = self.sorting_analyzer.sorting
        unit_ids = sorting.unit_ids

        # retrieve spike vector and the sampling
        some_spikes = self.sorting_analyzer.get_extension("random_spikes").get_random_spikes()

        if self.format == "binary_folder":
            # in that case waveforms are extacted directly in files
            file_path = self._get_binary_extension_folder() / "waveforms.npy"
            mode = "memmap"
            copy = False
        else:
            file_path = None
            mode = "shared_memory"
            copy = True

        if self.sparsity is None:
            sparsity_mask = None
        else:
            sparsity_mask = self.sparsity.mask

        all_waveforms = extract_waveforms_to_single_buffer(
            recording,
            some_spikes,
            unit_ids,
            self.nbefore,
            self.nafter,
            mode=mode,
            return_in_uV=self.sorting_analyzer.return_in_uV,
            file_path=file_path,
            dtype=self.params["dtype"],
            sparsity_mask=sparsity_mask,
            copy=copy,
            job_name="compute_waveforms",
            verbose=verbose,
            **job_kwargs,
        )

        self.data["waveforms"] = all_waveforms

    def _set_params(
        self,
        ms_before: float = 1.0,
        ms_after: float = 2.0,
        dtype=None,
    ):
        recording = self.sorting_analyzer.recording
        if dtype is None:
            dtype = recording.get_dtype()

        if np.issubdtype(dtype, np.integer) and self.sorting_analyzer.return_in_uV:
            dtype = "float32"

        dtype = np.dtype(dtype)

        params = dict(
            ms_before=float(ms_before),
            ms_after=float(ms_after),
            dtype=dtype.str,
        )
        return params

    def _select_extension_data(self, unit_ids):
        # random_spikes_indices = self.sorting_analyzer.get_extension("random_spikes").get_data()
        some_spikes = self.sorting_analyzer.get_extension("random_spikes").get_random_spikes()

        keep_unit_indices = np.flatnonzero(np.isin(self.sorting_analyzer.unit_ids, unit_ids))
        spikes = self.sorting_analyzer.sorting.to_spike_vector()
        # some_spikes = spikes[random_spikes_indices]
        keep_spike_mask = np.isin(some_spikes["unit_index"], keep_unit_indices)

        new_data = dict()
        new_data["waveforms"] = self.data["waveforms"][keep_spike_mask, :, :]

        return new_data

    def _merge_extension_data(
        self, merge_unit_groups, new_unit_ids, new_sorting_analyzer, keep_mask=None, verbose=False, **job_kwargs
    ):
        waveforms = self.data["waveforms"]
        some_spikes = self.sorting_analyzer.get_extension("random_spikes").get_random_spikes()
        if keep_mask is not None:
            spike_indices = self.sorting_analyzer.get_extension("random_spikes").get_data()
            valid = keep_mask[spike_indices]
            some_spikes = some_spikes[valid]
            waveforms = waveforms[valid]
        else:
            waveforms = waveforms.copy()

        old_sparsity = self.sorting_analyzer.sparsity
        if old_sparsity is not None:
            # we need a realignement inside each group because we take the channel intersection sparsity
            for group_ids in merge_unit_groups:
                group_indices = self.sorting_analyzer.sorting.ids_to_indices(group_ids)
                group_sparsity_mask = old_sparsity.mask[group_indices, :]
                group_selection = []
                for unit_id in group_ids:
                    unit_index = self.sorting_analyzer.sorting.id_to_index(unit_id)
                    selection = np.flatnonzero(some_spikes["unit_index"] == unit_index)
                    group_selection.append(selection)
                _inplace_sparse_realign_waveforms(waveforms, group_selection, group_sparsity_mask)

            old_num_chans = int(np.max(np.sum(old_sparsity.mask, axis=1)))
            new_num_chans = int(np.max(np.sum(new_sorting_analyzer.sparsity.mask, axis=1)))
            if new_num_chans < old_num_chans:
                waveforms = waveforms[:, :, :new_num_chans]

        return dict(waveforms=waveforms)

    def _split_extension_data(self, split_units, new_unit_ids, new_sorting_analyzer, verbose=False, **job_kwargs):
        # splitting only affects random spikes, not waveforms
        new_data = dict(waveforms=self.data["waveforms"].copy())
        return new_data

    def get_waveforms_one_unit(self, unit_id, force_dense: bool = False):
        """
        Returns the waveforms of a unit id.

        Parameters
        ----------
        unit_id : int or str
            The unit id to return waveforms for
        force_dense : bool, default: False
            If True, and SortingAnalyzer must be sparse then only waveforms on sparse channels are returned.

        Returns
        -------
        waveforms: np.array
            The waveforms (num_waveforms, num_samples, num_channels).
            In case sparsity is used, only the waveforms on sparse channels are returned.
        """
        sorting = self.sorting_analyzer.sorting
        unit_index = sorting.id_to_index(unit_id)

        waveforms = self.data["waveforms"]
        some_spikes = self.sorting_analyzer.get_extension("random_spikes").get_random_spikes()

        spike_mask = some_spikes["unit_index"] == unit_index
        wfs = waveforms[spike_mask, :, :]

        if self.sorting_analyzer.sparsity is not None:
            chan_inds = self.sorting_analyzer.sparsity.unit_id_to_channel_indices[unit_id]
            wfs = wfs[:, :, : chan_inds.size]
            if force_dense:
                num_channels = self.sorting_analyzer.get_num_channels()
                dense_wfs = np.zeros((wfs.shape[0], wfs.shape[1], num_channels), dtype=wfs.dtype)
                dense_wfs[:, :, chan_inds] = wfs
                wfs = dense_wfs

        return wfs

    def _get_data(self):
        return self.data["waveforms"]


def _inplace_sparse_realign_waveforms(waveforms, group_selection, group_sparsity_mask):
    # this is used by "waveforms" extension but also "pca"

    # common mask is intersection
    common_mask = np.all(group_sparsity_mask, axis=0)

    for i in range(len(group_selection)):
        chan_mask = group_sparsity_mask[i, :]
        sel = group_selection[i]
        wfs = waveforms[sel, :, :][:, :, : np.sum(chan_mask)]
        keep_mask = common_mask[chan_mask]
        wfs = wfs[:, :, keep_mask]
        waveforms[:, :, : wfs.shape[2]][sel, :, :] = wfs
        waveforms[:, :, wfs.shape[2] :][sel, :, :] = 0.0


compute_waveforms = ComputeWaveforms.function_factory()
register_result_extension(ComputeWaveforms)


class ComputeTemplates(AnalyzerExtension):
    """
    AnalyzerExtension that computes templates (average, std, median, percentile, ...)

    This depends on the "waveforms" extension (`SortingAnalyzer.compute("waveforms")`)

    When the "waveforms" extension is already computed, then the recording is not needed anymore for this extension.

    Note: by default only the average and std are computed. Other operators (std, median, percentile) can be computed on demand
    after the SortingAnalyzer.compute("templates") and then the data dict is updated on demand.

    Parameters
    ----------
    operators: list[str] | list[(str, float)] (for percentile)
        The operators to compute. Can be "average", "std", "median", "percentile"
        If percentile is used, then the second element of the tuple is the percentile to compute.

    Returns
    -------
    templates: np.ndarray
        The computed templates with shape (num_units, num_samples, num_channels)
    """

    extension_name = "templates"
    depend_on = ["random_spikes|waveforms"]
    need_recording = True
    use_nodepipeline = False
    need_job_kwargs = True
    need_backward_compatibility_on_load = True

    def _handle_backward_compatibility_on_load(self):
        if "ms_before" not in self.params:
            # compatibility february 2024 > july 2024
            self.params["ms_before"] = self.params["nbefore"] * 1000.0 / self.sorting_analyzer.sampling_frequency

        if "ms_after" not in self.params:
            # compatibility february 2024 > july 2024
            self.params["ms_after"] = self.params["nafter"] * 1000.0 / self.sorting_analyzer.sampling_frequency

    def _set_params(self, ms_before: float = 1.0, ms_after: float = 2.0, operators=None):
        operators = operators or ["average", "std"]
        assert isinstance(operators, list)
        for operator in operators:
            if isinstance(operator, str):
                if operator not in ("average", "std", "median", "mad"):
                    error_msg = (
                        f"You have entered an operator {operator} in your `operators` argument which is "
                        f"not supported. Please use any of ['average', 'std', 'median', 'mad'] instead."
                    )
                    raise ValueError(error_msg)
            else:
                assert isinstance(operator, (list, tuple))
                assert len(operator) == 2
                assert operator[0] == "percentile"

        waveforms_extension = self.sorting_analyzer.get_extension("waveforms")
        if waveforms_extension is not None:
            ms_before = waveforms_extension.params["ms_before"]
            ms_after = waveforms_extension.params["ms_after"]

        params = dict(
            operators=operators,
            ms_before=ms_before,
            ms_after=ms_after,
        )
        return params

    def _run(self, verbose=False, **job_kwargs):
        self.data.clear()

        if self.sorting_analyzer.has_extension("waveforms"):
            self._compute_and_append_from_waveforms(self.params["operators"])

        else:
            bad_operator_list = [
                operator for operator in self.params["operators"] if operator not in ("average", "std")
            ]
            if len(bad_operator_list) > 0:
                raise ValueError(
                    f"Computing templates with operators {bad_operator_list} requires the 'waveforms' extension"
                )

            recording = self.sorting_analyzer.recording
            sorting = self.sorting_analyzer.sorting
            unit_ids = sorting.unit_ids

            # retrieve spike vector and the sampling
            some_spikes = self.sorting_analyzer.get_extension("random_spikes").get_random_spikes()

            return_in_uV = self.sorting_analyzer.return_in_uV

            return_std = "std" in self.params["operators"]
            sparsity_mask = None if self.sparsity is None else self.sparsity.mask
            output = estimate_templates_with_accumulator(
                recording,
                some_spikes,
                unit_ids,
                self.nbefore,
                self.nafter,
                return_in_uV=return_in_uV,
                return_std=return_std,
                sparsity_mask=sparsity_mask,
                verbose=verbose,
                **job_kwargs,
            )

            if return_std:
                templates, stds = output
                data = dict(average=templates, std=stds)
            else:
                templates = output
                data = dict(average=templates)

            if self.sparsity is not None:
                # make average and std dense again
                for k, arr in data.items():
                    dense_arr = self.sparsity.densify_templates(arr)
                    data[k] = dense_arr
            self.data.update(data)

    def _compute_and_append_from_waveforms(self, operators):
        if not self.sorting_analyzer.has_extension("waveforms"):
            raise ValueError(f"Computing templates with operators {operators} requires the 'waveforms' extension")

        unit_ids = self.sorting_analyzer.unit_ids
        channel_ids = self.sorting_analyzer.channel_ids
        waveforms_extension = self.sorting_analyzer.get_extension("waveforms")
        waveforms = waveforms_extension.data["waveforms"]

        num_samples = waveforms.shape[1]

        for operator in operators:
            if isinstance(operator, str) and operator in ("average", "std", "median"):
                key = operator
            elif isinstance(operator, (list, tuple)):
                operator, percentile = operator
                assert operator == "percentile"
                key = f"pencentile_{percentile}"
            else:
                raise ValueError(f"ComputeTemplates: wrong operator {operator}")
            self.data[key] = np.zeros((unit_ids.size, num_samples, channel_ids.size))

        # spikes = self.sorting_analyzer.sorting.to_spike_vector()
        # some_spikes = spikes[self.sorting_analyzer.random_spikes_indices]

        assert self.sorting_analyzer.has_extension(
            "random_spikes"
        ), "compute 'templates' requires the random_spikes extension. You can run sorting_analyzer.compute('random_spikes')"
        some_spikes = self.sorting_analyzer.get_extension("random_spikes").get_random_spikes()
        for unit_index, unit_id in enumerate(unit_ids):
            spike_mask = some_spikes["unit_index"] == unit_index
            wfs = waveforms[spike_mask, :, :]
            if wfs.shape[0] == 0:
                continue

            for operator in operators:
                if operator == "average":
                    arr = np.average(wfs, axis=0)
                    key = operator
                elif operator == "std":
                    arr = np.std(wfs, axis=0)
                    key = operator
                elif operator == "median":
                    arr = np.median(wfs, axis=0)
                    key = operator
                elif isinstance(operator, (list, tuple)):
                    operator, percentile = operator
                    arr = np.percentile(wfs, percentile, axis=0)
                    key = f"pencentile_{percentile}"

                if self.sparsity is None:
                    self.data[key][unit_index, :, :] = arr
                else:
                    channel_indices = self.sparsity.unit_id_to_channel_indices[unit_id]
                    self.data[key][unit_index, :, :][:, channel_indices] = arr[:, : channel_indices.size]

    @property
    def nbefore(self):
        nbefore = int(self.params["ms_before"] * self.sorting_analyzer.sampling_frequency / 1000.0)
        return nbefore

    @property
    def nafter(self):
        nafter = int(self.params["ms_after"] * self.sorting_analyzer.sampling_frequency / 1000.0)
        return nafter

    def _select_extension_data(self, unit_ids):
        keep_unit_indices = np.flatnonzero(np.isin(self.sorting_analyzer.unit_ids, unit_ids))

        new_data = dict()
        for key, arr in self.data.items():
            new_data[key] = arr[keep_unit_indices, :, :]

        return new_data

    def _merge_extension_data(
        self, merge_unit_groups, new_unit_ids, new_sorting_analyzer, keep_mask=None, verbose=False, **job_kwargs
    ):

        all_new_units = new_sorting_analyzer.unit_ids
        new_data = dict()
        counts = self.sorting_analyzer.sorting.count_num_spikes_per_unit()
        for key, arr in self.data.items():
            new_data[key] = np.zeros((len(all_new_units), arr.shape[1], arr.shape[2]), dtype=arr.dtype)
            for unit_index, unit_id in enumerate(all_new_units):
                if unit_id not in new_unit_ids:
                    keep_unit_index = self.sorting_analyzer.sorting.id_to_index(unit_id)
                    new_data[key][unit_index] = arr[keep_unit_index, :, :]
                else:
                    merge_group = merge_unit_groups[list(new_unit_ids).index(unit_id)]
                    keep_unit_indices = self.sorting_analyzer.sorting.ids_to_indices(merge_group)
                    # We do a weighted sum of the templates
                    weights = np.zeros(len(merge_group), dtype=np.float32)
                    for count, merge_unit_id in enumerate(merge_group):
                        weights[count] = counts[merge_unit_id]
                    weights /= weights.sum()
                    new_data[key][unit_index] = (arr[keep_unit_indices, :, :] * weights[:, np.newaxis, np.newaxis]).sum(
                        0
                    )
                    if new_sorting_analyzer.sparsity is not None:
                        chan_ids = new_sorting_analyzer.sparsity.unit_id_to_channel_indices[unit_id]
                        mask = ~np.isin(np.arange(arr.shape[2]), chan_ids)
                        new_data[key][unit_index][:, mask] = 0

        return new_data

    def _split_extension_data(self, split_units, new_unit_ids, new_sorting_analyzer, verbose=False, **job_kwargs):
        if not new_sorting_analyzer.has_extension("waveforms"):
            warnings.warn(
                "Splitting templates without the 'waveforms' extension will simply copy the template of the unit that "
                "was split to the new split units. This is not recommended and may lead to incorrect results. It is "
                "recommended to compute the 'waveforms' extension before splitting, or to use 'hard' splitting mode.",
            )
        new_data = dict()
        for operator, arr in self.data.items():
            # we first copy the unsplit units
            new_array = np.zeros((len(new_sorting_analyzer.unit_ids), arr.shape[1], arr.shape[2]), dtype=arr.dtype)
            new_analyzer_unit_ids = list(new_sorting_analyzer.unit_ids)
            unsplit_unit_ids = [unit_id for unit_id in self.sorting_analyzer.unit_ids if unit_id not in split_units]
            new_indices = np.array([new_analyzer_unit_ids.index(unit_id) for unit_id in unsplit_unit_ids])
            old_indices = self.sorting_analyzer.sorting.ids_to_indices(unsplit_unit_ids)
            new_array[new_indices, ...] = arr[old_indices, ...]

            for split_unit_id, new_splits in zip(split_units, new_unit_ids):
                if new_sorting_analyzer.has_extension("waveforms"):
                    for new_unit_id in new_splits:
                        split_unit_index = new_sorting_analyzer.sorting.id_to_index(new_unit_id)
                        wfs = new_sorting_analyzer.get_extension("waveforms").get_waveforms_one_unit(
                            new_unit_id, force_dense=True
                        )

                        if operator == "average":
                            arr = np.average(wfs, axis=0)
                        elif operator == "std":
                            arr = np.std(wfs, axis=0)
                        elif operator == "median":
                            arr = np.median(wfs, axis=0)
                        elif "percentile" in operator:
                            _, percentile = operator.splot("_")
                            arr = np.percentile(wfs, float(percentile), axis=0)
                        new_array[split_unit_index, ...] = arr
                else:
                    split_unit_index = self.sorting_analyzer.sorting.id_to_index(split_unit_id)
                    old_template = arr[split_unit_index, ...]
                    new_indices = new_sorting_analyzer.sorting.ids_to_indices(new_splits)
                    new_array[new_indices, ...] = np.tile(old_template, (len(new_splits), 1, 1))
            new_data[operator] = new_array
        return new_data

    def _get_data(self, operator="average", percentile=None, outputs="numpy"):
        if operator != "percentile":
            key = operator
        else:
            assert percentile is not None, "You must provide percentile=... if `operator=percentile`"
            key = f"percentile_{percentile}"

        if key not in self.data.keys():
            error_msg = (
                f"You have entered `operator={key}`, but the only operators calculated are "
                f"{list(self.data.keys())}. Please use one of these as your `operator` in the "
                f"`get_data` function."
            )
            raise ValueError(error_msg)

        templates_array = self.data[key]

        if outputs == "numpy":
            return templates_array
        elif outputs == "Templates":
            return Templates(
                templates_array=templates_array,
                sampling_frequency=self.sorting_analyzer.sampling_frequency,
                nbefore=self.nbefore,
                channel_ids=self.sorting_analyzer.channel_ids,
                unit_ids=self.sorting_analyzer.unit_ids,
                probe=self.sorting_analyzer.get_probe(),
            )
        else:
            raise ValueError("outputs must be `numpy` or `Templates`")

    def get_templates(self, unit_ids=None, operator="average", percentile=None, save=True, outputs="numpy"):
        """
        Return templates (average, std, median or percentiles) for multiple units.

        If not computed yet then this is computed on demand and optionally saved.

        Parameters
        ----------
        unit_ids : list or None
            Unit ids to retrieve waveforms for
        operator : "average" | "median" | "std" | "percentile", default: "average"
            The operator to compute the templates
        percentile : float, default: None
            Percentile to use for operator="percentile"
        save : bool, default: True
            In case, the operator is not computed yet it can be saved to folder or zarr
        outputs : "numpy" | "Templates", default: "numpy"
            Whether to return a numpy array or a Templates object

        Returns
        -------
        templates : np.array | Templates
            The returned templates (num_units, num_samples, num_channels)
        """
        if operator != "percentile":
            key = operator
        else:
            assert percentile is not None, "You must provide percentile=... if `operator='percentile'`"
            key = f"pencentile_{percentile}"

        if key in self.data:
            templates_array = self.data[key]
        else:
            if operator != "percentile":
                self._compute_and_append_from_waveforms([operator])
                self.params["operators"] += [operator]
            else:
                self._compute_and_append_from_waveforms([(operator, percentile)])
                self.params["operators"] += [(operator, percentile)]
            templates_array = self.data[key]

            if save:
                if not self.sorting_analyzer.is_read_only():
                    self.save()

        if unit_ids is not None:
            unit_indices = self.sorting_analyzer.sorting.ids_to_indices(unit_ids)
            templates_array = templates_array[unit_indices, :, :]
        else:
            unit_ids = self.sorting_analyzer.unit_ids

        if outputs == "numpy":
            return templates_array
        elif outputs == "Templates":
            return Templates(
                templates_array=templates_array,
                sampling_frequency=self.sorting_analyzer.sampling_frequency,
                nbefore=self.nbefore,
                channel_ids=self.sorting_analyzer.channel_ids,
                unit_ids=unit_ids,
                probe=self.sorting_analyzer.get_probe(),
                is_in_uV=self.sorting_analyzer.return_in_uV,
            )
        else:
            raise ValueError("`outputs` must be 'numpy' or 'Templates'")

    def get_unit_template(self, unit_id, operator="average"):
        """
        Return template for a single unit.

        Parameters
        ----------
        unit_id: str | int
            Unit id to retrieve waveforms for
        operator: str, default: "average"
             The operator to compute the templates

        Returns
        -------
        template: np.array
            The returned template (num_samples, num_channels)
        """

        templates = self.data[operator]
        unit_index = self.sorting_analyzer.sorting.id_to_index(unit_id)

        return np.array(templates[unit_index, :, :])


compute_templates = ComputeTemplates.function_factory()
register_result_extension(ComputeTemplates)


class ComputeNoiseLevels(AnalyzerExtension):
    """
    Computes the noise level associated with each recording channel.

    This function will wraps the `get_noise_levels(recording)` to make the noise levels persistent
    on disk (folder or zarr) as a `WaveformExtension`.
    The noise levels do not depend on the unit list, only the recording, but it is a convenient way to
    retrieve the noise levels directly ine the WaveformExtractor.

    Note that the noise levels can be scaled or not, depending on the `return_in_uV` parameter
    of the `SortingAnalyzer`.

    Parameters
    ----------
    **kwargs : dict
        Additional parameters for the `spikeinterface.get_noise_levels()` function

    Returns
    -------
    noise_levels : np.array
        The noise level vector
    """

    extension_name = "noise_levels"
    depend_on = []
    need_recording = True
    use_nodepipeline = False
    need_job_kwargs = True
    need_backward_compatibility_on_load = True

    def _set_params(self, **noise_level_params):
        params = noise_level_params.copy()
        return params

    def _select_extension_data(self, unit_ids):
        # this does not depend on units
        return self.data

    def _merge_extension_data(
        self, merge_unit_groups, new_unit_ids, new_sorting_analyzer, keep_mask=None, verbose=False, **job_kwargs
    ):
        # this does not depend on units
        return self.data.copy()

    def _split_extension_data(self, split_units, new_unit_ids, new_sorting_analyzer, verbose=False, **job_kwargs):
        # this does not depend on units
        return self.data.copy()

    def _run(self, verbose=False, **job_kwargs):
        self.data["noise_levels"] = get_noise_levels(
            self.sorting_analyzer.recording,
            return_in_uV=self.sorting_analyzer.return_in_uV,
            **self.params,
            **job_kwargs,
        )

    def _get_data(self):
        return self.data["noise_levels"]

    def _handle_backward_compatibility_on_load(self):
        # The old parameters used to be params=dict(num_chunks_per_segment=20, chunk_size=10000, seed=None)
        # now it is handle more explicitly using random_slices_kwargs=dict()
        for key in ("num_chunks_per_segment", "chunk_size", "seed"):
            if key in self.params:
                if "random_slices_kwargs" not in self.params:
                    self.params["random_slices_kwargs"] = dict()
                self.params["random_slices_kwargs"][key] = self.params.pop(key)


register_result_extension(ComputeNoiseLevels)
compute_noise_levels = ComputeNoiseLevels.function_factory()


class BaseSpikeVectorExtension(AnalyzerExtension):
    """
    Base class for spikevector-based extension, where the data is a numpy array with the same
    length as the spike vector.
    """

    extension_name = None  # to be defined in subclass
    need_recording = True
    use_nodepipeline = True
    need_job_kwargs = True
    need_backward_compatibility_on_load = False
    nodepipeline_variables = []  # to be defined in subclass

    def _set_params(self, **kwargs):
        params = kwargs.copy()
        return params

    def _run(self, verbose=False, **job_kwargs):
        from spikeinterface.core.node_pipeline import run_node_pipeline

<<<<<<< HEAD
=======
        # if self.sorting_analyzer.format == "binary_folder":
        #     gather_mode = "npy"
        #     extension_folder = self.sorting_analyzer.folder / "extenstions" / self.extension_name
        #     gather_kwargs = {"folder": extension_folder}
        gather_mode = "memory"
        gather_kwargs = {}

>>>>>>> 2f23b4ed
        job_kwargs = fix_job_kwargs(job_kwargs)
        nodes = self.get_pipeline_nodes()
        data = run_node_pipeline(
            self.sorting_analyzer.recording,
            nodes,
            job_kwargs=job_kwargs,
            job_name=self.extension_name,
<<<<<<< HEAD
            gather_mode="memory",
=======
            gather_mode=gather_mode,
            gather_kwargs=gather_kwargs,
>>>>>>> 2f23b4ed
            verbose=False,
        )
        if isinstance(data, tuple):
            # this logic enables extensions to optionally compute additional data based on params
            assert len(data) <= len(self.nodepipeline_variables), "Pipeline produced more outputs than expected"
        else:
            data = (data,)
        if len(self.nodepipeline_variables) > len(data):
            data_names = self.nodepipeline_variables[: len(data)]
        else:
            data_names = self.nodepipeline_variables
        for d, name in zip(data, data_names):
            self.data[name] = d

    def _get_data(self, outputs="numpy", concatenated=False, return_data_name=None):
        """
        Return extension data. If the extension computes more than one `nodepipeline_variables`,
        the `return_data_name` is used to specify which one to return.

        Parameters
        ----------
        outputs : "numpy" | "by_unit", default: "numpy"
            How to return the data, by default "numpy"
        concatenated : bool, default: False
            Whether to concatenate the data across segments.
        return_data_name : str | None, default: None
            The name of the data to return. If None and multiple `nodepipeline_variables` are computed,
            the first one is returned.

        Returns
        -------
        numpy.ndarray | dict
            The
        """
        from spikeinterface.core.sorting_tools import spike_vector_to_indices

        if len(self.nodepipeline_variables) == 1:
            return_data_name = self.nodepipeline_variables[0]
        else:
            if return_data_name is None:
                return_data_name = self.nodepipeline_variables[0]
            else:
                assert (
                    return_data_name in self.nodepipeline_variables
                ), f"return_data_name {return_data_name} not in nodepipeline_variables {self.nodepipeline_variables}"

        all_data = self.data[return_data_name]
        if outputs == "numpy":
            return all_data
        elif outputs == "by_unit":
            unit_ids = self.sorting_analyzer.unit_ids
            spike_vector = self.sorting_analyzer.sorting.to_spike_vector(concatenated=False)
            spike_indices = spike_vector_to_indices(spike_vector, unit_ids, absolute_index=True)
            data_by_units = {}
            for segment_index in range(self.sorting_analyzer.sorting.get_num_segments()):
                data_by_units[segment_index] = {}
                for unit_id in unit_ids:
                    inds = spike_indices[segment_index][unit_id]
                    data_by_units[segment_index][unit_id] = all_data[inds]

            if concatenated:
                data_by_units_concatenated = {
                    unit_id: np.concatenate([data_in_segment[unit_id] for data_in_segment in data_by_units.values()])
                    for unit_id in unit_ids
                }
                return data_by_units_concatenated

            return data_by_units
        else:
            raise ValueError(f"Wrong .get_data(outputs={outputs}); possibilities are `numpy` or `by_unit`")

    def _select_extension_data(self, unit_ids):
        keep_unit_indices = np.flatnonzero(np.isin(self.sorting_analyzer.unit_ids, unit_ids))

        spikes = self.sorting_analyzer.sorting.to_spike_vector()
        keep_spike_mask = np.isin(spikes["unit_index"], keep_unit_indices)

        new_data = dict()
        for data_name in self.nodepipeline_variables:
            if self.data.get(data_name) is not None:
                new_data[data_name] = self.data[data_name][keep_spike_mask]

        return new_data

    def _merge_extension_data(
        self, merge_unit_groups, new_unit_ids, new_sorting_analyzer, keep_mask=None, verbose=False, **job_kwargs
    ):
        new_data = dict()
        for data_name in self.nodepipeline_variables:
            if self.data.get(data_name) is not None:
                if keep_mask is None:
                    new_data[data_name] = self.data[data_name].copy()
                else:
                    new_data[data_name] = self.data[data_name][keep_mask]

        return new_data

    def _split_extension_data(self, split_units, new_unit_ids, new_sorting_analyzer, verbose=False, **job_kwargs):
        # splitting only changes random spikes assignments
        return self.data.copy()<|MERGE_RESOLUTION|>--- conflicted
+++ resolved
@@ -833,8 +833,6 @@
     def _run(self, verbose=False, **job_kwargs):
         from spikeinterface.core.node_pipeline import run_node_pipeline
 
-<<<<<<< HEAD
-=======
         # if self.sorting_analyzer.format == "binary_folder":
         #     gather_mode = "npy"
         #     extension_folder = self.sorting_analyzer.folder / "extenstions" / self.extension_name
@@ -842,7 +840,6 @@
         gather_mode = "memory"
         gather_kwargs = {}
 
->>>>>>> 2f23b4ed
         job_kwargs = fix_job_kwargs(job_kwargs)
         nodes = self.get_pipeline_nodes()
         data = run_node_pipeline(
@@ -850,12 +847,8 @@
             nodes,
             job_kwargs=job_kwargs,
             job_name=self.extension_name,
-<<<<<<< HEAD
-            gather_mode="memory",
-=======
             gather_mode=gather_mode,
             gather_kwargs=gather_kwargs,
->>>>>>> 2f23b4ed
             verbose=False,
         )
         if isinstance(data, tuple):
