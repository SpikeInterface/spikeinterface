--- conflicted
+++ resolved
@@ -950,24 +950,14 @@
         folder.mkdir(parents=True, exist_ok=False)
 
         # dump provenance
-<<<<<<< HEAD
         provenance_file_path = folder / f"provenance.json"
         if self.check_serializability("json"):
             self.dump_to_json(file_path=provenance_file_path, relative_to=folder)
-        else:
-            provenance_file_path.write_text(
-                json.dumps({"warning": "the provenace is not json serializable!!!"}), encoding="utf8"
-            )
-=======
-        if self.check_serializability("json"):
-            provenance_file = folder / f"provenance.json"
-            self.dump(provenance_file)
         elif self.check_serializability("pickle"):
             provenance_file = folder / f"provenance.pkl"
-            self.dump(provenance_file)
+            self.dump_to_pickle(provenance_file, relative_to=folder)
         else:
             warnings.warn("The extractor is not serializable to file. The provenance will not be saved.")
->>>>>>> e4fa25ab
 
         self.save_metadata_to_folder(folder)
 
