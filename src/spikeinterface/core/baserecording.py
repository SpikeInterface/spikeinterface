from __future__ import annotations

import warnings
from pathlib import Path
from typing import Optional

import numpy as np
from probeinterface import read_probeinterface, write_probeinterface

from .base import BaseSegment, ChunkableMixin
from .baserecordingsnippets import BaseRecordingSnippets
from .core_tools import convert_bytes_to_str, convert_seconds_to_str
from .job_tools import split_job_kwargs


class BaseRecording(BaseRecordingSnippets, ChunkableMixin):
    """
    Abstract class representing several a multichannel timeseries (or block of raw ephys traces).
    Internally handle list of RecordingSegment
    """

    _main_annotations = BaseRecordingSnippets._main_annotations + ["is_filtered"]
    _main_properties = [
        "group",
        "location",
        "gain_to_uV",
        "offset_to_uV",
        "gain_to_physical_unit",
        "offset_to_physical_unit",
        "physical_unit",
    ]
    _main_features = []  # recording do not handle features

    _skip_properties = [
        "noise_level_std_raw",
        "noise_level_std_scaled",
        "noise_level_mad_raw",
        "noise_level_mad_scaled",
    ]

    def __init__(self, sampling_frequency: float, channel_ids: list, dtype):
        BaseRecordingSnippets.__init__(
            self, channel_ids=channel_ids, sampling_frequency=sampling_frequency, dtype=dtype
        )

        # initialize main annotation and properties
        self.annotate(is_filtered=False)

    def __repr__(self):
        num_segments = self.get_num_segments()

        txt = self._repr_header()

        # Split if too long
        if len(txt) > 100:
            split_index = txt.rfind("-", 0, 100)  # Find the last "-" before character 100
            if split_index != -1:
                first_line = txt[:split_index]
                recording_string_space = len(self.name) + 2  # Length of self.name plus ": "
                white_space_to_align_with_first_line = " " * recording_string_space
                second_line = white_space_to_align_with_first_line + txt[split_index + 1 :].lstrip()
                txt = first_line + "\n" + second_line

        # Add segments info for multisegment
        if num_segments > 1:
            samples_per_segment = [self.get_num_samples(segment_index) for segment_index in range(num_segments)]
            memory_per_segment_bytes = (self.get_memory_size(segment_index) for segment_index in range(num_segments))
            durations = [self.get_duration(segment_index) for segment_index in range(num_segments)]

            samples_per_segment_formated = [f"{samples:,}" for samples in samples_per_segment]
            durations_per_segment_formated = [convert_seconds_to_str(d) for d in durations]
            memory_per_segment_formated = [convert_bytes_to_str(mem) for mem in memory_per_segment_bytes]

            def list_to_string(lst, max_size=6):
                """Add elipsis ... notation in the middle if recording has more than six segments"""
                if len(lst) <= max_size:
                    return " | ".join(x for x in lst)
                else:
                    half = max_size // 2
                    return " | ".join(x for x in lst[:half]) + " | ... | " + " | ".join(x for x in lst[-half:])

            txt += (
                f"\n"
                f"Segments:"
                f"\nSamples:   {list_to_string(samples_per_segment_formated)}"
                f"\nDurations: {list_to_string(durations_per_segment_formated)}"
                f"\nMemory:    {list_to_string(memory_per_segment_formated)}"
            )

        # Display where path from where recording was loaded
        if "file_paths" in self._kwargs:
            txt += f"\n  file_paths: {self._kwargs['file_paths']}"
        if "file_path" in self._kwargs:
            txt += f"\n  file_path: {self._kwargs['file_path']}"

        return txt

    def _repr_header(self, display_name=True):
        num_segments = self.get_num_segments()
        num_channels = self.get_num_channels()
        dtype = self.get_dtype()

        total_samples = self.get_total_samples()
        total_duration = self.get_total_duration()
        total_memory_size = self.get_total_memory_size()

        sf_hz = self.get_sampling_frequency()
        if not sf_hz.is_integer():
            sampling_frequency_repr = f"{sf_hz:f} Hz"
        else:
            # Khz for high sampling rate and Hz for LFP
            sampling_frequency_repr = f"{(sf_hz/1000.0):0.1f}kHz" if sf_hz > 10_000.0 else f"{sf_hz:0.1f}Hz"

        if display_name and self.name != self.__class__.__name__:
            name = f"{self.name} ({self.__class__.__name__})"
        else:
            name = self.__class__.__name__

        txt = (
            f"{name}: "
            f"{num_channels} channels - "
            f"{sampling_frequency_repr} - "
            f"{num_segments} segments - "
            f"{total_samples:,} samples - "
            f"{convert_seconds_to_str(total_duration)} - "
            f"{dtype} dtype - "
            f"{convert_bytes_to_str(total_memory_size)}"
        )

        return txt

    def _repr_html_(self, display_name=True):
        common_style = "margin-left: 10px;"
        border_style = "border:1px solid #ddd; padding:10px;"

        html_header = f"<div style='{border_style}'><strong>{self._repr_header(display_name)}</strong></div>"

        html_segments = ""
        if self.get_num_segments() > 1:
            html_segments += f"<details style='{common_style}'>  <summary><strong>Segments</strong></summary><ol>"
            for segment_index in range(self.get_num_segments()):
                samples = self.get_num_samples(segment_index)
                duration = self.get_duration(segment_index)
                memory_size = self.get_memory_size(segment_index)
                samples_str = f"{samples:,}"
                duration_str = convert_seconds_to_str(duration)
                memory_size_str = convert_bytes_to_str(memory_size)
                html_segments += (
                    f"<li> Samples: {samples_str}, Duration: {duration_str}, Memory: {memory_size_str}</li>"
                )

            html_segments += "</ol></details>"

        html_channel_ids = f"<details style='{common_style}'>  <summary><strong>Channel IDs</strong></summary><ul>"
        html_channel_ids += f"{self.channel_ids} </details>"

        html_extra = self._get_common_repr_html(common_style)
        html_repr = html_header + html_segments + html_channel_ids + html_extra
        return html_repr

<<<<<<< HEAD
    def get_sample_size_in_bytes(self):
=======
    def __add__(self, other):
        from .operatorrecordings import AddRecordings

        return AddRecordings(self, other)

    def __sub__(self, other):
        from .operatorrecordings import SubtractRecordings

        return SubtractRecordings(self, other)

    def get_num_segments(self) -> int:
>>>>>>> 06dbe0bd
        """
        Returns the size of a single sample across all channels in bytes.

        Returns
        -------
        int
            The size of a single sample in bytes
        """
        num_channels = self.get_num_channels()
        dtype_size_bytes = self.get_dtype().itemsize
        sample_size = num_channels * dtype_size_bytes
        return sample_size

    def get_num_samples(self, segment_index: int | None = None) -> int:
        """
        Returns the number of samples for a segment.

        Parameters
        ----------
        segment_index : int or None, default: None
            The segment index to retrieve the number of samples for.
            For multi-segment objects, it is required, default: None
            With single segment recording returns the number of samples in the segment

        Returns
        -------
        int
            The number of samples
        """
        segment_index = self._check_segment_index(segment_index)
        return int(self.segments[segment_index].get_num_samples())

    get_num_frames = get_num_samples

    def get_total_samples(self) -> int:
        """
        Returns the sum of the number of samples in each segment.

        Returns
        -------
        int
            The total number of samples
        """
        num_segments = self.get_num_segments()
        samples_per_segment = (self.get_num_samples(segment_index) for segment_index in range(num_segments))

        return sum(samples_per_segment)

    def get_duration(self, segment_index=None) -> float:
        """
        Returns the duration in seconds.

        Parameters
        ----------
        segment_index : int or None, default: None
            The sample index to retrieve the duration for.
            For multi-segment objects, it is required, default: None
            With single segment recording returns the duration of the single segment

        Returns
        -------
        float
            The duration in seconds
        """
        segment_duration = (
            self.get_end_time(segment_index) - self.get_start_time(segment_index) + (1 / self.get_sampling_frequency())
        )
        return segment_duration

    def get_total_duration(self) -> float:
        """
        Returns the total duration in seconds

        Returns
        -------
        float
            The duration in seconds
        """
        duration = sum([self.get_duration(segment_index) for segment_index in range(self.get_num_segments())])
        return duration

    def get_memory_size(self, segment_index=None) -> int:
        """
        Returns the memory size of segment_index in bytes.

        Parameters
        ----------
        segment_index : int or None, default: None
            The index of the segment for which the memory size should be calculated.
            For multi-segment objects, it is required, default: None
            With single segment recording returns the memory size of the single segment

        Returns
        -------
        int
            The memory size of the specified segment in bytes.
        """
        segment_index = self._check_segment_index(segment_index)
        num_samples = self.get_num_samples(segment_index=segment_index)
        num_channels = self.get_num_channels()
        dtype_size_bytes = self.get_dtype().itemsize

        memory_bytes = num_samples * num_channels * dtype_size_bytes

        return memory_bytes

    def get_total_memory_size(self) -> int:
        """
        Returns the sum in bytes of all the memory sizes of the segments.

        Returns
        -------
        int
            The total memory size in bytes for all segments.
        """
        memory_per_segment = (self.get_memory_size(segment_index) for segment_index in range(self.get_num_segments()))
        return sum(memory_per_segment)

    def get_traces(
        self,
        segment_index: int | None = None,
        start_frame: int | None = None,
        end_frame: int | None = None,
        channel_ids: list | np.array | tuple | None = None,
        order: "C" | "F" | None = None,
        return_scaled: bool | None = None,
        return_in_uV: bool = False,
    ) -> np.ndarray:
        """Returns traces from recording.

        Parameters
        ----------
        segment_index : int | None, default: None
            The segment index to get traces from. If recording is multi-segment, it is required, default: None
        start_frame : int | None, default: None
            The start frame. If None, 0 is used, default: None
        end_frame : int | None, default: None
            The end frame. If None, the number of samples in the segment is used, default: None
        channel_ids : list | np.array | tuple | None, default: None
            The channel ids. If None, all channels are used, default: None
        order : "C" | "F" | None, default: None
            The order of the traces ("C" | "F"). If None, traces are returned as they are
        return_scaled : bool | None, default: None
            DEPRECATED. Use return_in_uV instead.
            If True and the recording has scaling (gain_to_uV and offset_to_uV properties),
            traces are scaled to uV
        return_in_uV : bool, default: False
            If True and the recording has scaling (gain_to_uV and offset_to_uV properties),
            traces are scaled to uV

        Returns
        -------
        np.array
            The traces (num_samples, num_channels)

        Raises
        ------
        ValueError
            If return_in_uV is True, but recording does not have scaled traces
        """
        segment_index = self._check_segment_index(segment_index)
        channel_indices = self.ids_to_indices(channel_ids, prefer_slice=True)
        rs = self.segments[segment_index]
        start_frame = int(start_frame) if start_frame is not None else 0
        num_samples = rs.get_num_samples()
        end_frame = int(min(end_frame, num_samples)) if end_frame is not None else num_samples
        traces = rs.get_traces(start_frame=start_frame, end_frame=end_frame, channel_indices=channel_indices)
        if order is not None:
            assert order in ["C", "F"]
            traces = np.asanyarray(traces, order=order)

        # Handle deprecated return_scaled parameter
        if return_scaled is not None:
            warnings.warn(
                "`return_scaled` is deprecated and will be removed in version 0.105.0. Use `return_in_uV` instead.",
                category=DeprecationWarning,
                stacklevel=2,
            )
            return_in_uV = return_scaled

        if return_in_uV:
            if not self.has_scaleable_traces():
                if self._dtype.kind == "f":
                    # here we do not truely have scale but we assume this is scaled
                    # this helps a lot for simulated data
                    pass
                else:
                    raise ValueError(
                        "This recording does not support return_in_uV=True (need gain_to_uV and offset_"
                        "to_uV properties)"
                    )
            else:
                gains = self.get_property("gain_to_uV")
                offsets = self.get_property("offset_to_uV")
                gains = gains[channel_indices].astype("float32", copy=False)
                offsets = offsets[channel_indices].astype("float32", copy=False)
                traces = traces.astype("float32", copy=False) * gains + offsets
        return traces

    def get_time_info(self, segment_index=None) -> dict:
        """
        Retrieves the timing attributes for a given segment index. As with
        other recorders this method only needs a segment index in the case
        of multi-segment recordings.

        Returns
        -------
        dict
            A dictionary containing the following key-value pairs:

            - "sampling_frequency" : The sampling frequency of the RecordingSegment.
            - "t_start" : The start time of the RecordingSegment.
            - "time_vector" : The time vector of the RecordingSegment.

        Notes
        -----
        The keys are always present, but the values may be None.
        """

        segment_index = self._check_segment_index(segment_index)
        rs = self.segments[segment_index]
        time_kwargs = rs.get_times_kwargs()

        return time_kwargs

    def get_times(self, segment_index=None) -> np.ndarray:
        """Get time vector for a recording segment.

        If the segment has a time_vector, then it is returned. Otherwise
        a time_vector is constructed on the fly with sampling frequency.
        If t_start is defined and the time vector is constructed on the fly,
        the first time will be t_start. Otherwise it will start from 0.

        Parameters
        ----------
        segment_index : int or None, default: None
            The segment index (required for multi-segment)

        Returns
        -------
        np.array
            The 1d times array
        """
        segment_index = self._check_segment_index(segment_index)
        rs = self.segments[segment_index]
        times = rs.get_times()
        return times

    def get_start_time(self, segment_index=None) -> float:
        """Get the start time of the recording segment.

        Parameters
        ----------
        segment_index : int or None, default: None
            The segment index (required for multi-segment)

        Returns
        -------
        float
            The start time in seconds
        """
        segment_index = self._check_segment_index(segment_index)
        rs = self.segments[segment_index]
        return rs.get_start_time()

    def get_end_time(self, segment_index=None) -> float:
        """Get the stop time of the recording segment.

        Parameters
        ----------
        segment_index : int or None, default: None
            The segment index (required for multi-segment)

        Returns
        -------
        float
            The stop time in seconds
        """
        segment_index = self._check_segment_index(segment_index)
        rs = self.segments[segment_index]
        return rs.get_end_time()

    def has_time_vector(self, segment_index: Optional[int] = None):
        """Check if the segment of the recording has a time vector.

        Parameters
        ----------
        segment_index : int or None, default: None
            The segment index (required for multi-segment)

        Returns
        -------
        bool
            True if the recording has time vectors, False otherwise
        """
        segment_index = self._check_segment_index(segment_index)
        rs = self.segments[segment_index]
        d = rs.get_times_kwargs()
        return d["time_vector"] is not None

    def set_times(self, times, segment_index=None, with_warning=True):
        """Set times for a recording segment.

        Parameters
        ----------
        times : 1d np.array
            The time vector
        segment_index : int or None, default: None
            The segment index (required for multi-segment)
        with_warning : bool, default: True
            If True, a warning is printed
        """
        segment_index = self._check_segment_index(segment_index)
        rs = self.segments[segment_index]

        assert times.ndim == 1, "Time must have ndim=1"
        assert rs.get_num_samples() == times.shape[0], "times have wrong shape"

        rs.t_start = None
        rs.time_vector = times.astype("float64", copy=False)

        if with_warning:
            warnings.warn(
                "Setting times with Recording.set_times() is not recommended because "
                "times are not always propagated across preprocessing"
                "Use this carefully!"
            )

    def reset_times(self):
        """
        Reset time information in-memory for all segments that have a time vector.
        If the timestamps come from a file, the files won't be modified. but only the in-memory
        attributes of the recording objects are deleted. Also `t_start` is set to None and the
        segment's sampling frequency is set to the recording's sampling frequency.
        """
        for segment_index in range(self.get_num_segments()):
            rs = self.segments[segment_index]
            if self.has_time_vector(segment_index):
                rs.time_vector = None
            rs.t_start = None
            rs.sampling_frequency = self.sampling_frequency

    def shift_times(self, shift: int | float, segment_index: int | None = None) -> None:
        """
        Shift all times by a scalar value.

        Parameters
        ----------
        shift : int | float
            The shift to apply. If positive, times will be increased by `shift`.
            e.g. shifting by 1 will be like the recording started 1 second later.
            If negative, the start time will be decreased i.e. as if the recording
            started earlier.

        segment_index : int | None
            The segment on which to shift the times.
            If `None`, all segments will be shifted.
        """
        if segment_index is None:
            segments_to_shift = range(self.get_num_segments())
        else:
            segments_to_shift = (segment_index,)

        for segment_index in segments_to_shift:
            rs = self.segments[segment_index]

            if self.has_time_vector(segment_index=segment_index):
                rs.time_vector += shift
            else:
                new_start_time = 0 + shift if rs.t_start is None else rs.t_start + shift
                rs.t_start = new_start_time

    def sample_index_to_time(self, sample_ind, segment_index=None):
        """
        Transform sample index into time in seconds
        """
        segment_index = self._check_segment_index(segment_index)
        rs = self.segments[segment_index]
        return rs.sample_index_to_time(sample_ind)

    def time_to_sample_index(self, time_s, segment_index=None):
        segment_index = self._check_segment_index(segment_index)
        rs = self.segments[segment_index]
        return rs.time_to_sample_index(time_s)

    def get_data(self, start_frame: int, end_frame: int, segment_index: int | None = None, **kwargs) -> np.ndarray:
        """
        General retrieval function for chunkable objects
        """
        return self.get_traces(segment_index=segment_index, start_frame=start_frame, end_frame=end_frame, **kwargs)

    def get_shape(self, segment_index: int | None = None) -> tuple[int, ...]:
        return (self.get_num_samples(segment_index=segment_index), self.get_num_channels())

    def _get_t_starts(self):
        # handle t_starts
        t_starts = []
        has_time_vectors = []
        for rs in self.segments:
            d = rs.get_times_kwargs()
            t_starts.append(d["t_start"])

        if all(t_start is None for t_start in t_starts):
            t_starts = None
        return t_starts

    def _get_time_vectors(self):
        time_vectors = []
        for rs in self.segments:
            d = rs.get_times_kwargs()
            time_vectors.append(d["time_vector"])
        if all(time_vector is None for time_vector in time_vectors):
            time_vectors = None
        return time_vectors

    def _save(self, format="binary", verbose: bool = False, **save_kwargs):
        kwargs, job_kwargs = split_job_kwargs(save_kwargs)

        if format == "binary":
            from .chunkable_tools import write_binary

            folder = kwargs["folder"]
            file_paths = [folder / f"traces_cached_seg{i}.raw" for i in range(self.get_num_segments())]
            dtype = kwargs.get("dtype", None) or self.get_dtype()
            t_starts = self._get_t_starts()

            write_binary(self, file_paths=file_paths, dtype=dtype, verbose=verbose, **job_kwargs)

            from .binaryrecordingextractor import BinaryRecordingExtractor

            # This is created so it can be saved as json because the `BinaryFolderRecording` requires it loading
            # See the __init__ of `BinaryFolderRecording`
            binary_rec = BinaryRecordingExtractor(
                file_paths=file_paths,
                sampling_frequency=self.get_sampling_frequency(),
                num_channels=self.get_num_channels(),
                dtype=dtype,
                t_starts=t_starts,
                channel_ids=self.get_channel_ids(),
                time_axis=0,
                file_offset=0,
                is_filtered=self.is_filtered(),
                gain_to_uV=self.get_channel_gains(),
                offset_to_uV=self.get_channel_offsets(),
            )
            binary_rec.dump(folder / "binary.json", relative_to=folder)

            from .binaryfolder import BinaryFolderRecording

            cached = BinaryFolderRecording(folder_path=folder)

        elif format == "memory":
            if kwargs.get("sharedmem", True):
                from .numpyextractors import SharedMemoryRecording

                cached = SharedMemoryRecording.from_recording(self, **job_kwargs)
            else:
                from spikeinterface.core import NumpyRecording

                cached = NumpyRecording.from_recording(self, **job_kwargs)

        elif format == "zarr":
            from .zarrextractors import ZarrRecordingExtractor

            zarr_path = kwargs.pop("zarr_path")
            storage_options = kwargs.pop("storage_options")
            ZarrRecordingExtractor.write_recording(
                self, zarr_path, storage_options, verbose=verbose, **kwargs, **job_kwargs
            )
            cached = ZarrRecordingExtractor(zarr_path, storage_options)

        elif format == "nwb":
            # TODO implement a format based on zarr
            raise NotImplementedError

        else:
            raise ValueError(f"format {format} not supported")

        if self.get_property("contact_vector") is not None:
            probegroup = self.get_probegroup()
            cached.set_probegroup(probegroup)

        for segment_index in range(self.get_num_segments()):
            if self.has_time_vector(segment_index):
                # the use of get_times is preferred since timestamps are converted to array
                time_vector = self.get_times(segment_index=segment_index)
                cached.set_times(time_vector, segment_index=segment_index)

        return cached

    def _extra_metadata_from_folder(self, folder):
        # load probe
        folder = Path(folder)
        if (folder / "probe.json").is_file():
            probegroup = read_probeinterface(folder / "probe.json")
            self.set_probegroup(probegroup, in_place=True)

        # load time vector if any
        for segment_index, rs in enumerate(self.segments):
            time_file = folder / f"times_cached_seg{segment_index}.npy"
            if time_file.is_file():
                time_vector = np.load(time_file)
                rs.time_vector = time_vector

    def _extra_metadata_to_folder(self, folder):
        # save probe
        if self.get_property("contact_vector") is not None:
            probegroup = self.get_probegroup()
            write_probeinterface(folder / "probe.json", probegroup)

        # save time vector if any
        for segment_index, rs in enumerate(self.segments):
            d = rs.get_times_kwargs()
            time_vector = d["time_vector"]
            if time_vector is not None:
                np.save(folder / f"times_cached_seg{segment_index}.npy", time_vector)

    def select_channels(self, channel_ids: list | np.array | tuple) -> "BaseRecording":
        """
        Returns a new recording object with a subset of channels.

        Note that this method does not modify the current recording and instead returns a new recording object.

        Parameters
        ----------
        channel_ids : list or np.array or tuple
            The channel ids to select.
        """
        from .channelslice import ChannelSliceRecording

        return ChannelSliceRecording(self, channel_ids)

    def rename_channels(self, new_channel_ids: list | np.array | tuple) -> "BaseRecording":
        """
        Returns a new recording object with renamed channel ids.

        Note that this method does not modify the current recording and instead returns a new recording object.

        Parameters
        ----------
        new_channel_ids : list or np.array or tuple
            The new channel ids. They are mapped positionally to the old channel ids.
        """
        from .channelslice import ChannelSliceRecording

        assert len(new_channel_ids) == self.get_num_channels(), (
            "new_channel_ids must have the same length as the " "number of channels in the recording"
        )

        return ChannelSliceRecording(self, renamed_channel_ids=new_channel_ids)

    def _remove_channels(self, remove_channel_ids):
        from .channelslice import ChannelSliceRecording

        recording_channel_ids = self.get_channel_ids()
        non_present_channel_ids = list(set(remove_channel_ids).difference(recording_channel_ids))
        if len(non_present_channel_ids) != 0:
            raise ValueError(
                f"`remove_channel_ids` {non_present_channel_ids} are not in recording ids {recording_channel_ids}."
            )

        new_channel_ids = self.channel_ids[~np.isin(self.channel_ids, remove_channel_ids)]
        sub_recording = ChannelSliceRecording(self, new_channel_ids)
        return sub_recording

    def frame_slice(self, start_frame: int | None, end_frame: int | None) -> BaseRecording:
        """
        Returns a new recording with sliced frames. Note that this operation is not in place.

        Parameters
        ----------
        start_frame : int, optional
            Start frame index. If None, defaults to the beginning of the recording (frame 0).
        end_frame : int, optional
            End frame index. If None, defaults to the last frame of the recording.

        Returns
        -------
        BaseRecording
            A new recording object with only samples between start_frame and end_frame
        """

        from .frameslicerecording import FrameSliceRecording

        sub_recording = FrameSliceRecording(self, start_frame=start_frame, end_frame=end_frame)
        return sub_recording

    def time_slice(self, start_time: float | None, end_time: float | None) -> BaseRecording:
        """
        Returns a new recording object, restricted to the time interval [start_time, end_time].

        Parameters
        ----------
        start_time : float, optional
            Start time in seconds. If None, defaults to the beginning of the recording.
        end_time : float, optional
            End time in seconds. If None, defaults to the end of the recording.

        Returns
        -------
        BaseRecording
            A new recording object with only samples between start_time and end_time
        """
        num_segments = self.get_num_segments()
        assert (
            num_segments == 1
        ), f"Time slicing is only supported for single segment recordings. Found {num_segments} segments."

        t_start = self.get_start_time()
        t_end = self.get_end_time()

        if start_time is not None:
            t_start = self.get_start_time()
            t_start_too_early = start_time < t_start
            if t_start_too_early:
                raise ValueError(f"start_time {start_time} is before the start time {t_start} of the recording.")
            t_start_too_late = start_time > t_end
            if t_start_too_late:
                raise ValueError(f"start_time {start_time} is after the end time {t_end} of the recording.")
            start_frame = self.time_to_sample_index(start_time)
        else:
            start_frame = None

        if end_time is not None:
            t_end_too_early = end_time < t_start
            if t_end_too_early:
                raise ValueError(f"end_time {end_time} is before the start time {t_start} of the recording.")

            t_end_too_late = end_time > t_end
            if t_end_too_late:
                raise ValueError(f"end_time {end_time} is after the end time {t_end} of the recording.")
            end_frame = self.time_to_sample_index(end_time)
        else:
            end_frame = None

        return self.frame_slice(start_frame=start_frame, end_frame=end_frame)

    def _select_segments(self, segment_indices):
        from .segmentutils import SelectSegmentRecording

        return SelectSegmentRecording(self, segment_indices=segment_indices)

    def get_channel_locations(
        self,
        channel_ids: list | np.ndarray | tuple | None = None,
        axes: "xy" | "yz" | "xz" | "xyz" = "xy",
    ) -> np.ndarray:
        """
        Get the physical locations of specified channels.

        Parameters
        ----------
        channel_ids : array-like, optional
            The IDs of the channels for which to retrieve locations. If None, retrieves locations
            for all available channels. Default is None.
        axes : "xy" | "yz" | "xz" | "xyz", default: "xy"
            The spatial axes to return, specified as a string (e.g., "xy", "xyz"). Default is "xy".

        Returns
        -------
        np.ndarray
            A 2D or 3D array of shape (n_channels, n_dimensions) containing the locations of the channels.
            The number of dimensions depends on the `axes` argument (e.g., 2 for "xy", 3 for "xyz").
        """
        return super().get_channel_locations(channel_ids=channel_ids, axes=axes)

    def is_binary_compatible(self) -> bool:
        """
        Checks if the recording is "binary" compatible.
        To be used before calling `rec.get_binary_description()`

        Returns
        -------
        bool
            True if the underlying recording is binary
        """
        # has to be changed in subclass if yes
        return False

    def get_binary_description(self):
        """
        When `rec.is_binary_compatible()` is True
        this returns a dictionary describing the binary format.
        """
        if not self.is_binary_compatible:
            raise NotImplementedError

    def binary_compatible_with(
        self,
        dtype=None,
        time_axis=None,
        file_paths_length=None,
        file_offset=None,
        file_suffix=None,
    ):
        """
        Check is the recording is binary compatible with some constrain on

          * dtype
          * tim_axis
          * len(file_paths)
          * file_offset
          * file_suffix
        """

        if not self.is_binary_compatible():
            return False

        d = self.get_binary_description()

        if dtype is not None and dtype != d["dtype"]:
            return False

        if time_axis is not None and time_axis != d["time_axis"]:
            return False

        if file_paths_length is not None and file_paths_length != len(d["file_paths"]):
            return False

        if file_offset is not None and file_offset != d["file_offset"]:
            return False

        if file_suffix is not None and not all(Path(e).suffix == file_suffix for e in d["file_paths"]):
            return False

        # good job you pass all crucible
        return True

    def astype(self, dtype, round: bool | None = None):
        from spikeinterface.preprocessing.astype import astype

        return astype(self, dtype=dtype, round=round)


class BaseRecordingSegment(BaseSegment):
    """
    Abstract class representing a multichannel timeseries, or block of raw ephys traces
    """

    def __init__(self, sampling_frequency=None, t_start=None, time_vector=None):
        # sampling_frequency and time_vector are exclusive
        if sampling_frequency is None:
            assert time_vector is not None, "Pass either 'sampling_frequency' or 'time_vector'"
            assert time_vector.ndim == 1, "time_vector should be a 1D array"

        if time_vector is None:
            assert sampling_frequency is not None, "Pass either 'sampling_frequency' or 'time_vector'"

        self.sampling_frequency = sampling_frequency
        self.t_start = t_start
        self.time_vector = time_vector

        BaseSegment.__init__(self)

    def get_times(self) -> np.ndarray:
        if self.time_vector is not None:
            self.time_vector = np.asarray(self.time_vector)
            return self.time_vector
        else:
            time_vector = np.arange(self.get_num_samples(), dtype="float64")
            time_vector /= self.sampling_frequency
            if self.t_start is not None:
                time_vector += self.t_start
            return time_vector

    def get_start_time(self) -> float:
        if self.time_vector is not None:
            return self.time_vector[0]
        else:
            return self.t_start if self.t_start is not None else 0.0

    def get_end_time(self) -> float:
        if self.time_vector is not None:
            return self.time_vector[-1]
        else:
            t_stop = (self.get_num_samples() - 1) / self.sampling_frequency
            if self.t_start is not None:
                t_stop += self.t_start
            return t_stop

    def get_times_kwargs(self) -> dict:
        """
        Retrieves the timing attributes characterizing a RecordingSegment

        Returns
        -------
        dict
            A dictionary containing the following key-value pairs:

            - "sampling_frequency" : The sampling frequency of the RecordingSegment.
            - "t_start" : The start time of the RecordingSegment.
            - "time_vector" : The time vector of the RecordingSegment.

        Notes
        -----
        The keys are always present, but the values may be None.
        """
        time_kwargs = dict(
            sampling_frequency=self.sampling_frequency, t_start=self.t_start, time_vector=self.time_vector
        )
        return time_kwargs

    def sample_index_to_time(self, sample_ind):
        """
        Transform sample index into time in seconds
        """
        if self.time_vector is None:
            time_s = sample_ind / self.sampling_frequency
            if self.t_start is not None:
                time_s += self.t_start
        else:
            time_s = self.time_vector[sample_ind]
        return time_s

    def time_to_sample_index(self, time_s):
        """
        Transform time in seconds into sample index
        """
        if self.time_vector is None:
            if self.t_start is None:
                sample_index = time_s * self.sampling_frequency
            else:
                sample_index = (time_s - self.t_start) * self.sampling_frequency
            sample_index = np.round(sample_index).astype(np.int64)
        else:
            sample_index = np.searchsorted(self.time_vector, time_s, side="right") - 1

        return sample_index

    def get_num_samples(self) -> int:
        """Returns the number of samples in this signal segment

        Returns:
            SampleIndex : Number of samples in the signal segment
        """
        # must be implemented in subclass
        raise NotImplementedError

    def get_traces(
        self,
        start_frame: int | None = None,
        end_frame: int | None = None,
        channel_indices: list | np.array | tuple | None = None,
    ) -> np.ndarray:
        """
        Return the raw traces, optionally for a subset of samples and/or channels

        Parameters
        ----------
        start_frame : int | None, default: None
            start sample index, or zero if None
        end_frame : int | None, default: None
            end_sample, or number of samples if None
        channel_indices : list | np.array | tuple | None, default: None
            Indices of channels to return, or all channels if None

        Returns
        -------
        traces : np.ndarray
            Array of traces, num_samples x num_channels
        """
        # must be implemented in subclass
        raise NotImplementedError<|MERGE_RESOLUTION|>--- conflicted
+++ resolved
@@ -158,9 +158,6 @@
         html_repr = html_header + html_segments + html_channel_ids + html_extra
         return html_repr
 
-<<<<<<< HEAD
-    def get_sample_size_in_bytes(self):
-=======
     def __add__(self, other):
         from .operatorrecordings import AddRecordings
 
@@ -171,8 +168,7 @@
 
         return SubtractRecordings(self, other)
 
-    def get_num_segments(self) -> int:
->>>>>>> 06dbe0bd
+    def get_sample_size_in_bytes(self):
         """
         Returns the size of a single sample across all channels in bytes.
 
