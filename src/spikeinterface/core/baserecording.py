from typing import Iterable, List, Union
from pathlib import Path
import warnings

import numpy as np

from probeinterface import Probe, ProbeGroup, write_probeinterface, read_probeinterface, select_axes

from .base import BaseSegment
from .baserecordingsnippets import BaseRecordingSnippets
from .core_tools import write_binary_recording, write_memory_recording, write_traces_to_zarr, check_json
from .job_tools import split_job_kwargs
from .core_tools import convert_bytes_to_str, convert_seconds_to_str

from warnings import warn

class BaseRecording(BaseRecordingSnippets):
    """
    Abstract class representing several a multichannel timeseries (or block of raw ephys traces).
    Internally handle list of RecordingSegment
    """
    _main_annotations = ['is_filtered']
    _main_properties = ['group', 'location', 'gain_to_uV', 'offset_to_uV']
    _main_features = []  # recording do not handle features
    
    def __init__(self, sampling_frequency: float, channel_ids: List, dtype):
        BaseRecordingSnippets.__init__(self, 
                                       channel_ids=channel_ids, 
                                       sampling_frequency=sampling_frequency, 
                                       dtype=dtype)

        self.is_dumpable = True

        self._recording_segments: List[BaseRecordingSegment] = []

        # initialize main annotation and properties
        self.annotate(is_filtered=False)


    def __repr__(self):
        extractor_name = self.__class__.__name__
        num_segments = self.get_num_segments()
        num_channels = self.get_num_channels()
        sf_khz = self.get_sampling_frequency() / 1000.0
        dtype = self.get_dtype()

        samples_per_segment = [self.get_num_samples(i) for i in range(num_segments)]
        total_samples = sum(samples_per_segment)

        durations = [num_samples / self.get_sampling_frequency() for num_samples in samples_per_segment]
        total_duration = sum(durations)

        memory_per_segment_bytes = self.get_memory_per_segment_bytes()
        total_memory_size = sum(memory_per_segment_bytes)

        txt = (
            f"{extractor_name}: " 
            f"{num_channels} channels - "
            f"{sf_khz:0.1f}kHz - "
            f"{num_segments} segments - "
            f"{total_samples:,} samples - "
            f"{convert_seconds_to_str(total_duration)} - "
            f"{dtype} dtype - "
            f"{convert_bytes_to_str(total_memory_size)}"
        )
        
        # Split if too long
        if len(txt) > 100:
            split_index = txt.rfind("-", 0, 100)  # Find the last "-" before character 100
            if split_index != -1:
                prefix_spaces = len(extractor_name) + 2  # Length of extractor_name plus ": "
                txt = txt[:split_index] + "\n" + " " * prefix_spaces + txt[split_index+1:].lstrip()

        if num_segments > 1:
            samples_per_segment_formated = [f"{samples:,}" for samples in samples_per_segment]
            durations_per_segment_formated = [convert_seconds_to_str(d) for d in durations]
            memory_per_segment_formated = [convert_bytes_to_str(mem) for mem in memory_per_segment_bytes]

            list_to_string = lambda lst: ' | '.join(x for x in lst)
<<<<<<< HEAD
=======
            def list_to_string(lst, max_size=6):
                if len(lst) <= max_size:
                    return ' | '.join(x for x in lst)
                else:
                    half = max_size // 2
                    return ' | '.join(x for x in lst[:half]) + ' | ... | ' + ' | '.join(x for x in lst[-half:])

>>>>>>> 4b438f1d
            txt += (
                f"\n"
                f"Segments:"
                f"\nSamples:   {list_to_string(samples_per_segment_formated)}"
                f"\nDurations: {list_to_string(durations_per_segment_formated)}"
                f"\nMemory:    {list_to_string(memory_per_segment_formated)}"
            )        
            
        if 'file_paths' in self._kwargs:
            txt += f"\n  file_paths: {self._kwargs['file_paths']}"
        if 'file_path' in self._kwargs:
            txt += f"\n  file_path: {self._kwargs['file_path']}"

        return txt
            
    def get_memory_per_segment_bytes(self):
        dtype_size_bytes = self.get_dtype().itemsize
        num_channels = self.get_num_channels()
        num_segments = self.get_num_segments()
        
        samples_per_segment = (self.get_num_samples(segment_index) for segment_index in range(num_segments))
        return [num_samples * num_channels * dtype_size_bytes for num_samples in samples_per_segment]
        
    
    def get_memory_size(self):
        bytes = sum(self.get_memory_per_segment_bytes())
        return convert_bytes_to_str(bytes)

    def get_num_segments(self):
        """Returns the number of segments.

        Returns
        -------
        int
            Number of segments in the recording
        """
        return len(self._recording_segments)

    def add_recording_segment(self, recording_segment):
        """Adds a recording segment.

        Parameters
        ----------
        recording_segment : BaseRecordingSegment
            The recording segment to add
        """
        # todo: check channel count and sampling frequency
        self._recording_segments.append(recording_segment)
        recording_segment.set_parent_extractor(self)

    def get_num_samples(self, segment_index=None):
        """Returns the number of samples for a segment.

        Parameters
        ----------
        segment_index : int, optional
            The segment index to retrieve the number of samples for. 
            For multi-segment objects, it is required, by default None

        Returns
        -------
        int
            The number of samples
        """
        segment_index = self._check_segment_index(segment_index)
        return self._recording_segments[segment_index].get_num_samples()

    get_num_frames = get_num_samples

    def get_total_samples(self):
        """Returns the total number of samples

        Returns
        -------
        int
            The total number of samples
        """
        s = 0
        for segment_index in range(self.get_num_segments()):
            s += self.get_num_samples(segment_index)
        return s

    def get_total_duration(self):
        """Returns the total duration in s

        Returns
        -------
        float
            The duration in seconds
        """
        duration = self.get_total_samples() / self.get_sampling_frequency()
        return duration

    def get_traces(self,
                   segment_index: Union[int, None] = None,
                   start_frame: Union[int, None] = None,
                   end_frame: Union[int, None] = None,
                   channel_ids: Union[Iterable, None] = None,
                   order: Union[str, None] = None,
                   return_scaled=False,
                   cast_unsigned=False
                   ):
        """Returns traces from recording.

        Parameters
        ----------
        segment_index : Union[int, None], optional
            The segment index to get traces from. If recording is multi-segment, it is required, by default None
        start_frame : Union[int, None], optional
            The start frame. If None, 0 is used, by default None
        end_frame : Union[int, None], optional
            The end frame. If None, the number of samples in the segment is used, by default None
        channel_ids : Union[Iterable, None], optional
            The channel ids. If None, all channels are used, by default None
        order : Union[str, None], optional
            The order of the traces ("C" | "F"). If None, traces are returned as they are, by default None
        return_scaled : bool, optional
            If True and the recording has scaling (gain_to_uV and offset_to_uV properties),
            traces are scaled to uV, by default False
        cast_unsigned : bool, optional
            If True and the traces are unsigned, they are cast to integer and centered 
            (an offset of (2**nbits) is subtracted), by default False

        Returns
        -------
        np.array
            The traces (num_samples, num_channels)

        Raises
        ------
        ValueError
            If return_scaled is True, but recording does not have scaled traces
        """
        segment_index = self._check_segment_index(segment_index)
        channel_indices = self.ids_to_indices(channel_ids, prefer_slice=True)
        rs = self._recording_segments[segment_index]
        traces = rs.get_traces(start_frame=start_frame, end_frame=end_frame, channel_indices=channel_indices)
        if order is not None:
            assert order in ["C", "F"]
            traces = np.asanyarray(traces, order=order)

        if cast_unsigned:
            dtype = traces.dtype
            # if dtype is unsigned, return centered signed signal
            if dtype.kind == "u":
                itemsize = dtype.itemsize
                assert itemsize < 8, "Cannot upcast uint64!"
                nbits = dtype.itemsize * 8
                # upcast to int with double itemsize
                traces = traces.astype(f"int{2 * (dtype.itemsize) * 8}") - 2 ** (nbits - 1)
                traces = traces.astype(f"int{dtype.itemsize * 8}")

        if return_scaled:
            if hasattr(self, "NeoRawIOClass"):
                if self.has_non_standard_units:
                    message = ( 
                    f'This extractor based on neo.{self.NeoRawIOClass} has channels with units not in (V, mV, uV)'
                    )
                    warnings.warn(message)
            
            if not self.has_scaled():
                raise ValueError('This recording do not support return_scaled=True (need gain_to_uV and offset_'
                                 'to_uV properties)')
            else:
                gains = self.get_property('gain_to_uV')
                offsets = self.get_property('offset_to_uV')
                gains = gains[channel_indices].astype('float32')
                offsets = offsets[channel_indices].astype('float32')
                traces = traces.astype('float32') * gains + offsets
        return traces
    
    def has_scaled_traces(self):
        """Checks if the recording has scaled traces

        Returns
        -------
        bool
            True if the recording has scaled traces, False otherwise
        """
        return self.has_scaled()

    def get_times(self, segment_index=None):
        """Get time vector for a recording segment.

        If the segment has a time_vector, then it is returned. Otherwise
        a time_vector is constructed on the fly with sampling frequency.
        If t_start is defined and the time vector is constructed on the fly,
        the first time will be t_start. Otherwise it will start from 0.

        Parameters
        ----------
        segment_index : int, optional
            The segment index (required for multi-segment), by default None

        Returns
        -------
        np.array
            The 1d times array
        """
        segment_index = self._check_segment_index(segment_index)
        rs = self._recording_segments[segment_index]
        times = rs.get_times()
        return times

    def has_time_vector(self, segment_index=None):
        """Check if the segment of the recording has a time vector.

        Parameters
        ----------
        segment_index : int, optional
            The segment index (required for multi-segment), by default None

        Returns
        -------
        bool
            True if the recording has time vectors, False otherwise
        """
        segment_index = self._check_segment_index(segment_index)
        rs = self._recording_segments[segment_index]
        d = rs.get_times_kwargs()
        return d['time_vector'] is not None

    def set_times(self, times, segment_index=None, with_warning=True):
        """Set times for a recording segment.

        Parameters
        ----------
        times : 1d np.array
            The time vector
        segment_index : int, optional
            The segment index (required for multi-segment), by default None
        with_warning : bool, optional
            If True, a warning is printed, by default True
        """
        segment_index = self._check_segment_index(segment_index)
        rs = self._recording_segments[segment_index]

        assert times.ndim == 1, 'Time must have ndim=1'
        assert rs.get_num_samples() == times.shape[0], 'times have wrong shape'

        rs.t_start = None
        rs.time_vector = times.astype('float64')

        if with_warning:
            warn('Setting times with Recording.set_times() is not recommended because '
                          'times are not always propagated to across preprocessing'
                          'Use use this carefully!')

    def _save(self, format='binary', **save_kwargs):
        """
        This function replaces the old CacheRecordingExtractor, but enables more engines
        for caching a results. At the moment only 'binary' with memmap is supported.
        We plan to add other engines, such as zarr and NWB.
        """

        # handle t_starts
        t_starts = []
        has_time_vectors = []
        for segment_index, rs in enumerate(self._recording_segments):
            d = rs.get_times_kwargs()
            t_starts.append(d['t_start'])
            has_time_vectors.append(d['time_vector'] is not None)

        if all(t_start is None for t_start in t_starts):
            t_starts = None

        kwargs, job_kwargs = split_job_kwargs(save_kwargs)

        if format == 'binary':
            folder = kwargs['folder']
            file_paths = [folder / f'traces_cached_seg{i}.raw' for i in range(self.get_num_segments())]
            dtype = kwargs.get('dtype', None) or self.get_dtype()

            write_binary_recording(self, file_paths=file_paths, dtype=dtype, **job_kwargs)

            from .binaryrecordingextractor import BinaryRecordingExtractor
            binary_rec = BinaryRecordingExtractor(file_paths=file_paths, sampling_frequency=self.get_sampling_frequency(),
                                                  num_chan=self.get_num_channels(), dtype=dtype,
                                                  t_starts=t_starts, channel_ids=self.get_channel_ids(), time_axis=0,
                                                  file_offset=0, gain_to_uV=self.get_channel_gains(),
                                                  offset_to_uV=self.get_channel_offsets())
            binary_rec.dump(folder / 'binary.json', relative_to=folder)

            from .binaryfolder import BinaryFolderRecording
            cached = BinaryFolderRecording(folder_path=folder)

        elif format == 'memory':
            traces_list = write_memory_recording(self, dtype=None, **job_kwargs)
            from .numpyextractors import NumpyRecording
            cached = NumpyRecording(traces_list, self.get_sampling_frequency(), t_starts=t_starts, channel_ids=self.channel_ids)

        elif format == 'zarr':
            from .zarrrecordingextractor import get_default_zarr_compressor, ZarrRecordingExtractor
            zarr_kwargs = kwargs.copy()
            
            zarr_root = zarr_kwargs['zarr_root']
            zarr_root.attrs["sampling_frequency"] = float(self.get_sampling_frequency())
            zarr_root.attrs["num_segments"] = int(self.get_num_segments())
            zarr_root.create_dataset(name="channel_ids", data=self.get_channel_ids(), compressor=None)

            zarr_kwargs['dataset_paths'] = [f'traces_seg{i}' for i in range(self.get_num_segments())]
            zarr_kwargs['dtype'] = kwargs.get('dtype', None) or self.get_dtype()
            
            if 'compressor' not in zarr_kwargs:
                zarr_kwargs['compressor'] = compressor = get_default_zarr_compressor()
                print(f"Using default zarr compressor: {compressor}. To use a different compressor, use the "
                      f"'compressor' argument")

            write_traces_to_zarr(self, **zarr_kwargs, **job_kwargs)

            # save probe
            if self.get_property('contact_vector') is not None:
                probegroup = self.get_probegroup()
                zarr_root.attrs["probe"] = check_json(probegroup.to_dict(array_as_list=True))

            # save time vector if any
            t_starts = np.zeros(self.get_num_segments(), dtype='float64') * np.nan
            for segment_index, rs in enumerate(self._recording_segments):
                d = rs.get_times_kwargs()
                time_vector = d['time_vector']
                if time_vector is not None:
                    _ = zarr_root.create_dataset(name=f'times_seg{segment_index}', data=time_vector,
                                                 filters=zarr_kwargs.get('filters', None),
                                                 compressor=zarr_kwargs['compressor'])
                elif d["t_start"] is not None:
                    t_starts[segment_index] = d["t_start"]

            if np.any(~np.isnan(t_starts)):
                zarr_root.create_dataset(name="t_starts", data=t_starts,
                                         compressor=None)

            cached = ZarrRecordingExtractor(zarr_kwargs['zarr_path'], zarr_kwargs['storage_options'])

        elif format == 'nwb':
            # TODO implement a format based on zarr
            raise NotImplementedError

        else:
            raise ValueError(f'format {format} not supported')

        if self.get_property('contact_vector') is not None:
            probegroup = self.get_probegroup()
            cached.set_probegroup(probegroup)

        for segment_index, rs in enumerate(self._recording_segments):
            d = rs.get_times_kwargs()
            time_vector = d['time_vector']
            if time_vector is not None:
                cached._recording_segments[segment_index].time_vector = time_vector

        return cached

    def _extra_metadata_from_folder(self, folder):
        # load probe
        folder = Path(folder)
        if (folder / 'probe.json').is_file():
            probegroup = read_probeinterface(folder / 'probe.json')
            self.set_probegroup(probegroup, in_place=True)

        # load time vector if any
        for segment_index, rs in enumerate(self._recording_segments):
            time_file = folder / f'times_cached_seg{segment_index}.npy'
            if time_file.is_file():
                time_vector = np.load(time_file)
                rs.time_vector = time_vector

    def _extra_metadata_to_folder(self, folder):
        # save probe
        if self.get_property('contact_vector') is not None:
            probegroup = self.get_probegroup()
            write_probeinterface(folder / 'probe.json', probegroup)

        # save time vector if any
        for segment_index, rs in enumerate(self._recording_segments):
            d = rs.get_times_kwargs()
            time_vector = d['time_vector']
            if time_vector is not None:
                np.save(folder / f'times_cached_seg{segment_index}.npy', time_vector)

    def _channel_slice(self, channel_ids, renamed_channel_ids=None):
        from .channelslice import ChannelSliceRecording
        sub_recording = ChannelSliceRecording(self, channel_ids, renamed_channel_ids=renamed_channel_ids)
        return sub_recording
    
    def _remove_channels(self, remove_channel_ids):
        from .channelslice import ChannelSliceRecording
        new_channel_ids = self.channel_ids[~np.in1d(self.channel_ids, remove_channel_ids)]
        sub_recording = ChannelSliceRecording(self, new_channel_ids)
        return sub_recording

    def _frame_slice(self, start_frame, end_frame):
        from .frameslicerecording import FrameSliceRecording
        sub_recording = FrameSliceRecording(self, start_frame=start_frame, end_frame=end_frame)
        return sub_recording

    def _select_segments(self, segment_indices):
        from .segmentutils import SelectSegmentRecording
        return SelectSegmentRecording(self, segment_indices=segment_indices)

    def is_binary_compatible(self):
        """
        Inform is this recording is "binary" compatible.
        To be used before calling `rec.get_binary_description()`
        
        Returns
        -------
        bool
            True if the underlying recording is binary
        """
        # has to be changed in subclass if yes
        return False
        
    def get_binary_description(self):
        """
        When `rec.is_binary_compatible()` is True
        this returns a dictionary describing the binary format.
        """
        if not self.is_binary_compatible:
            raise NotImplementedError
    
    def binary_compatible_with(self, dtype=None, time_axis=None, file_paths_lenght=None, 
                               file_offset=None, file_suffix=None):
        """
        Check is the recording is binary compatible with some constrain on

          * dtype
          * tim_axis
          * len(file_paths)
          * file_offset
          * file_suffix
        """
        if not self.is_binary_compatible():
            return False
        
        d = self.get_binary_description()
        
        if dtype is not None and dtype != d['dtype']:
            return False
        
        if time_axis is not None and time_axis != d['time_axis']:
            return False
        
        if file_paths_lenght is not None and file_paths_lenght != len(d['file_paths']):
            return False
        
        if file_offset is not None and file_offset != d['file_offset']:
            return False
        
        if file_suffix is not None and not all(Path(e).suffix == file_suffix  for e in d['file_paths']):
            return False

        # good job you pass all crucible
        return True


class BaseRecordingSegment(BaseSegment):
    """
    Abstract class representing a multichannel timeseries, or block of raw ephys traces
    """

    def __init__(self, sampling_frequency=None, t_start=None, time_vector=None):
        # sampling_frequency and time_vector are exclusive
        if sampling_frequency is None:
            assert time_vector is not None, "Pass either 'sampling_frequency' or 'time_vector'"
            assert time_vector.ndim == 1, "time_vector should be a 1D array"

        if time_vector is None:
            assert sampling_frequency is not None, "Pass either 'sampling_frequency' or 'time_vector'"

        self.sampling_frequency = sampling_frequency
        self.t_start = t_start
        self.time_vector = time_vector

        BaseSegment.__init__(self)

    def get_times(self):
        if self.time_vector is not None:
            if isinstance(self.time_vector, np.ndarray):
                return self.time_vector
            else:
                return np.array(self.time_vector)
        else:
            time_vector = np.arange(self.get_num_samples(), dtype='float64')
            time_vector /= self.sampling_frequency
            if self.t_start is not None:
                time_vector += self.t_start
            return time_vector 

    def get_times_kwargs(self):
        # useful for other internal RecordingSegment
        d = dict(sampling_frequency=self.sampling_frequency, t_start=self.t_start,
                 time_vector=self.time_vector)
        return d

    def sample_index_to_time(self, sample_ind):
        """
        Transform sample index into time in seconds
        """
        if self.time_vector is None:
            time_s = sample_ind / self.sampling_frequency
            if self.t_start is not None:
                time_s += self.t_start
        else:
            time_s = self.time_vector[sample_ind]
        return time_s

    def time_to_sample_index(self, time_s):
        """
        Transform time in seconds into sample index
        """
        if self.time_vector is None:
            if self.t_start is None:
                sample_index = time_s * self.sampling_frequency
            else:
                sample_index = (time_s - self.t_start) * self.sampling_frequency
        else:
            sample_index = np.searchsorted(self.time_vector, time_s, side='right') - 1
        return int(sample_index)

    def get_num_samples(self) -> int:
        """Returns the number of samples in this signal segment

        Returns:
            SampleIndex: Number of samples in the signal segment
        """
        # must be implemented in subclass
        raise NotImplementedError

    def get_traces(self,
                   start_frame: Union[int, None] = None,
                   end_frame: Union[int, None] = None,
                   channel_indices: Union[List, None] = None,
                   ) -> np.ndarray:
        """
        Return the raw traces, optionally for a subset of samples and/or channels

        Parameters
        ----------
        start_frame: (Union[int, None], optional)
            start sample index, or zero if None. Defaults to None.
        end_frame: (Union[int, None], optional)
            end_sample, or number of samples if None. Defaults to None.
        channel_indices: (Union[List, None], optional)
            Indices of channels to return, or all channels if None. Defaults to None.
        order: (Order, optional)
            The memory order of the returned array.
            Use Order.C for C order, Order.F for Fortran order, or Order.K to keep the order of the underlying data.
            Defaults to Order.K.

        Returns
        -------
        traces: np.ndarray
            Array of traces, num_samples x num_channels
        """
        # must be implemented in subclass
        raise NotImplementedError<|MERGE_RESOLUTION|>--- conflicted
+++ resolved
@@ -77,8 +77,6 @@
             memory_per_segment_formated = [convert_bytes_to_str(mem) for mem in memory_per_segment_bytes]
 
             list_to_string = lambda lst: ' | '.join(x for x in lst)
-<<<<<<< HEAD
-=======
             def list_to_string(lst, max_size=6):
                 if len(lst) <= max_size:
                     return ' | '.join(x for x in lst)
@@ -86,7 +84,6 @@
                     half = max_size // 2
                     return ' | '.join(x for x in lst[:half]) + ' | ... | ' + ' | '.join(x for x in lst[-half:])
 
->>>>>>> 4b438f1d
             txt += (
                 f"\n"
                 f"Segments:"
