--- conflicted
+++ resolved
@@ -30,18 +30,10 @@
         self._cached_spike_trains = {}
 
     def __repr__(self):
-<<<<<<< HEAD
-        clsname = self.__class__.__name__
-        num_segments = self.get_num_segments()
-        num_units = self.get_num_units()
-        sf_khz = self.get_sampling_frequency() / 1000.0
-        txt = f"{clsname}: {num_units} units - {num_segments} segments - {sf_khz:0.1f}kHz"
-=======
         nseg = self.get_num_segments()
         nunits = self.get_num_units()
         sf_khz = self.get_sampling_frequency() / 1000.0
         txt = f"{self.name}: {nunits} units - {nseg} segments - {sf_khz:0.1f}kHz"
->>>>>>> 0503867f
         if "file_path" in self._kwargs:
             txt += "\n  file_path: {}".format(self._kwargs["file_path"])
         return txt
