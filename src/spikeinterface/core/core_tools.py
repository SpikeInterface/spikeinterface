from __future__ import annotations
from pathlib import Path, WindowsPath
from typing import Union, Generator
import os
import sys
import datetime
import json
from copy import deepcopy
<<<<<<< HEAD

from math import prod
=======
import importlib
from math import prod
from collections import namedtuple
>>>>>>> a606364d

import numpy as np


def define_function_from_class(source_class, name):
    "Wrapper to change the name of a class"

    return source_class


def read_python(path):
    """Parses python scripts in a dictionary

    Parameters
    ----------
    path: str or Path
        Path to file to parse

    Returns
    -------
    metadata:
        dictionary containing parsed file

    """
    from six import exec_
    import re

    path = Path(path).absolute()
    assert path.is_file()
    with path.open("r") as f:
        contents = f.read()
    contents = re.sub(r"range\(([\d,]*)\)", r"list(range(\1))", contents)
    metadata = {}
    exec_(contents, {}, metadata)
    metadata = {k.lower(): v for (k, v) in metadata.items()}
    return metadata


def write_python(path, dict):
    """Saves python dictionary to file

    Parameters
    ----------
    path: str or Path
        Path to save file
    dict: dict
        dictionary to save
    """
    with Path(path).open("w") as f:
        for k, v in dict.items():
            if isinstance(v, str) and not v.startswith("'"):
                if "path" in k and "win" in sys.platform:
                    f.write(str(k) + " = r'" + str(v) + "'\n")
                else:
                    f.write(str(k) + " = '" + str(v) + "'\n")
            else:
                f.write(str(k) + " = " + str(v) + "\n")


class SIJsonEncoder(json.JSONEncoder):
    """
    An encoder used to encode Spike interface objects to json
    """

    def default(self, obj):
        from spikeinterface.core.base import BaseExtractor
        from spikeinterface.sortingcomponents.motion.motion_utils import Motion

        # Over-write behaviors for datetime object
        if isinstance(obj, datetime.datetime):
            return obj.isoformat()

        # This should transforms integer, floats and bool to their python counterparts
        if isinstance(obj, np.generic):
            return obj.item()

        # Standard numpy dtypes like np.dtype('int32") are transformed this way
        if isinstance(obj, np.dtype):
            return np.dtype(obj).name

        # This will transform to a string canonical representation of the dtype (e.g. np.int32 -> 'int32')
        if isinstance(obj, type) and issubclass(obj, np.generic):
            return np.dtype(obj).name

        if isinstance(obj, np.ndarray):
            return obj.tolist()

        if isinstance(obj, BaseExtractor):
            return obj.to_dict()

        if isinstance(obj, Path):
            return str(obj)

        if isinstance(obj, Motion):
            return obj.to_dict()

        # The base-class handles the assertion
        return super().default(obj)

    # This machinery is necessary for overriding the default behavior of the json encoder with keys
    # This is a deep issue that goes deep down to cpython: https://github.com/python/cpython/issues/63020
    # This object is called before encoding (so it pre-processes the object to not have numpy scalars)
    def iterencode(self, obj, _one_shot=False):
        return super().iterencode(self.remove_numpy_scalars(obj), _one_shot=_one_shot)

    def remove_numpy_scalars(self, object):
        from spikeinterface.core.base import BaseExtractor

        if isinstance(object, dict):
            return self.remove_numpy_scalars_in_dict(object)
        elif isinstance(object, (list, tuple, set)):
            return self.remove_numpy_scalars_in_list(object)
        elif isinstance(object, BaseExtractor):
            return self.remove_numpy_scalars_in_dict(object.to_dict())
        else:
            return object.item() if isinstance(object, np.generic) else object

    def remove_numpy_scalars_in_list(self, list_: Union[list, tuple, set]) -> list:
        return [self.remove_numpy_scalars(obj) for obj in list_]

    def remove_numpy_scalars_in_dict(self, dictionary: dict) -> dict:
        dict_copy = dict()
        for key, value in dictionary.items():
            key = self.remove_numpy_scalars(key)
            value = self.remove_numpy_scalars(value)
            dict_copy[key] = value

        return dict_copy


def check_json(dictionary: dict) -> dict:
    """
    Function that transforms a dictionary with spikeinterface objects into a json writable dictionary

    Parameters
    ----------
    dictionary : A dictionary

    """

    json_string = json.dumps(dictionary, indent=4, cls=SIJsonEncoder)
    return json.loads(json_string)


def clean_zarr_folder_name(folder):
    folder = Path(folder)
    if folder.suffix != ".zarr":
        folder = folder.parent / f"{folder.stem}.zarr"
    return folder


def add_suffix(file_path, possible_suffix):
    file_path = Path(file_path)
    if isinstance(possible_suffix, str):
        possible_suffix = [possible_suffix]
    possible_suffix = [s if s.startswith(".") else "." + s for s in possible_suffix]
    if file_path.suffix not in possible_suffix:
        file_path = file_path.parent / (file_path.name + possible_suffix[0])
    return file_path


def make_shared_array(shape, dtype):
    from multiprocessing.shared_memory import SharedMemory

    dtype = np.dtype(dtype)
    shape = tuple(int(x) for x in shape)  # We need to be sure that shape comes in int instead of numpy scalars
    nbytes = prod(shape) * dtype.itemsize
    shm = SharedMemory(name=None, create=True, size=nbytes)
    arr = np.ndarray(shape=shape, dtype=dtype, buffer=shm.buf)
    arr[:] = 0

    return arr, shm


def is_dict_extractor(d: dict) -> bool:
    """
    Check if a dict describes an extractor.

    Returns
    -------
    is_extractor : bool
        Whether the dict describes an extractor
    """
    if not isinstance(d, dict):
        return False
    is_extractor = ("module" in d) and ("class" in d) and ("version" in d) and ("annotations" in d)
    return is_extractor


extractor_dict_element = namedtuple(typename="extractor_dict_element", field_names=["value", "name", "access_path"])


def extractor_dict_iterator(extractor_dict: dict) -> Generator[extractor_dict_element, None, None]:
    """
    Iterator for recursive traversal of a dictionary.
    This function explores the dictionary recursively and yields the path to each value along with the value itself.

    By path here we mean the keys that lead to the value in the dictionary:
    e.g. for the dictionary {'a': {'b': 1}}, the path to the value 1 is ('a', 'b').

    See `BaseExtractor.to_dict()` for a description of `extractor_dict` structure.

    Parameters
    ----------
    extractor_dict : dict
        Input dictionary

    Yields
    ------
    extractor_dict_element
        Named tuple containing the value, the name, and the access_path to the value in the dictionary.

    """

    def _extractor_dict_iterator(dict_list_or_value, access_path=(), name=""):
        if isinstance(dict_list_or_value, dict):
            for k, v in dict_list_or_value.items():
                yield from _extractor_dict_iterator(v, access_path + (k,), name=k)
        elif isinstance(dict_list_or_value, list):
            for i, v in enumerate(dict_list_or_value):
                yield from _extractor_dict_iterator(
                    v, access_path + (i,), name=name
                )  # Propagate name of list to children
        else:
            yield extractor_dict_element(
                value=dict_list_or_value,
                name=name,
                access_path=access_path,
            )

    yield from _extractor_dict_iterator(extractor_dict)


def set_value_in_extractor_dict(extractor_dict: dict, access_path: tuple, new_value):
    """
    In place modification of a value in a nested dictionary given its access path.

    Parameters
    ----------
    extractor_dict : dict
        The dictionary to modify
    access_path : tuple
        The path to the value in the dictionary
    new_value : object
        The new value to set

    Returns
    -------
    None
    """

    current = extractor_dict
    for key in access_path[:-1]:
        current = current[key]
    current[access_path[-1]] = new_value


def recursive_path_modifier(d, func, target="path", copy=True) -> dict:
    """
    Generic function for recursive modification of paths in an extractor dict.
    A recording can be nested and this function explores the dictionary recursively
    to find the parent file or folder paths.

    Useful for :
      * relative/absolute path change
      * docker rebase path change

    Modification is inplace with an optional copy.

    Parameters
    ----------
    d : dict
        Extractor dictionary
    func : function
        Function to apply to the path. It must take a path as input and return a path
    target : str, default: "path"
        String to match to dictionary key
    copy : bool, default: True (at first call)
        If True the original dictionary is deep copied

    Returns
    -------
    dict
        Modified dictionary
    """
    if copy:
        dc = deepcopy(d)
    else:
        dc = d

    if "kwargs" in dc.keys():
        kwargs = dc["kwargs"]

        # change in place (copy=False)
        recursive_path_modifier(kwargs, func, copy=False)

        # find nested and also change inplace (copy=False)
        nested_extractor_dict = None
        for k, v in kwargs.items():
            if isinstance(v, dict) and is_dict_extractor(v):
                nested_extractor_dict = v
                recursive_path_modifier(nested_extractor_dict, func, copy=False)
            # deal with list of extractor objects (e.g. concatenate_recordings)
            elif isinstance(v, list):
                for vl in v:
                    if isinstance(vl, dict) and is_dict_extractor(vl):
                        nested_extractor_dict = vl
                        recursive_path_modifier(nested_extractor_dict, func, copy=False)

        return dc
    else:
        for k, v in d.items():
            if target in k:
                # paths can be str or list of str or None
                if v is None:
                    continue
                if isinstance(v, (str, Path)):
                    dc[k] = func(v)
                elif isinstance(v, list):
                    dc[k] = [func(e) for e in v]
                else:
                    raise ValueError(f"{k} key for path  must be str or list[str]")


# This is the current definition that an element in a extractor_dict is a path
# This is shared across a couple of definition so it is here for DNRY
element_is_path = lambda element: isinstance(element.value, (str, Path)) and "path" in element.name


def _get_paths_list(d: dict) -> list[str | Path]:
    path_list = [e.value for e in extractor_dict_iterator(d) if element_is_path(e)]

    # if check_if_exists: TODO: Enable this once container_tools test uses proper mocks
    #     path_list = [p for p in path_list if Path(p).exists()]

    return path_list


def _relative_to(p, relative_folder):
    # custum os.path.relpath() with more checks

    relative_folder = Path(relative_folder).resolve()
    p = Path(p).resolve()
    # the as_posix transform \\ to / on window which make better json files
    rel_to = os.path.relpath(p.as_posix(), start=relative_folder.as_posix())
    return Path(rel_to).as_posix()


def check_paths_relative(input_dict, relative_folder) -> bool:
    """
    Check if relative path is possible to be applied on a dict describing an BaseExtractor.

    For instance on windows, if some data are on a drive "D:/" and the folder is on drive "C:/" it returns False.

    Parameters
    ----------
    input_dict: dict
        A dict describing an extactor obtained by BaseExtractor.to_dict()
    relative_folder: str or Path
        The folder to be relative to.

    Returns
    -------
    relative_possible: bool
        Whether the given input can be made relative to the relative_folder
    """
    path_list = _get_paths_list(input_dict)
    relative_folder = Path(relative_folder).resolve().absolute()
    not_possible = []
    for p in path_list:
        p = Path(p)
        # check path is not an URL
        if "http" in str(p):
            not_possible.append(p)
            continue

        # If windows path check have same drive
        if isinstance(p, WindowsPath) and isinstance(relative_folder, WindowsPath):
            # check that on same drive
            # important note : for UNC path on window the "//host/shared" is the drive
            if p.resolve().absolute().drive != relative_folder.drive:
                not_possible.append(p)
                continue

        # check relative is possible
        try:
            p2 = _relative_to(p, relative_folder)
        except ValueError:
            not_possible.append(p)
            continue

    return len(not_possible) == 0


def make_paths_relative(input_dict: dict, relative_folder: str | Path) -> dict:
    """
    Recursively transform a dict describing an BaseExtractor to make every path relative to a folder.

    Parameters
    ----------
    input_dict: dict
        A dict describing an extactor obtained by BaseExtractor.to_dict()
    relative_folder: str or Path
        The folder to be relative to.

    Returns
    -------
    output_dict: dict
        A copy of the input dict with modified paths.
    """

    relative_folder = Path(relative_folder).resolve().absolute()

    path_elements_in_dict = [e for e in extractor_dict_iterator(input_dict) if element_is_path(e)]
    # Only paths that exist are made relative
    path_elements_in_dict = [e for e in path_elements_in_dict if Path(e.value).exists()]

    output_dict = deepcopy(input_dict)
    for element in path_elements_in_dict:
        new_value = _relative_to(element.value, relative_folder)
        set_value_in_extractor_dict(
            extractor_dict=output_dict,
            access_path=element.access_path,
            new_value=new_value,
        )

    return output_dict


def make_paths_absolute(input_dict, base_folder) -> dict:
    """
    Recursively transform a dict describing an BaseExtractor to make every path absolute given a base_folder.

    Parameters
    ----------
    input_dict: dict
        A dict describing an extactor obtained by BaseExtractor.to_dict()
    base_folder: str or Path
        The folder to be relative to.

    Returns
    -------
    output_dict: dict
        A copy of the input dict with modified paths.
    """
    base_folder = Path(base_folder)
    # use as_posix instead of str to make the path unix like even on window
    func = lambda p: (base_folder / p).resolve().absolute().as_posix()

    path_elements_in_dict = [e for e in extractor_dict_iterator(input_dict) if element_is_path(e)]
    output_dict = deepcopy(input_dict)

    output_dict = deepcopy(input_dict)
    for element in path_elements_in_dict:
        absolute_path = (base_folder / element.value).resolve()
        if Path(absolute_path).exists():
            new_value = absolute_path.as_posix()  # Not so sure about this, Sam
            set_value_in_extractor_dict(
                extractor_dict=output_dict,
                access_path=element.access_path,
                new_value=new_value,
            )

    return output_dict


def recursive_key_finder(d, key):
    # Find all values for a key on a dictionary, even if nested
    # TODO refactor to use extractor_dict_iterator

    for k, v in d.items():
        if isinstance(v, dict):
            yield from recursive_key_finder(v, key)
        else:
            if k == key:
                yield v


def convert_seconds_to_str(seconds: float, long_notation: bool = True) -> str:
    """
    Convert seconds to a human-readable string representation.
    Parameters
    ----------
    seconds : float
        The duration in seconds.
    long_notation : bool, default: True
        Whether to display the time with additional units (such as milliseconds, minutes,
        hours, or days). If set to True, the function will display a more detailed
        representation of the duration, including other units alongside the primary
        seconds representation.
    Returns
    -------
    str
        A string representing the duration, with additional units included if
        requested by the `long_notation` parameter.
    """
    base_str = f"{seconds:,.2f}s"

    if long_notation:
        if seconds < 1.0:
            base_str += f" ({seconds * 1000:.2f} ms)"
        elif seconds < 60:
            pass  # seconds is already the primary representation
        elif seconds < 3600:
            minutes = seconds / 60
            base_str += f" ({minutes:.2f} minutes)"
        elif seconds < 86400 * 2:  # 2 days
            hours = seconds / 3600
            base_str += f" ({hours:.2f} hours)"
        else:
            days = seconds / 86400
            base_str += f" ({days:.2f} days)"

    return base_str


def convert_bytes_to_str(byte_value: int) -> str:
    """
    Convert a number of bytes to a human-readable string with an appropriate unit.

    This function converts a given number of bytes into a human-readable string
    representing the value in either bytes (B), kibibytes (KiB), mebibytes (MiB),
    gibibytes (GiB), or tebibytes (TiB). The function uses the IEC binary prefixes
    (1 KiB = 1024 B, 1 MiB = 1024 KiB, etc.) to determine the appropriate unit.

    Parameters
    ----------
    byte_value : int
        The number of bytes to convert.

    Returns
    -------
    str
        The converted value as a formatted string with two decimal places,
        followed by a space and the appropriate unit (B, KiB, MiB, GiB, or TiB).

    Examples
    --------
    >>> convert_bytes_to_str(1024)
    '1.00 KiB'
    >>> convert_bytes_to_str(1048576)
    '1.00 MiB'
    >>> convert_bytes_to_str(45056)
    '43.99 KiB'
    """
    suffixes = ["B", "KiB", "MiB", "GiB", "TiB"]
    i = 0
    while byte_value >= 1024 and i < len(suffixes) - 1:
        byte_value /= 1024
        i += 1
    return f"{byte_value:.2f} {suffixes[i]}"


_exponents = {
    "k": 1e3,
    "M": 1e6,
    "G": 1e9,
    "T": 1e12,
    "P": 1e15,  # Decimal (SI) prefixes
    "Ki": 1024**1,
    "Mi": 1024**2,
    "Gi": 1024**3,
    "Ti": 1024**4,
    "Pi": 1024**5,  # Binary (IEC) prefixes
}


def convert_string_to_bytes(memory_string: str) -> int:
    """
    Convert a memory size string to the corresponding number of bytes.

    Parameters:
    mem (str): Memory size string (e.g., "1G", "512Mi", "2T").

    Returns:
    int: Number of bytes.
    """
    if memory_string[-2:] in _exponents:
        suffix = memory_string[-2:]
        mem_value = memory_string[:-2]
    else:
        suffix = memory_string[-1]
        mem_value = memory_string[:-1]

    assert suffix in _exponents, f"Unknown suffix: {suffix}"
    bytes_value = int(float(mem_value) * _exponents[suffix])
    return bytes_value


def is_editable_mode() -> bool:
    """
    Check if spikeinterface is installed in editable mode
    pip install -e .
    """
    import spikeinterface

    return (Path(spikeinterface.__file__).parents[2] / "README.md").exists()


def normal_pdf(x, mu: float = 0.0, sigma: float = 1.0):
    """
    Manual implementation of the Normal distribution pdf (probability density function).
    It is about 8 to 10 times faster than scipy.stats.norm.pdf().

    Parameters
    ----------
    x: scalar or array
        The x-axis
    mu: float, default: 0.0
        The mean of the Normal distribution.
    sigma: float, default: 1.0
        The standard deviation of the Normal distribution.

    Returns
    -------
    normal_pdf: scalar or array (same type as 'x')
        The pdf of the Normal distribution for the given x-axis.
    """

    return 1 / (sigma * np.sqrt(2 * np.pi)) * np.exp(-((x - mu) ** 2) / (2 * sigma**2))


def retrieve_importing_provenance(a_class) -> dict:
    """
    Retrieve the import provenance of a class, including its import name (that consists of the class name and the module),
    the top-level module, and the module version.

    Parameters
    ----------
    a_class : type
        The class object for which to retrieve the import provenance.

    Returns
    -------
    dict
        A dictionary containing:
        - 'class':  The module path and the name of the class concatenated (e.g., 'package.subpackage.ClassName').
        - 'module': The top-level module name where the class is defined.
        - 'version': The version of the module if available, otherwise 'unknown'.
    Get class info as a dict.
    """
    module_import_path = a_class.__module__
    class_name_no_path = a_class.__name__
    class_name = f"{module_import_path}.{class_name_no_path}"  # e.g. 'spikeinterface.core.generate.AClass'
    module = class_name.split(".")[0]

    imported_module = importlib.import_module(module)
    module_version = getattr(imported_module, "__version__", "unknown")

    info = {
        "class": class_name,
        "module": module,
        "version": module_version,
    }

    return info


def measure_memory_allocation(measure_in_process: bool = True) -> float:
    """
    A local utility to measure memory allocation at a specific point in time.
    Can measure either the process resident memory or system wide memory available

    Uses psutil package.

    Parameters
    ----------
    measure_in_process : bool, True by default
        Mesure memory allocation in the current process only, if false then measures at the system
        level.
    """
    import psutil

    if measure_in_process:
        process = psutil.Process()
        memory = process.memory_info().rss
    else:
        mem_info = psutil.virtual_memory()
        memory = mem_info.total - mem_info.available

    return memory


def is_path_remote(path: str | Path) -> bool:
    """
    Returns True if the path is a remote path (e.g., s3:// or gcs://).

    Parameters
    ----------
    path : str or Path
        The path to check.

    Returns
    -------
    bool
        Whether the path is a remote path.
    """
    return "s3://" in str(path) or "gcs://" in str(path)<|MERGE_RESOLUTION|>--- conflicted
+++ resolved
@@ -6,14 +6,9 @@
 import datetime
 import json
 from copy import deepcopy
-<<<<<<< HEAD
-
-from math import prod
-=======
 import importlib
 from math import prod
 from collections import namedtuple
->>>>>>> a606364d
 
 import numpy as np
 
