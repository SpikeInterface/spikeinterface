from pathlib import Path
from typing import Union
import os
import sys
import datetime
import json
from copy import deepcopy
import gc
import mmap
import inspect

import numpy as np
from tqdm import tqdm

from .job_tools import (
    ensure_chunk_size,
    ensure_n_jobs,
    divide_segment_into_chunks,
    fix_job_kwargs,
    ChunkRecordingExecutor,
    _shared_job_kwargs_doc,
)


def define_function_from_class(source_class, name):
    "Wrapper to change the name of a class"

    return source_class


def read_python(path):
    """Parses python scripts in a dictionary

    Parameters
    ----------
    path: str or Path
        Path to file to parse

    Returns
    -------
    metadata:
        dictionary containing parsed file

    """
    from six import exec_
    import re

    path = Path(path).absolute()
    assert path.is_file()
    with path.open("r") as f:
        contents = f.read()
    contents = re.sub(r"range\(([\d,]*)\)", r"list(range(\1))", contents)
    metadata = {}
    exec_(contents, {}, metadata)
    metadata = {k.lower(): v for (k, v) in metadata.items()}
    return metadata


def write_python(path, dict):
    """Saves python dictionary to file

    Parameters
    ----------
    path: str or Path
        Path to save file
    dict: dict
        dictionary to save
    """
    with Path(path).open("w") as f:
        for k, v in dict.items():
            if isinstance(v, str) and not v.startswith("'"):
                if "path" in k and "win" in sys.platform:
                    f.write(str(k) + " = r'" + str(v) + "'\n")
                else:
                    f.write(str(k) + " = '" + str(v) + "'\n")
            else:
                f.write(str(k) + " = " + str(v) + "\n")


class SIJsonEncoder(json.JSONEncoder):
    """
    An encoder used to encode Spike interface objects to json
    """

    def default(self, obj):
        from spikeinterface.core.base import BaseExtractor

        # Over-write behaviors for datetime object
        if isinstance(obj, datetime.datetime):
            return obj.isoformat()

        # This should transforms integer, floats and bool to their python counterparts
        if isinstance(obj, np.generic):
            return obj.item()

        if np.issctype(obj):  # Cast numpy datatypes to their names
            return np.dtype(obj).name

        if isinstance(obj, np.ndarray):
            return obj.tolist()

        if isinstance(obj, BaseExtractor):
            return obj.to_dict()

        # The base-class handles the assertion
        return super().default(obj)

    # This machinery is necessary for overriding the default behavior of the json encoder with keys
    # This is a deep issue that goes deep down to cpython: https://github.com/python/cpython/issues/63020
    # This object is called before encoding (so it pre-processes the object to not have numpy scalars)
    def iterencode(self, obj, _one_shot=False):
        return super().iterencode(self.remove_numpy_scalars(obj), _one_shot=_one_shot)

    def remove_numpy_scalars(self, object):
        from spikeinterface.core.base import BaseExtractor

        if isinstance(object, dict):
            return self.remove_numpy_scalars_in_dict(object)
        elif isinstance(object, (list, tuple, set)):
            return self.remove_numpy_scalars_in_list(object)
        elif isinstance(object, BaseExtractor):
            return self.remove_numpy_scalars_in_dict(object.to_dict())
        else:
            return object.item() if isinstance(object, np.generic) else object

    def remove_numpy_scalars_in_list(self, list_: Union[list, tuple, set]) -> list:
        return [self.remove_numpy_scalars(obj) for obj in list_]

    def remove_numpy_scalars_in_dict(self, dictionary: dict) -> dict:
        dict_copy = dict()
        for key, value in dictionary.items():
            key = self.remove_numpy_scalars(key)
            value = self.remove_numpy_scalars(value)
            dict_copy[key] = value

        return dict_copy


def check_json(dictionary: dict) -> dict:
    """
    Function that transforms a dictionary with spikeinterface objects into a json writable dictionary

    Parameters
    ----------
    dictionary : A dictionary

    """

    json_string = json.dumps(dictionary, indent=4, cls=SIJsonEncoder)
    return json.loads(json_string)


def add_suffix(file_path, possible_suffix):
    file_path = Path(file_path)
    if isinstance(possible_suffix, str):
        possible_suffix = [possible_suffix]
    possible_suffix = [s if s.startswith(".") else "." + s for s in possible_suffix]
    if file_path.suffix not in possible_suffix:
        file_path = file_path.parent / (file_path.name + "." + possible_suffix[0])
    return file_path


def read_binary_recording(file, num_chan, dtype, time_axis=0, offset=0):
    """
    Read binary .bin or .dat file.

    Parameters
    ----------
    file: str
        File name
    num_chan: int
        Number of channels
    dtype: dtype
        dtype of the file
    time_axis: 0 (default) or 1
        If 0 then traces are transposed to ensure (nb_sample, nb_channel) in the file.
        If 1, the traces shape (nb_channel, nb_sample) is kept in the file.
    offset: int
        number of offset bytes

    """
    num_chan = int(num_chan)
    with Path(file).open() as f:
        nsamples = (os.fstat(f.fileno()).st_size - offset) // (num_chan * np.dtype(dtype).itemsize)
    if time_axis == 0:
        samples = np.memmap(file, np.dtype(dtype), mode="r", offset=offset, shape=(nsamples, num_chan))
    else:
        samples = np.memmap(file, np.dtype(dtype), mode="r", offset=offset, shape=(num_chan, nsamples)).T
    return samples


# used by write_binary_recording + ChunkRecordingExecutor
def _init_binary_worker(recording, file_path_dict, dtype, byte_offest, cast_unsigned):
    # create a local dict per worker
    worker_ctx = {}
    worker_ctx["recording"] = recording
    worker_ctx["byte_offset"] = byte_offest
    worker_ctx["dtype"] = np.dtype(dtype)
    worker_ctx["cast_unsigned"] = cast_unsigned

    file_dict = {segment_index: open(file_path, "r+") for segment_index, file_path in file_path_dict.items()}
    worker_ctx["file_dict"] = file_dict

    return worker_ctx


# used by write_binary_recording + ChunkRecordingExecutor
def _write_binary_chunk(segment_index, start_frame, end_frame, worker_ctx):
    # recover variables of the worker
    recording = worker_ctx["recording"]
    dtype = worker_ctx["dtype"]
    byte_offset = worker_ctx["byte_offset"]
    cast_unsigned = worker_ctx["cast_unsigned"]
    file = worker_ctx["file_dict"][segment_index]

    # Open the memmap
    # What we need is the file_path
    num_channels = recording.get_num_channels()
    num_frames = recording.get_num_frames(segment_index=segment_index)
    shape = (num_frames, num_channels)
    dtype_size_bytes = np.dtype(dtype).itemsize
    data_size_bytes = dtype_size_bytes * num_frames * num_channels

    # Offset (The offset needs to be multiple of the page size)
    # The mmap offset is associated to be as big as possible but still a multiple of the page size
    # The array offset takes care of the reminder
    mmap_offset, array_offset = divmod(byte_offset, mmap.ALLOCATIONGRANULARITY)
    mmmap_length = data_size_bytes + array_offset
    memmap_obj = mmap.mmap(file.fileno(), length=mmmap_length, access=mmap.ACCESS_WRITE, offset=mmap_offset)

    array = np.ndarray.__new__(np.ndarray, shape=shape, dtype=dtype, buffer=memmap_obj, order="C", offset=array_offset)
    # apply function
    traces = recording.get_traces(
        start_frame=start_frame, end_frame=end_frame, segment_index=segment_index, cast_unsigned=cast_unsigned
    )
    if traces.dtype != dtype:
        traces = traces.astype(dtype)
    array[start_frame:end_frame, :] = traces

    # Close the memmap
    memmap_obj.flush()


def write_binary_recording(
    recording,
    file_paths=None,
    dtype=None,
    add_file_extension=True,
    verbose=False,
    byte_offset=0,
    auto_cast_uint=True,
    **job_kwargs,
):
    """
    Save the trace of a recording extractor in several binary .dat format.

    Note :
        time_axis is always 0 (contrary to previous version.
        to get time_axis=1 (which is a bad idea) use `write_binary_recording_file_handle()`

    Parameters
    ----------
    recording: RecordingExtractor
        The recording extractor object to be saved in .dat format
    file_path: str
        The path to the file.
    dtype: dtype
        Type of the saved data. Default float32.
    add_file_extension: bool
        If True (default), file the '.raw' file extension is added if the file name is not a 'raw', 'bin', or 'dat'
    verbose: bool
        If True, output is verbose (when chunks are used)
    byte_offset: int
        Offset in bytes (default 0) to for the binary file (e.g. to write a header)
    auto_cast_uint: bool
        If True (default), unsigned integers are automatically cast to int if the specified dtype is signed
    {}
    """
    assert file_paths is not None, "Provide 'file_path'"
    job_kwargs = fix_job_kwargs(job_kwargs)

    file_path_list = [file_paths] if not isinstance(file_paths, list) else file_paths
    num_segments = recording.get_num_segments()
    if len(file_path_list) != num_segments:
        raise ValueError("'file_paths' must be a list of the same size as the number of segments in the recording")
<<<<<<< HEAD
    
=======

>>>>>>> b9d35acf
    file_path_list = [Path(file_path) for file_path in file_path_list]
    if add_file_extension:
        file_path_list = [add_suffix(file_path, ["raw", "bin", "dat"]) for file_path in file_path_list]

    dtype = dtype if dtype is not None else recording.get_dtype()
    cast_unsigned = False
    if auto_cast_uint:
        cast_unsigned = determine_cast_unsigned(recording, dtype)

    num_segments = recording.get_num_segments()
    file_path_dict = {segment_index: file_path_list[segment_index] for segment_index in range(num_segments)}

    # Create the files of the correct size so they are accessed later by the workers
    num_channels = recording.get_num_channels()
    dtype_size_bytes = np.dtype(dtype).itemsize

    for segment_index, file_path in file_path_dict.items():
        num_frames = recording.get_num_frames(segment_index=segment_index)
        data_size_bytes = dtype_size_bytes * num_frames * num_channels
        file_size_bytes = data_size_bytes + byte_offset

        file = open(file_path, "wb+")
        file.truncate(file_size_bytes)
        file.close()
        assert Path(file_path).is_file()

    num_segments = recording.get_num_segments()
    file_path_dict = {segment_index: file_path_list[segment_index] for segment_index in range(num_segments)}
    
    # Create the files of the correct size so they are accessed later by the workers
    num_channels = recording.get_num_channels()
    dtype_size_bytes = np.dtype(dtype).itemsize 
    
    for segment_index, file_path in file_path_dict.items():
        num_frames = recording.get_num_frames(segment_index=segment_index)
        data_size_bytes = dtype_size_bytes * num_frames * num_channels 
        file_size_bytes = data_size_bytes + byte_offset   
        
        file = open(file_path, "wb+")
        file.truncate(file_size_bytes)
        file.close()
        assert Path(file_path).is_file()    
    
    
    # use executor (loop or workers)
    func = _write_binary_chunk
    init_func = _init_binary_worker
    init_args = (recording, file_path_dict, dtype, byte_offset, cast_unsigned)
    executor = ChunkRecordingExecutor(
        recording, func, init_func, init_args, verbose=verbose, job_name="write_binary_recording", **job_kwargs
    )
    executor.run()


write_binary_recording.__doc__ = write_binary_recording.__doc__.format(_shared_job_kwargs_doc)

# used by write_binary_recording + ChunkRecordingExecutor
def _init_binary_worker(recording, file_path_dict, dtype, byte_offest, cast_unsigned):
    # create a local dict per worker
    worker_ctx = {}
    worker_ctx['recording'] = recording
    worker_ctx["byte_offset"] = byte_offest
    worker_ctx['dtype'] = np.dtype(dtype)
    worker_ctx['cast_unsigned'] = cast_unsigned

def write_binary_recording_file_handle(
    recording, file_handle=None, time_axis=0, dtype=None, byte_offset=0, verbose=False, **job_kwargs
):
    """
    Old variant version of write_binary_recording with one file handle.
    Can be useful in some case ???
    Not used anymore at the moment.

    @ SAM useful for writing with time_axis=1!
    """
    assert file_handle is not None
    assert recording.get_num_segments() == 1, "If file_handle is given then only deals with one segment"

# used by write_binary_recording + ChunkRecordingExecutor
def _write_binary_chunk(segment_index, start_frame, end_frame, worker_ctx):
    # recover variables of the worker
    recording = worker_ctx['recording']
    dtype = worker_ctx['dtype']
    byte_offset = worker_ctx["byte_offset"]
    cast_unsigned = worker_ctx['cast_unsigned']
    file = worker_ctx["file_dict"][segment_index]
    
    # Open the memmap
    # What we need is the file_path
    num_channels = recording.get_num_channels()
    num_frames = recording.get_num_frames(segment_index=segment_index)
    shape = (num_frames, num_channels)
    dtype_size_bytes = np.dtype(dtype).itemsize 
    data_size_bytes = dtype_size_bytes * num_frames * num_channels 
    
    
    # Offset (The offset needs to be multiple of the page size)
    # The mmap offset is associated to be as big as possible but still a multiple of the page size
    # The array offset takes care of the reminder
    mmap_offset, array_offset = divmod(byte_offset, mmap.ALLOCATIONGRANULARITY)
    mmmap_length = data_size_bytes + array_offset
    memmap_obj = mmap.mmap(file.fileno(), length=mmmap_length, access=mmap.ACCESS_WRITE, offset=mmap_offset)

    job_kwargs = fix_job_kwargs(job_kwargs)
    chunk_size = ensure_chunk_size(recording, **job_kwargs)

    if chunk_size is not None and time_axis == 1:
        print("Chunking disabled due to 'time_axis' == 1")
        chunk_size = None

    if chunk_size is None:
        # no chunking
        traces = recording.get_traces(segment_index=0)
        if time_axis == 1:
            traces = traces.T
        if dtype is not None:
            traces = traces.astype(dtype)
        traces.tofile(file_handle)
    else:
        num_frames = recording.get_num_samples(segment_index=0)
        chunks = divide_segment_into_chunks(num_frames, chunk_size)

        for start_frame, end_frame in chunks:
            traces = recording.get_traces(segment_index=0, start_frame=start_frame, end_frame=end_frame)
            if time_axis == 1:
                traces = traces.T
            if dtype is not None:
                traces = traces.astype(dtype)
            file_handle.write(traces.tobytes())

    # Close the memmap
    memmap_obj.flush()
    

# used by write_memory_recording
def _init_memory_worker(recording, arrays, shm_names, shapes, dtype, cast_unsigned):
    # create a local dict per worker
    worker_ctx = {}
    if isinstance(recording, dict):
        from spikeinterface.core import load_extractor

        worker_ctx["recording"] = load_extractor(recording)
    else:
        worker_ctx["recording"] = recording

    worker_ctx["dtype"] = np.dtype(dtype)

    if arrays is None:
        # create it from share memory name
        from multiprocessing.shared_memory import SharedMemory

        arrays = []
        # keep shm alive
        worker_ctx["shms"] = []
        for i in range(len(shm_names)):
            shm = SharedMemory(shm_names[i])
            worker_ctx["shms"].append(shm)
            arr = np.ndarray(shape=shapes[i], dtype=dtype, buffer=shm.buf)
            arrays.append(arr)

    worker_ctx["arrays"] = arrays
    worker_ctx["cast_unsigned"] = cast_unsigned

    return worker_ctx


# used by write_memory_recording
def _write_memory_chunk(segment_index, start_frame, end_frame, worker_ctx):
    # recover variables of the worker
    recording = worker_ctx["recording"]
    dtype = worker_ctx["dtype"]
    arr = worker_ctx["arrays"][segment_index]
    cast_unsigned = worker_ctx["cast_unsigned"]

    # apply function
    traces = recording.get_traces(
        start_frame=start_frame, end_frame=end_frame, segment_index=segment_index, cast_unsigned=cast_unsigned
    )
    traces = traces.astype(dtype)
    arr[start_frame:end_frame, :] = traces


def make_shared_array(shape, dtype):
    # https://docs.python.org/3/library/multiprocessing.shared_memory.html
    try:
        from multiprocessing.shared_memory import SharedMemory
    except Exception as e:
        raise Exception("SharedMemory is available only for python>=3.8")

    dtype = np.dtype(dtype)
    nbytes = int(np.prod(shape) * dtype.itemsize)
    shm = SharedMemory(name=None, create=True, size=nbytes)
    arr = np.ndarray(shape=shape, dtype=dtype, buffer=shm.buf)
    arr[:] = 0

    return arr, shm


def write_memory_recording(recording, dtype=None, verbose=False, auto_cast_uint=True, **job_kwargs):
    """
    Save the traces into numpy arrays (memory).
    try to use the SharedMemory introduce in py3.8 if n_jobs > 1

    Parameters
    ----------
    recording: RecordingExtractor
        The recording extractor object to be saved in .dat format
    dtype: dtype
        Type of the saved data. Default float32.
    verbose: bool
        If True, output is verbose (when chunks are used)
    auto_cast_uint: bool
        If True (default), unsigned integers are automatically cast to int if the specified dtype is signed
    {}

    Returns
    ---------
    arrays: one arrays per segment
    """
    job_kwargs = fix_job_kwargs(job_kwargs)

    if dtype is None:
        dtype = recording.get_dtype()
    if auto_cast_uint:
        cast_unsigned = determine_cast_unsigned(recording, dtype)
    else:
        cast_unsigned = False

    # create sharedmmep
    arrays = []
    shm_names = []
    shapes = []

    n_jobs = ensure_n_jobs(recording, n_jobs=job_kwargs.get("n_jobs", 1))
    for segment_index in range(recording.get_num_segments()):
        num_frames = recording.get_num_samples(segment_index)
        num_channels = recording.get_num_channels()
        shape = (num_frames, num_channels)
        shapes.append(shape)
        if n_jobs > 1:
            arr, shm = make_shared_array(shape, dtype)
            shm_names.append(shm.name)
        else:
            arr = np.zeros(shape, dtype=dtype)
        arrays.append(arr)

    # use executor (loop or workers)
    func = _write_memory_chunk
    init_func = _init_memory_worker
    if n_jobs > 1:
        init_args = (recording, None, shm_names, shapes, dtype, cast_unsigned)
    else:
        init_args = (recording, arrays, None, None, dtype, cast_unsigned)

    executor = ChunkRecordingExecutor(
        recording, func, init_func, init_args, verbose=verbose, job_name="write_memory_recording", **job_kwargs
    )
    executor.run()

    return arrays


write_memory_recording.__doc__ = write_memory_recording.__doc__.format(_shared_job_kwargs_doc)


def write_to_h5_dataset_format(
    recording,
    dataset_path,
    segment_index,
    save_path=None,
    file_handle=None,
    time_axis=0,
    single_axis=False,
    dtype=None,
    chunk_size=None,
    chunk_memory="500M",
    verbose=False,
    auto_cast_uint=True,
    return_scaled=False,
):
    """
    Save the traces of a recording extractor in an h5 dataset.

    Parameters
    ----------
    recording: RecordingExtractor
        The recording extractor object to be saved in .dat format
    dataset_path: str
        Path to dataset in h5 file (e.g. '/dataset')
    segment_index: int
        index of segment
    save_path: str
        The path to the file.
    file_handle: file handle
        The file handle to dump data. This can be used to append data to an header. In case file_handle is given,
        the file is NOT closed after writing the binary data.
    time_axis: 0 (default) or 1
        If 0 then traces are transposed to ensure (nb_sample, nb_channel) in the file.
        If 1, the traces shape (nb_channel, nb_sample) is kept in the file.
    single_axis: bool, default False
        If True, a single-channel recording is saved as a one dimensional array.
    dtype: dtype
        Type of the saved data. Default float32.
    chunk_size: None or int
        Number of chunks to save the file in. This avoid to much memory consumption for big files.
        If None and 'chunk_memory' is given, the file is saved in chunks of 'chunk_memory' MB (default 500MB)
    chunk_memory: None or str
        Chunk size in bytes must endswith 'k', 'M' or 'G' (default '500M')
    verbose: bool
        If True, output is verbose (when chunks are used)
    auto_cast_uint: bool
        If True (default), unsigned integers are automatically cast to int if the specified dtype is signed
    return_scaled : bool, optional
        If True and the recording has scaling (gain_to_uV and offset_to_uV properties),
        traces are dumped to uV, by default False
    """
    import h5py

    # ~ assert HAVE_H5, "To write to h5 you need to install h5py: pip install h5py"
    assert save_path is not None or file_handle is not None, "Provide 'save_path' or 'file handle'"

    if save_path is not None:
        save_path = Path(save_path)
        if save_path.suffix == "":
            # when suffix is already raw/bin/dat do not change it.
            save_path = save_path.parent / (save_path.name + ".h5")

    num_channels = recording.get_num_channels()
    num_frames = recording.get_num_frames(segment_index=0)

    if file_handle is not None:
        assert isinstance(file_handle, h5py.File)
    else:
        file_handle = h5py.File(save_path, "w")

    if dtype is None:
        dtype_file = recording.get_dtype()
    else:
        dtype_file = dtype
    if auto_cast_uint:
        cast_unsigned = determine_cast_unsigned(recording, dtype)
    else:
        cast_unsigned = False

    if single_axis:
        shape = (num_frames,)
    else:
        if time_axis == 0:
            shape = (num_frames, num_channels)
        else:
            shape = (num_channels, num_frames)

    dset = file_handle.create_dataset(dataset_path, shape=shape, dtype=dtype_file)

    chunk_size = ensure_chunk_size(recording, chunk_size=chunk_size, chunk_memory=chunk_memory, n_jobs=1)

    if chunk_size is None:
        traces = recording.get_traces(cast_unsigned=cast_unsigned, return_scaled=return_scaled)
        if dtype is not None:
            traces = traces.astype(dtype_file)
        if time_axis == 1:
            traces = traces.T
        if single_axis:
            dset[:] = traces[:, 0]
        else:
            dset[:] = traces
    else:
        chunk_start = 0
        # chunk size is not None
        n_chunk = num_frames // chunk_size
        if num_frames % chunk_size > 0:
            n_chunk += 1
        if verbose:
            chunks = tqdm(range(n_chunk), ascii=True, desc="Writing to .h5 file")
        else:
            chunks = range(n_chunk)
        for i in chunks:
            traces = recording.get_traces(
                segment_index=segment_index,
                start_frame=i * chunk_size,
                end_frame=min((i + 1) * chunk_size, num_frames),
                cast_unsigned=cast_unsigned,
                return_scaled=return_scaled,
            )
            chunk_frames = traces.shape[0]
            if dtype is not None:
                traces = traces.astype(dtype_file)
            if single_axis:
                dset[chunk_start : chunk_start + chunk_frames] = traces[:, 0]
            else:
                if time_axis == 0:
                    dset[chunk_start : chunk_start + chunk_frames, :] = traces
                else:
                    dset[:, chunk_start : chunk_start + chunk_frames] = traces.T

            chunk_start += chunk_frames

    if save_path is not None:
        file_handle.close()
    return save_path


def write_traces_to_zarr(
    recording,
    zarr_root,
    zarr_path,
    storage_options,
    dataset_paths,
    channel_chunk_size=None,
    dtype=None,
    compressor=None,
    filters=None,
    verbose=False,
    auto_cast_uint=True,
    **job_kwargs,
):
    """
    Save the trace of a recording extractor in several zarr format.


    Parameters
    ----------
    recording: RecordingExtractor
        The recording extractor object to be saved in .dat format
    zarr_root: zarr.Group
        The zarr root
    zarr_path: str or Path
        The path to the zarr file
    storage_options: dict or None
        Storage options for zarr `store`. E.g., if "s3://" or "gcs://" they can provide authentication methods, etc.
    dataset_paths: list
        List of paths to traces datasets in the zarr group
    channel_chunk_size: int or None
        Channels per chunk. Default None (chunking in time only)
    dtype: dtype
        Type of the saved data. Default float32.
    compressor: zarr compressor or None
        Zarr compressor
    filters: list
        List of zarr filters
    verbose: bool
        If True, output is verbose (when chunks are used)
    auto_cast_uint: bool
        If True (default), unsigned integers are automatically cast to int if the specified dtype is signed
    {}
    """
    assert dataset_paths is not None, "Provide 'file_path'"

    if not isinstance(dataset_paths, list):
        dataset_paths = [dataset_paths]
    assert len(dataset_paths) == recording.get_num_segments()

    if dtype is None:
        dtype = recording.get_dtype()
    if auto_cast_uint:
        cast_unsigned = determine_cast_unsigned(recording, dtype)
    else:
        cast_unsigned = False

    job_kwargs = fix_job_kwargs(job_kwargs)
    chunk_size = ensure_chunk_size(recording, **job_kwargs)

    # create zarr datasets files
    for segment_index in range(recording.get_num_segments()):
        num_frames = recording.get_num_samples(segment_index)
        num_channels = recording.get_num_channels()
        dset_name = dataset_paths[segment_index]
        shape = (num_frames, num_channels)
        _ = zarr_root.create_dataset(
            name=dset_name,
            shape=shape,
            chunks=(chunk_size, channel_chunk_size),
            dtype=dtype,
            filters=filters,
            compressor=compressor,
        )
        # synchronizer=zarr.ThreadSynchronizer())

    # use executor (loop or workers)
    func = _write_zarr_chunk
    init_func = _init_zarr_worker
    init_args = (recording, zarr_path, storage_options, dataset_paths, dtype, cast_unsigned)
    executor = ChunkRecordingExecutor(
        recording, func, init_func, init_args, verbose=verbose, job_name="write_zarr_recording", **job_kwargs
    )
    executor.run()


# used by write_zarr_recording + ChunkRecordingExecutor
def _init_zarr_worker(recording, zarr_path, storage_options, dataset_paths, dtype, cast_unsigned):
    import zarr

    # create a local dict per worker
    worker_ctx = {}
    if isinstance(recording, dict):
        from spikeinterface.core import load_extractor

        worker_ctx["recording"] = load_extractor(recording)
    else:
        worker_ctx["recording"] = recording

    # reload root and datasets
    if storage_options is None:
        if isinstance(zarr_path, str):
            zarr_path_init = zarr_path
            zarr_path = Path(zarr_path)
        else:
            zarr_path_init = str(zarr_path)
    else:
        zarr_path_init = zarr_path

    root = zarr.open(zarr_path_init, mode="r+", storage_options=storage_options)
    zarr_datasets = []
    for dset_name in dataset_paths:
        z = root[dset_name]
        zarr_datasets.append(z)
    worker_ctx["zarr_datasets"] = zarr_datasets
    worker_ctx["dtype"] = np.dtype(dtype)
    worker_ctx["cast_unsigned"] = cast_unsigned

    return worker_ctx


# used by write_zarr_recording + ChunkRecordingExecutor
def _write_zarr_chunk(segment_index, start_frame, end_frame, worker_ctx):
    # recover variables of the worker
    recording = worker_ctx["recording"]
    dtype = worker_ctx["dtype"]
    zarr_dataset = worker_ctx["zarr_datasets"][segment_index]
    cast_unsigned = worker_ctx["cast_unsigned"]

    # apply function
    traces = recording.get_traces(
        start_frame=start_frame, end_frame=end_frame, segment_index=segment_index, cast_unsigned=cast_unsigned
    )
    traces = traces.astype(dtype)
    zarr_dataset[start_frame:end_frame, :] = traces

    # fix memory leak by forcing garbage collection
    del traces
    gc.collect()


def determine_cast_unsigned(recording, dtype):
    recording_dtype = np.dtype(recording.get_dtype())

    if np.dtype(dtype) != recording_dtype and recording_dtype.kind == "u" and np.dtype(dtype).kind == "i":
        cast_unsigned = True
    else:
        cast_unsigned = False
    return cast_unsigned


def is_dict_extractor(d):
    """
    Check if a dict describe an extractor.
    """
    if not isinstance(d, dict):
        return False
    is_extractor = ("module" in d) and ("class" in d) and ("version" in d) and ("annotations" in d)
    return is_extractor


def recursive_path_modifier(d, func, target="path", copy=True) -> dict:
    """
    Generic function for recursive modification of paths in an extractor dict.
    A recording can be nested and this function explores the dictionary recursively
    to find the parent file or folder paths.

    Useful for :
      * relative/absolute path change
      * docker rebase path change

    Modification is inplace with an optional copy.

    Parameters
    ----------
    d : dict
        Extractor dictionary
    func : function
        Function to apply to the path. It must take a path as input and return a path
    target : str, optional
        String to match to dictionary key, by default 'path'
    copy : bool, optional
        If True the original dictionary is deep copied, by default True (at first call)

    Returns
    -------
    dict
        Modified dictionary
    """
    if copy:
        dc = deepcopy(d)
    else:
        dc = d

    if "kwargs" in dc.keys():
        kwargs = dc["kwargs"]

        # change in place (copy=False)
        recursive_path_modifier(kwargs, func, copy=False)

        # find nested and also change inplace (copy=False)
        nested_extractor_dict = None
        for k, v in kwargs.items():
            if isinstance(v, dict) and is_dict_extractor(v):
                nested_extractor_dict = v
                recursive_path_modifier(nested_extractor_dict, func, copy=False)
            # deal with list of extractor objects (e.g. concatenate_recordings)
            elif isinstance(v, list):
                for vl in v:
                    if isinstance(vl, dict) and is_dict_extractor(vl):
                        nested_extractor_dict = vl
                        recursive_path_modifier(nested_extractor_dict, func, copy=False)

        return dc
    else:
        for k, v in d.items():
            if target in k:
                # paths can be str or list of str or None
                if v is None:
                    continue
                if isinstance(v, (str, Path)):
                    dc[k] = func(v)
                elif isinstance(v, list):
                    dc[k] = [func(e) for e in v]
                else:
                    raise ValueError(f"{k} key for path  must be str or list[str]")


def recursive_key_finder(d, key):
    # Find all values for a key on a dictionary, even if nested
    for k, v in d.items():
        if isinstance(v, dict):
            yield from recursive_key_finder(v, key)
        else:
            if k == key:
                yield v


def convert_seconds_to_str(seconds: float, long_notation: bool = True) -> str:
    """
    Convert seconds to a human-readable string representation.
    Parameters
    ----------
    seconds : float
        The duration in seconds.
    long_notation : bool, optional, default: True
        Whether to display the time with additional units (such as milliseconds, minutes,
        hours, or days). If set to True, the function will display a more detailed
        representation of the duration, including other units alongside the primary
        seconds representation.
    Returns
    -------
    str
        A string representing the duration, with additional units included if
        requested by the `long_notation` parameter.
    """
    base_str = f"{seconds:,.2f}s"

    if long_notation:
        if seconds < 1.0:
            base_str += f" ({seconds * 1000:.2f} ms)"
        elif seconds < 60:
            pass  # seconds is already the primary representation
        elif seconds < 3600:
            minutes = seconds / 60
            base_str += f" ({minutes:.2f} minutes)"
        elif seconds < 86400 * 2:  # 2 days
            hours = seconds / 3600
            base_str += f" ({hours:.2f} hours)"
        else:
            days = seconds / 86400
            base_str += f" ({days:.2f} days)"

    return base_str


def convert_bytes_to_str(byte_value: int) -> str:
    """
    Convert a number of bytes to a human-readable string with an appropriate unit.

    This function converts a given number of bytes into a human-readable string
    representing the value in either bytes (B), kibibytes (KiB), mebibytes (MiB),
    gibibytes (GiB), or tebibytes (TiB). The function uses the IEC binary prefixes
    (1 KiB = 1024 B, 1 MiB = 1024 KiB, etc.) to determine the appropriate unit.

    Parameters
    ----------
    byte_value : int
        The number of bytes to convert.

    Returns
    -------
    str
        The converted value as a formatted string with two decimal places,
        followed by a space and the appropriate unit (B, KiB, MiB, GiB, or TiB).

    Examples
    --------
    >>> convert_bytes_to_str(1024)
    '1.00 KiB'
    >>> convert_bytes_to_str(1048576)
    '1.00 MiB'
    >>> convert_bytes_to_str(45056)
    '43.99 KiB'
    """
    suffixes = ["B", "KiB", "MiB", "GiB", "TiB"]
    i = 0
    while byte_value >= 1024 and i < len(suffixes) - 1:
        byte_value /= 1024
        i += 1
    return f"{byte_value:.2f} {suffixes[i]}"<|MERGE_RESOLUTION|>--- conflicted
+++ resolved
@@ -283,11 +283,7 @@
     num_segments = recording.get_num_segments()
     if len(file_path_list) != num_segments:
         raise ValueError("'file_paths' must be a list of the same size as the number of segments in the recording")
-<<<<<<< HEAD
-    
-=======
-
->>>>>>> b9d35acf
+
     file_path_list = [Path(file_path) for file_path in file_path_list]
     if add_file_extension:
         file_path_list = [add_suffix(file_path, ["raw", "bin", "dat"]) for file_path in file_path_list]
@@ -314,24 +310,6 @@
         file.close()
         assert Path(file_path).is_file()
 
-    num_segments = recording.get_num_segments()
-    file_path_dict = {segment_index: file_path_list[segment_index] for segment_index in range(num_segments)}
-    
-    # Create the files of the correct size so they are accessed later by the workers
-    num_channels = recording.get_num_channels()
-    dtype_size_bytes = np.dtype(dtype).itemsize 
-    
-    for segment_index, file_path in file_path_dict.items():
-        num_frames = recording.get_num_frames(segment_index=segment_index)
-        data_size_bytes = dtype_size_bytes * num_frames * num_channels 
-        file_size_bytes = data_size_bytes + byte_offset   
-        
-        file = open(file_path, "wb+")
-        file.truncate(file_size_bytes)
-        file.close()
-        assert Path(file_path).is_file()    
-    
-    
     # use executor (loop or workers)
     func = _write_binary_chunk
     init_func = _init_binary_worker
@@ -344,14 +322,6 @@
 
 write_binary_recording.__doc__ = write_binary_recording.__doc__.format(_shared_job_kwargs_doc)
 
-# used by write_binary_recording + ChunkRecordingExecutor
-def _init_binary_worker(recording, file_path_dict, dtype, byte_offest, cast_unsigned):
-    # create a local dict per worker
-    worker_ctx = {}
-    worker_ctx['recording'] = recording
-    worker_ctx["byte_offset"] = byte_offest
-    worker_ctx['dtype'] = np.dtype(dtype)
-    worker_ctx['cast_unsigned'] = cast_unsigned
 
 def write_binary_recording_file_handle(
     recording, file_handle=None, time_axis=0, dtype=None, byte_offset=0, verbose=False, **job_kwargs
@@ -366,30 +336,8 @@
     assert file_handle is not None
     assert recording.get_num_segments() == 1, "If file_handle is given then only deals with one segment"
 
-# used by write_binary_recording + ChunkRecordingExecutor
-def _write_binary_chunk(segment_index, start_frame, end_frame, worker_ctx):
-    # recover variables of the worker
-    recording = worker_ctx['recording']
-    dtype = worker_ctx['dtype']
-    byte_offset = worker_ctx["byte_offset"]
-    cast_unsigned = worker_ctx['cast_unsigned']
-    file = worker_ctx["file_dict"][segment_index]
-    
-    # Open the memmap
-    # What we need is the file_path
-    num_channels = recording.get_num_channels()
-    num_frames = recording.get_num_frames(segment_index=segment_index)
-    shape = (num_frames, num_channels)
-    dtype_size_bytes = np.dtype(dtype).itemsize 
-    data_size_bytes = dtype_size_bytes * num_frames * num_channels 
-    
-    
-    # Offset (The offset needs to be multiple of the page size)
-    # The mmap offset is associated to be as big as possible but still a multiple of the page size
-    # The array offset takes care of the reminder
-    mmap_offset, array_offset = divmod(byte_offset, mmap.ALLOCATIONGRANULARITY)
-    mmmap_length = data_size_bytes + array_offset
-    memmap_obj = mmap.mmap(file.fileno(), length=mmmap_length, access=mmap.ACCESS_WRITE, offset=mmap_offset)
+    if dtype is None:
+        dtype = recording.get_dtype()
 
     job_kwargs = fix_job_kwargs(job_kwargs)
     chunk_size = ensure_chunk_size(recording, **job_kwargs)
@@ -418,9 +366,6 @@
                 traces = traces.astype(dtype)
             file_handle.write(traces.tobytes())
 
-    # Close the memmap
-    memmap_obj.flush()
-    
 
 # used by write_memory_recording
 def _init_memory_worker(recording, arrays, shm_names, shapes, dtype, cast_unsigned):
