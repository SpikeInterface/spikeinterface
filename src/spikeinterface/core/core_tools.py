from pathlib import Path
from typing import Union
import os
import sys
import datetime
import json
from copy import deepcopy
import gc
import mmap
import inspect

import numpy as np
from tqdm import tqdm

from .job_tools import (
    ensure_chunk_size,
    ensure_n_jobs,
    divide_segment_into_chunks,
    fix_job_kwargs,
    ChunkRecordingExecutor,
    _shared_job_kwargs_doc,
)


def define_function_from_class(source_class, name):
    "Wrapper to change the name of a class"

    return source_class


def read_python(path):
    """Parses python scripts in a dictionary

    Parameters
    ----------
    path: str or Path
        Path to file to parse

    Returns
    -------
    metadata:
        dictionary containing parsed file

    """
    from six import exec_
    import re

    path = Path(path).absolute()
    assert path.is_file()
    with path.open("r") as f:
        contents = f.read()
    contents = re.sub(r"range\(([\d,]*)\)", r"list(range(\1))", contents)
    metadata = {}
    exec_(contents, {}, metadata)
    metadata = {k.lower(): v for (k, v) in metadata.items()}
    return metadata


def write_python(path, dict):
    """Saves python dictionary to file

    Parameters
    ----------
    path: str or Path
        Path to save file
    dict: dict
        dictionary to save
    """
    with Path(path).open("w") as f:
        for k, v in dict.items():
            if isinstance(v, str) and not v.startswith("'"):
                if "path" in k and "win" in sys.platform:
                    f.write(str(k) + " = r'" + str(v) + "'\n")
                else:
                    f.write(str(k) + " = '" + str(v) + "'\n")
            else:
                f.write(str(k) + " = " + str(v) + "\n")


class SIJsonEncoder(json.JSONEncoder):
    """
    An encoder used to encode Spike interface objects to json
    """

    def default(self, obj):
        from spikeinterface.core.base import BaseExtractor

        # Over-write behaviors for datetime object
        if isinstance(obj, datetime.datetime):
            return obj.isoformat()

        # This should transforms integer, floats and bool to their python counterparts
        if isinstance(obj, np.generic):
            return obj.item()

        if np.issctype(obj):  # Cast numpy datatypes to their names
            return np.dtype(obj).name

        if isinstance(obj, np.ndarray):
            return obj.tolist()

        if isinstance(obj, BaseExtractor):
            return obj.to_dict()

        # The base-class handles the assertion
        return super().default(obj)

    # This machinery is necessary for overriding the default behavior of the json encoder with keys
    # This is a deep issue that goes deep down to cpython: https://github.com/python/cpython/issues/63020
    # This object is called before encoding (so it pre-processes the object to not have numpy scalars)
    def iterencode(self, obj, _one_shot=False):
        return super().iterencode(self.remove_numpy_scalars(obj), _one_shot=_one_shot)

    def remove_numpy_scalars(self, object):
        from spikeinterface.core.base import BaseExtractor

        if isinstance(object, dict):
            return self.remove_numpy_scalars_in_dict(object)
        elif isinstance(object, (list, tuple, set)):
            return self.remove_numpy_scalars_in_list(object)
        elif isinstance(object, BaseExtractor):
            return self.remove_numpy_scalars_in_dict(object.to_dict())
        else:
            return object.item() if isinstance(object, np.generic) else object

    def remove_numpy_scalars_in_list(self, list_: Union[list, tuple, set]) -> list:
        return [self.remove_numpy_scalars(obj) for obj in list_]

    def remove_numpy_scalars_in_dict(self, dictionary: dict) -> dict:
        dict_copy = dict()
        for key, value in dictionary.items():
            key = self.remove_numpy_scalars(key)
            value = self.remove_numpy_scalars(value)
            dict_copy[key] = value

        return dict_copy


def check_json(dictionary: dict) -> dict:
    """
    Function that transforms a dictionary with spikeinterface objects into a json writable dictionary

    Parameters
    ----------
    dictionary : A dictionary

    """

    json_string = json.dumps(dictionary, indent=4, cls=SIJsonEncoder)
    return json.loads(json_string)


def add_suffix(file_path, possible_suffix):
    file_path = Path(file_path)
    if isinstance(possible_suffix, str):
        possible_suffix = [possible_suffix]
    possible_suffix = [s if s.startswith(".") else "." + s for s in possible_suffix]
    if file_path.suffix not in possible_suffix:
        file_path = file_path.parent / (file_path.name + "." + possible_suffix[0])
    return file_path


def read_binary_recording(file, num_chan, dtype, time_axis=0, offset=0):
    """
    Read binary .bin or .dat file.

    Parameters
    ----------
    file: str
        File name
    num_chan: int
        Number of channels
    dtype: dtype
        dtype of the file
    time_axis: 0 (default) or 1
        If 0 then traces are transposed to ensure (nb_sample, nb_channel) in the file.
        If 1, the traces shape (nb_channel, nb_sample) is kept in the file.
    offset: int
        number of offset bytes

    """
    num_chan = int(num_chan)
    with Path(file).open() as f:
        nsamples = (os.fstat(f.fileno()).st_size - offset) // (num_chan * np.dtype(dtype).itemsize)
    if time_axis == 0:
        samples = np.memmap(file, np.dtype(dtype), mode="r", offset=offset, shape=(nsamples, num_chan))
    else:
        samples = np.memmap(file, np.dtype(dtype), mode="r", offset=offset, shape=(num_chan, nsamples)).T
    return samples


<<<<<<< HEAD
=======
# used by write_binary_recording + ChunkRecordingExecutor
def _init_binary_worker(recording, rec_memmaps_dict, dtype, cast_unsigned):
    # create a local dict per worker
    worker_ctx = {}
    if isinstance(recording, dict):
        from spikeinterface.core import load_extractor

        worker_ctx["recording"] = load_extractor(recording)
    else:
        worker_ctx["recording"] = recording

    rec_memmaps = []
    for d in rec_memmaps_dict:
        rec_memmaps.append(np.memmap(**d))

    worker_ctx["rec_memmaps"] = rec_memmaps
    worker_ctx["dtype"] = np.dtype(dtype)
    worker_ctx["cast_unsigned"] = cast_unsigned

    return worker_ctx


# used by write_binary_recording + ChunkRecordingExecutor
def _write_binary_chunk(segment_index, start_frame, end_frame, worker_ctx):
    # recover variables of the worker
    recording = worker_ctx["recording"]
    dtype = worker_ctx["dtype"]
    rec_memmap = worker_ctx["rec_memmaps"][segment_index]
    cast_unsigned = worker_ctx["cast_unsigned"]

    # apply function
    traces = recording.get_traces(
        start_frame=start_frame, end_frame=end_frame, segment_index=segment_index, cast_unsigned=cast_unsigned
    )
    traces = traces.astype(dtype)
    rec_memmap[start_frame:end_frame, :] = traces

>>>>>>> b6d36604

def write_binary_recording(
    recording,
    file_paths=None,
    dtype=None,
    add_file_extension=True,
    verbose=False,
    byte_offset=0,
    auto_cast_uint=True,
    **job_kwargs,
):
    """
    Save the trace of a recording extractor in several binary .dat format.

    Note :
        time_axis is always 0 (contrary to previous version.
        to get time_axis=1 (which is a bad idea) use `write_binary_recording_file_handle()`

    Parameters
    ----------
    recording: RecordingExtractor
        The recording extractor object to be saved in .dat format
    file_path: str
        The path to the file.
    dtype: dtype
        Type of the saved data. Default float32.
    add_file_extension: bool
        If True (default), file the '.raw' file extension is added if the file name is not a 'raw', 'bin', or 'dat'
    verbose: bool
        If True, output is verbose (when chunks are used)
    byte_offset: int
        Offset in bytes (default 0) to for the binary file (e.g. to write a header)
    auto_cast_uint: bool
        If True (default), unsigned integers are automatically cast to int if the specified dtype is signed
    {}
    """
    assert file_paths is not None, "Provide 'file_path'"
    job_kwargs = fix_job_kwargs(job_kwargs)

    file_path_list = [file_paths] if not isinstance(file_paths, list) else file_paths
    num_segments = recording.get_num_segments()
    if len(file_path_list) != num_segments:
        raise ValueError("'file_paths' must be a list of the same size as the number of segments in the recording")
    
    file_path_list = [Path(file_path) for file_path in file_path_list]
    if add_file_extension:
<<<<<<< HEAD
        file_path_list = [add_suffix(file_path, ['raw', 'bin', 'dat']) for file_path in file_path_list]
=======
        file_paths = [add_suffix(file_path, ["raw", "bin", "dat"]) for file_path in file_paths]
>>>>>>> b6d36604

    dtype = dtype if dtype is not None else recording.get_dtype()
    cast_unsigned = False
    if auto_cast_uint:
        cast_unsigned = determine_cast_unsigned(recording, dtype)
<<<<<<< HEAD
=======
    else:
        cast_unsigned = False

    # create memmap files
    rec_memmaps = []
    rec_memmaps_dict = []
    for segment_index in range(recording.get_num_segments()):
        num_frames = recording.get_num_samples(segment_index)
        num_channels = recording.get_num_channels()
        file_path = file_paths[segment_index]
        shape = (num_frames, num_channels)
        rec_memmap = np.memmap(str(file_path), dtype=dtype, mode="w+", offset=byte_offset, shape=shape)
        rec_memmaps.append(rec_memmap)
        rec_memmaps_dict.append(dict(filename=str(file_path), dtype=dtype, mode="r+", offset=byte_offset, shape=shape))
>>>>>>> b6d36604

    num_segments = recording.get_num_segments()
    file_path_dict = {segment_index: file_path_list[segment_index] for segment_index in range(num_segments)}
    
    # Create the files of the correct size so they are accessed later by the workers
    num_channels = recording.get_num_channels()
    dtype_size_bytes = np.dtype(dtype).itemsize 
    
    for segment_index, file_path in file_path_dict.items():
        num_frames = recording.get_num_frames(segment_index=segment_index)
        data_size_bytes = dtype_size_bytes * num_frames * num_channels 
        file_size_bytes = data_size_bytes + byte_offset   
        
        file = open(file_path, "wb+")
        file.truncate(file_size_bytes)
        file.close()
        assert Path(file_path).is_file()    
    
    
    # use executor (loop or workers)
    func = _write_binary_chunk
    init_func = _init_binary_worker
<<<<<<< HEAD
    init_args = (recording, file_path_dict, dtype, byte_offset, cast_unsigned)
    executor = ChunkRecordingExecutor(recording, func, init_func, init_args, verbose=verbose,
                                      job_name='write_binary_recording', **job_kwargs)
=======
    init_args = (recording, rec_memmaps_dict, dtype, cast_unsigned)
    executor = ChunkRecordingExecutor(
        recording, func, init_func, init_args, verbose=verbose, job_name="write_binary_recording", **job_kwargs
    )
>>>>>>> b6d36604
    executor.run()


write_binary_recording.__doc__ = write_binary_recording.__doc__.format(_shared_job_kwargs_doc)

# used by write_binary_recording + ChunkRecordingExecutor
def _init_binary_worker(recording, file_path_dict, dtype, byte_offest, cast_unsigned):
    # create a local dict per worker
    worker_ctx = {}
    worker_ctx['recording'] = recording
    worker_ctx["byte_offset"] = byte_offest
    worker_ctx['dtype'] = np.dtype(dtype)
    worker_ctx['cast_unsigned'] = cast_unsigned

<<<<<<< HEAD
    file_dict = {segment_index: open(file_path, "r+") for segment_index, file_path in file_path_dict.items()}
    worker_ctx["file_dict"] = file_dict

    return worker_ctx

# used by write_binary_recording + ChunkRecordingExecutor
def _write_binary_chunk(segment_index, start_frame, end_frame, worker_ctx):
    # recover variables of the worker
    recording = worker_ctx['recording']
    dtype = worker_ctx['dtype']
    byte_offset = worker_ctx["byte_offset"]
    cast_unsigned = worker_ctx['cast_unsigned']
    file = worker_ctx["file_dict"][segment_index]
    
    # Open the memmap
    # What we need is the file_path
    num_channels = recording.get_num_channels()
    num_frames = recording.get_num_frames(segment_index=segment_index)
    shape = (num_frames, num_channels)
    dtype_size_bytes = np.dtype(dtype).itemsize 
    data_size_bytes = dtype_size_bytes * num_frames * num_channels 
    
    
    # Offset (The offset needs to be multiple of the page size)
    # The mmap offset is associated to be as big as possible but still a multiple of the page size
    # The array offset takes care of the reminder
    mmap_offset, array_offset = divmod(byte_offset, mmap.ALLOCATIONGRANULARITY)
    mmmap_length = data_size_bytes + array_offset
    memmap_obj = mmap.mmap(file.fileno(), length=mmmap_length, access=mmap.ACCESS_WRITE, offset=mmap_offset)

    array = np.ndarray.__new__(np.ndarray, shape=shape, dtype=dtype, buffer=memmap_obj, order="C", offset=array_offset)
    # apply function
    traces = recording.get_traces(start_frame=start_frame, end_frame=end_frame, segment_index=segment_index,
                                  cast_unsigned=cast_unsigned)
    if traces.dtype != dtype:
        traces = traces.astype(dtype) 
    array[start_frame:end_frame, :] = traces
=======
def write_binary_recording_file_handle(
    recording, file_handle=None, time_axis=0, dtype=None, byte_offset=0, verbose=False, **job_kwargs
):
    """
    Old variant version of write_binary_recording with one file handle.
    Can be useful in some case ???
    Not used anymore at the moment.

    @ SAM useful for writing with time_axis=1!
    """
    assert file_handle is not None
    assert recording.get_num_segments() == 1, "If file_handle is given then only deals with one segment"

    if dtype is None:
        dtype = recording.get_dtype()

    job_kwargs = fix_job_kwargs(job_kwargs)
    chunk_size = ensure_chunk_size(recording, **job_kwargs)

    if chunk_size is not None and time_axis == 1:
        print("Chunking disabled due to 'time_axis' == 1")
        chunk_size = None

    if chunk_size is None:
        # no chunking
        traces = recording.get_traces(segment_index=0)
        if time_axis == 1:
            traces = traces.T
        if dtype is not None:
            traces = traces.astype(dtype)
        traces.tofile(file_handle)
    else:
        num_frames = recording.get_num_samples(segment_index=0)
        chunks = divide_segment_into_chunks(num_frames, chunk_size)

        for start_frame, end_frame in chunks:
            traces = recording.get_traces(segment_index=0, start_frame=start_frame, end_frame=end_frame)
            if time_axis == 1:
                traces = traces.T
            if dtype is not None:
                traces = traces.astype(dtype)
            file_handle.write(traces.tobytes())
>>>>>>> b6d36604

    # Close the memmap
    memmap_obj.flush()
    

# used by write_memory_recording
def _init_memory_worker(recording, arrays, shm_names, shapes, dtype, cast_unsigned):
    # create a local dict per worker
    worker_ctx = {}
    if isinstance(recording, dict):
        from spikeinterface.core import load_extractor

        worker_ctx["recording"] = load_extractor(recording)
    else:
        worker_ctx["recording"] = recording

    worker_ctx["dtype"] = np.dtype(dtype)

    if arrays is None:
        # create it from share memory name
        from multiprocessing.shared_memory import SharedMemory

        arrays = []
        # keep shm alive
        worker_ctx["shms"] = []
        for i in range(len(shm_names)):
            shm = SharedMemory(shm_names[i])
            worker_ctx["shms"].append(shm)
            arr = np.ndarray(shape=shapes[i], dtype=dtype, buffer=shm.buf)
            arrays.append(arr)

    worker_ctx["arrays"] = arrays
    worker_ctx["cast_unsigned"] = cast_unsigned

    return worker_ctx


# used by write_memory_recording
def _write_memory_chunk(segment_index, start_frame, end_frame, worker_ctx):
    # recover variables of the worker
    recording = worker_ctx["recording"]
    dtype = worker_ctx["dtype"]
    arr = worker_ctx["arrays"][segment_index]
    cast_unsigned = worker_ctx["cast_unsigned"]

    # apply function
    traces = recording.get_traces(
        start_frame=start_frame, end_frame=end_frame, segment_index=segment_index, cast_unsigned=cast_unsigned
    )
    traces = traces.astype(dtype)
    arr[start_frame:end_frame, :] = traces


def make_shared_array(shape, dtype):
    # https://docs.python.org/3/library/multiprocessing.shared_memory.html
    try:
        from multiprocessing.shared_memory import SharedMemory
    except Exception as e:
        raise Exception("SharedMemory is available only for python>=3.8")

    dtype = np.dtype(dtype)
    nbytes = int(np.prod(shape) * dtype.itemsize)
    shm = SharedMemory(name=None, create=True, size=nbytes)
    arr = np.ndarray(shape=shape, dtype=dtype, buffer=shm.buf)
    arr[:] = 0

    return arr, shm


def write_memory_recording(recording, dtype=None, verbose=False, auto_cast_uint=True, **job_kwargs):
    """
    Save the traces into numpy arrays (memory).
    try to use the SharedMemory introduce in py3.8 if n_jobs > 1

    Parameters
    ----------
    recording: RecordingExtractor
        The recording extractor object to be saved in .dat format
    dtype: dtype
        Type of the saved data. Default float32.
    verbose: bool
        If True, output is verbose (when chunks are used)
    auto_cast_uint: bool
        If True (default), unsigned integers are automatically cast to int if the specified dtype is signed
    {}

    Returns
    ---------
    arrays: one arrays per segment
    """
    job_kwargs = fix_job_kwargs(job_kwargs)

    if dtype is None:
        dtype = recording.get_dtype()
    if auto_cast_uint:
        cast_unsigned = determine_cast_unsigned(recording, dtype)
    else:
        cast_unsigned = False

    # create sharedmmep
    arrays = []
    shm_names = []
    shapes = []

    n_jobs = ensure_n_jobs(recording, n_jobs=job_kwargs.get("n_jobs", 1))
    for segment_index in range(recording.get_num_segments()):
        num_frames = recording.get_num_samples(segment_index)
        num_channels = recording.get_num_channels()
        shape = (num_frames, num_channels)
        shapes.append(shape)
        if n_jobs > 1:
            arr, shm = make_shared_array(shape, dtype)
            shm_names.append(shm.name)
        else:
            arr = np.zeros(shape, dtype=dtype)
        arrays.append(arr)

    # use executor (loop or workers)
    func = _write_memory_chunk
    init_func = _init_memory_worker
    if n_jobs > 1:
        init_args = (recording, None, shm_names, shapes, dtype, cast_unsigned)
    else:
        init_args = (recording, arrays, None, None, dtype, cast_unsigned)

    executor = ChunkRecordingExecutor(
        recording, func, init_func, init_args, verbose=verbose, job_name="write_memory_recording", **job_kwargs
    )
    executor.run()

    return arrays


write_memory_recording.__doc__ = write_memory_recording.__doc__.format(_shared_job_kwargs_doc)


def write_to_h5_dataset_format(
    recording,
    dataset_path,
    segment_index,
    save_path=None,
    file_handle=None,
    time_axis=0,
    single_axis=False,
    dtype=None,
    chunk_size=None,
    chunk_memory="500M",
    verbose=False,
    auto_cast_uint=True,
    return_scaled=False,
):
    """
    Save the traces of a recording extractor in an h5 dataset.

    Parameters
    ----------
    recording: RecordingExtractor
        The recording extractor object to be saved in .dat format
    dataset_path: str
        Path to dataset in h5 file (e.g. '/dataset')
    segment_index: int
        index of segment
    save_path: str
        The path to the file.
    file_handle: file handle
        The file handle to dump data. This can be used to append data to an header. In case file_handle is given,
        the file is NOT closed after writing the binary data.
    time_axis: 0 (default) or 1
        If 0 then traces are transposed to ensure (nb_sample, nb_channel) in the file.
        If 1, the traces shape (nb_channel, nb_sample) is kept in the file.
    single_axis: bool, default False
        If True, a single-channel recording is saved as a one dimensional array.
    dtype: dtype
        Type of the saved data. Default float32.
    chunk_size: None or int
        Number of chunks to save the file in. This avoid to much memory consumption for big files.
        If None and 'chunk_memory' is given, the file is saved in chunks of 'chunk_memory' MB (default 500MB)
    chunk_memory: None or str
        Chunk size in bytes must endswith 'k', 'M' or 'G' (default '500M')
    verbose: bool
        If True, output is verbose (when chunks are used)
    auto_cast_uint: bool
        If True (default), unsigned integers are automatically cast to int if the specified dtype is signed
    return_scaled : bool, optional
        If True and the recording has scaling (gain_to_uV and offset_to_uV properties),
        traces are dumped to uV, by default False
    """
    import h5py

    # ~ assert HAVE_H5, "To write to h5 you need to install h5py: pip install h5py"
    assert save_path is not None or file_handle is not None, "Provide 'save_path' or 'file handle'"

    if save_path is not None:
        save_path = Path(save_path)
        if save_path.suffix == "":
            # when suffix is already raw/bin/dat do not change it.
            save_path = save_path.parent / (save_path.name + ".h5")

    num_channels = recording.get_num_channels()
    num_frames = recording.get_num_frames(segment_index=0)

    if file_handle is not None:
        assert isinstance(file_handle, h5py.File)
    else:
        file_handle = h5py.File(save_path, "w")

    if dtype is None:
        dtype_file = recording.get_dtype()
    else:
        dtype_file = dtype
    if auto_cast_uint:
        cast_unsigned = determine_cast_unsigned(recording, dtype)
    else:
        cast_unsigned = False

    if single_axis:
        shape = (num_frames,)
    else:
        if time_axis == 0:
            shape = (num_frames, num_channels)
        else:
            shape = (num_channels, num_frames)

    dset = file_handle.create_dataset(dataset_path, shape=shape, dtype=dtype_file)

    chunk_size = ensure_chunk_size(recording, chunk_size=chunk_size, chunk_memory=chunk_memory, n_jobs=1)

    if chunk_size is None:
        traces = recording.get_traces(cast_unsigned=cast_unsigned, return_scaled=return_scaled)
        if dtype is not None:
            traces = traces.astype(dtype_file)
        if time_axis == 1:
            traces = traces.T
        if single_axis:
            dset[:] = traces[:, 0]
        else:
            dset[:] = traces
    else:
        chunk_start = 0
        # chunk size is not None
        n_chunk = num_frames // chunk_size
        if num_frames % chunk_size > 0:
            n_chunk += 1
        if verbose:
            chunks = tqdm(range(n_chunk), ascii=True, desc="Writing to .h5 file")
        else:
            chunks = range(n_chunk)
        for i in chunks:
            traces = recording.get_traces(
                segment_index=segment_index,
                start_frame=i * chunk_size,
                end_frame=min((i + 1) * chunk_size, num_frames),
                cast_unsigned=cast_unsigned,
                return_scaled=return_scaled,
            )
            chunk_frames = traces.shape[0]
            if dtype is not None:
                traces = traces.astype(dtype_file)
            if single_axis:
                dset[chunk_start : chunk_start + chunk_frames] = traces[:, 0]
            else:
                if time_axis == 0:
                    dset[chunk_start : chunk_start + chunk_frames, :] = traces
                else:
                    dset[:, chunk_start : chunk_start + chunk_frames] = traces.T

            chunk_start += chunk_frames

    if save_path is not None:
        file_handle.close()
    return save_path


def write_traces_to_zarr(
    recording,
    zarr_root,
    zarr_path,
    storage_options,
    dataset_paths,
    channel_chunk_size=None,
    dtype=None,
    compressor=None,
    filters=None,
    verbose=False,
    auto_cast_uint=True,
    **job_kwargs,
):
    """
    Save the trace of a recording extractor in several zarr format.


    Parameters
    ----------
    recording: RecordingExtractor
        The recording extractor object to be saved in .dat format
    zarr_root: zarr.Group
        The zarr root
    zarr_path: str or Path
        The path to the zarr file
    storage_options: dict or None
        Storage options for zarr `store`. E.g., if "s3://" or "gcs://" they can provide authentication methods, etc.
    dataset_paths: list
        List of paths to traces datasets in the zarr group
    channel_chunk_size: int or None
        Channels per chunk. Default None (chunking in time only)
    dtype: dtype
        Type of the saved data. Default float32.
    compressor: zarr compressor or None
        Zarr compressor
    filters: list
        List of zarr filters
    verbose: bool
        If True, output is verbose (when chunks are used)
    auto_cast_uint: bool
        If True (default), unsigned integers are automatically cast to int if the specified dtype is signed
    {}
    """
    assert dataset_paths is not None, "Provide 'file_path'"

    if not isinstance(dataset_paths, list):
        dataset_paths = [dataset_paths]
    assert len(dataset_paths) == recording.get_num_segments()

    if dtype is None:
        dtype = recording.get_dtype()
    if auto_cast_uint:
        cast_unsigned = determine_cast_unsigned(recording, dtype)
    else:
        cast_unsigned = False

    job_kwargs = fix_job_kwargs(job_kwargs)
    chunk_size = ensure_chunk_size(recording, **job_kwargs)

    # create zarr datasets files
    for segment_index in range(recording.get_num_segments()):
        num_frames = recording.get_num_samples(segment_index)
        num_channels = recording.get_num_channels()
        dset_name = dataset_paths[segment_index]
        shape = (num_frames, num_channels)
        _ = zarr_root.create_dataset(
            name=dset_name,
            shape=shape,
            chunks=(chunk_size, channel_chunk_size),
            dtype=dtype,
            filters=filters,
            compressor=compressor,
        )
        # synchronizer=zarr.ThreadSynchronizer())

    # use executor (loop or workers)
    func = _write_zarr_chunk
    init_func = _init_zarr_worker
    init_args = (recording, zarr_path, storage_options, dataset_paths, dtype, cast_unsigned)
    executor = ChunkRecordingExecutor(
        recording, func, init_func, init_args, verbose=verbose, job_name="write_zarr_recording", **job_kwargs
    )
    executor.run()


# used by write_zarr_recording + ChunkRecordingExecutor
def _init_zarr_worker(recording, zarr_path, storage_options, dataset_paths, dtype, cast_unsigned):
    import zarr

    # create a local dict per worker
    worker_ctx = {}
    if isinstance(recording, dict):
        from spikeinterface.core import load_extractor

        worker_ctx["recording"] = load_extractor(recording)
    else:
        worker_ctx["recording"] = recording

    # reload root and datasets
    if storage_options is None:
        if isinstance(zarr_path, str):
            zarr_path_init = zarr_path
            zarr_path = Path(zarr_path)
        else:
            zarr_path_init = str(zarr_path)
    else:
        zarr_path_init = zarr_path

    root = zarr.open(zarr_path_init, mode="r+", storage_options=storage_options)
    zarr_datasets = []
    for dset_name in dataset_paths:
        z = root[dset_name]
        zarr_datasets.append(z)
    worker_ctx["zarr_datasets"] = zarr_datasets
    worker_ctx["dtype"] = np.dtype(dtype)
    worker_ctx["cast_unsigned"] = cast_unsigned

    return worker_ctx


# used by write_zarr_recording + ChunkRecordingExecutor
def _write_zarr_chunk(segment_index, start_frame, end_frame, worker_ctx):
    # recover variables of the worker
    recording = worker_ctx["recording"]
    dtype = worker_ctx["dtype"]
    zarr_dataset = worker_ctx["zarr_datasets"][segment_index]
    cast_unsigned = worker_ctx["cast_unsigned"]

    # apply function
    traces = recording.get_traces(
        start_frame=start_frame, end_frame=end_frame, segment_index=segment_index, cast_unsigned=cast_unsigned
    )
    traces = traces.astype(dtype)
    zarr_dataset[start_frame:end_frame, :] = traces

    # fix memory leak by forcing garbage collection
    del traces
    gc.collect()


def determine_cast_unsigned(recording, dtype):
    recording_dtype = np.dtype(recording.get_dtype())

    if np.dtype(dtype) != recording_dtype and recording_dtype.kind == "u" and np.dtype(dtype).kind == "i":
        cast_unsigned = True
    else:
        cast_unsigned = False
    return cast_unsigned


def is_dict_extractor(d):
    """
    Check if a dict describe an extractor.
    """
    if not isinstance(d, dict):
        return False
    is_extractor = ("module" in d) and ("class" in d) and ("version" in d) and ("annotations" in d)
    return is_extractor


def recursive_path_modifier(d, func, target="path", copy=True) -> dict:
    """
    Generic function for recursive modification of paths in an extractor dict.
    A recording can be nested and this function explores the dictionary recursively
    to find the parent file or folder paths.

    Useful for :
      * relative/absolute path change
      * docker rebase path change

    Modification is inplace with an optional copy.

    Parameters
    ----------
    d : dict
        Extractor dictionary
    func : function
        Function to apply to the path. It must take a path as input and return a path
    target : str, optional
        String to match to dictionary key, by default 'path'
    copy : bool, optional
        If True the original dictionary is deep copied, by default True (at first call)

    Returns
    -------
    dict
        Modified dictionary
    """
    if copy:
        dc = deepcopy(d)
    else:
        dc = d

    if "kwargs" in dc.keys():
        kwargs = dc["kwargs"]

        # change in place (copy=False)
        recursive_path_modifier(kwargs, func, copy=False)

        # find nested and also change inplace (copy=False)
        nested_extractor_dict = None
        for k, v in kwargs.items():
            if isinstance(v, dict) and is_dict_extractor(v):
                nested_extractor_dict = v
                recursive_path_modifier(nested_extractor_dict, func, copy=False)
            # deal with list of extractor objects (e.g. concatenate_recordings)
            elif isinstance(v, list):
                for vl in v:
                    if isinstance(vl, dict) and is_dict_extractor(vl):
                        nested_extractor_dict = vl
                        recursive_path_modifier(nested_extractor_dict, func, copy=False)

        return dc
    else:
        for k, v in d.items():
            if target in k:
                # paths can be str or list of str or None
                if v is None:
                    continue
                if isinstance(v, (str, Path)):
                    dc[k] = func(v)
                elif isinstance(v, list):
                    dc[k] = [func(e) for e in v]
                else:
                    raise ValueError(f"{k} key for path  must be str or list[str]")


def recursive_key_finder(d, key):
    # Find all values for a key on a dictionary, even if nested
    for k, v in d.items():
        if isinstance(v, dict):
            yield from recursive_key_finder(v, key)
        else:
            if k == key:
                yield v


def convert_seconds_to_str(seconds: float, long_notation: bool = True) -> str:
    """
    Convert seconds to a human-readable string representation.
    Parameters
    ----------
    seconds : float
        The duration in seconds.
    long_notation : bool, optional, default: True
        Whether to display the time with additional units (such as milliseconds, minutes,
        hours, or days). If set to True, the function will display a more detailed
        representation of the duration, including other units alongside the primary
        seconds representation.
    Returns
    -------
    str
        A string representing the duration, with additional units included if
        requested by the `long_notation` parameter.
    """
    base_str = f"{seconds:,.2f}s"

    if long_notation:
        if seconds < 1.0:
            base_str += f" ({seconds * 1000:.2f} ms)"
        elif seconds < 60:
            pass  # seconds is already the primary representation
        elif seconds < 3600:
            minutes = seconds / 60
            base_str += f" ({minutes:.2f} minutes)"
        elif seconds < 86400 * 2:  # 2 days
            hours = seconds / 3600
            base_str += f" ({hours:.2f} hours)"
        else:
            days = seconds / 86400
            base_str += f" ({days:.2f} days)"

    return base_str


def convert_bytes_to_str(byte_value: int) -> str:
    """
    Convert a number of bytes to a human-readable string with an appropriate unit.

    This function converts a given number of bytes into a human-readable string
    representing the value in either bytes (B), kibibytes (KiB), mebibytes (MiB),
    gibibytes (GiB), or tebibytes (TiB). The function uses the IEC binary prefixes
    (1 KiB = 1024 B, 1 MiB = 1024 KiB, etc.) to determine the appropriate unit.

    Parameters
    ----------
    byte_value : int
        The number of bytes to convert.

    Returns
    -------
    str
        The converted value as a formatted string with two decimal places,
        followed by a space and the appropriate unit (B, KiB, MiB, GiB, or TiB).

    Examples
    --------
    >>> convert_bytes_to_str(1024)
    '1.00 KiB'
    >>> convert_bytes_to_str(1048576)
    '1.00 MiB'
    >>> convert_bytes_to_str(45056)
    '43.99 KiB'
    """
    suffixes = ["B", "KiB", "MiB", "GiB", "TiB"]
    i = 0
    while byte_value >= 1024 and i < len(suffixes) - 1:
        byte_value /= 1024
        i += 1
    return f"{byte_value:.2f} {suffixes[i]}"<|MERGE_RESOLUTION|>--- conflicted
+++ resolved
@@ -189,8 +189,6 @@
     return samples
 
 
-<<<<<<< HEAD
-=======
 # used by write_binary_recording + ChunkRecordingExecutor
 def _init_binary_worker(recording, rec_memmaps_dict, dtype, cast_unsigned):
     # create a local dict per worker
@@ -228,7 +226,6 @@
     traces = traces.astype(dtype)
     rec_memmap[start_frame:end_frame, :] = traces
 
->>>>>>> b6d36604
 
 def write_binary_recording(
     recording,
@@ -275,18 +272,12 @@
     
     file_path_list = [Path(file_path) for file_path in file_path_list]
     if add_file_extension:
-<<<<<<< HEAD
-        file_path_list = [add_suffix(file_path, ['raw', 'bin', 'dat']) for file_path in file_path_list]
-=======
         file_paths = [add_suffix(file_path, ["raw", "bin", "dat"]) for file_path in file_paths]
->>>>>>> b6d36604
 
     dtype = dtype if dtype is not None else recording.get_dtype()
     cast_unsigned = False
     if auto_cast_uint:
         cast_unsigned = determine_cast_unsigned(recording, dtype)
-<<<<<<< HEAD
-=======
     else:
         cast_unsigned = False
 
@@ -301,7 +292,6 @@
         rec_memmap = np.memmap(str(file_path), dtype=dtype, mode="w+", offset=byte_offset, shape=shape)
         rec_memmaps.append(rec_memmap)
         rec_memmaps_dict.append(dict(filename=str(file_path), dtype=dtype, mode="r+", offset=byte_offset, shape=shape))
->>>>>>> b6d36604
 
     num_segments = recording.get_num_segments()
     file_path_dict = {segment_index: file_path_list[segment_index] for segment_index in range(num_segments)}
@@ -324,16 +314,10 @@
     # use executor (loop or workers)
     func = _write_binary_chunk
     init_func = _init_binary_worker
-<<<<<<< HEAD
-    init_args = (recording, file_path_dict, dtype, byte_offset, cast_unsigned)
-    executor = ChunkRecordingExecutor(recording, func, init_func, init_args, verbose=verbose,
-                                      job_name='write_binary_recording', **job_kwargs)
-=======
     init_args = (recording, rec_memmaps_dict, dtype, cast_unsigned)
     executor = ChunkRecordingExecutor(
         recording, func, init_func, init_args, verbose=verbose, job_name="write_binary_recording", **job_kwargs
     )
->>>>>>> b6d36604
     executor.run()
 
 
@@ -348,11 +332,18 @@
     worker_ctx['dtype'] = np.dtype(dtype)
     worker_ctx['cast_unsigned'] = cast_unsigned
 
-<<<<<<< HEAD
-    file_dict = {segment_index: open(file_path, "r+") for segment_index, file_path in file_path_dict.items()}
-    worker_ctx["file_dict"] = file_dict
-
-    return worker_ctx
+def write_binary_recording_file_handle(
+    recording, file_handle=None, time_axis=0, dtype=None, byte_offset=0, verbose=False, **job_kwargs
+):
+    """
+    Old variant version of write_binary_recording with one file handle.
+    Can be useful in some case ???
+    Not used anymore at the moment.
+
+    @ SAM useful for writing with time_axis=1!
+    """
+    assert file_handle is not None
+    assert recording.get_num_segments() == 1, "If file_handle is given then only deals with one segment"
 
 # used by write_binary_recording + ChunkRecordingExecutor
 def _write_binary_chunk(segment_index, start_frame, end_frame, worker_ctx):
@@ -379,30 +370,6 @@
     mmmap_length = data_size_bytes + array_offset
     memmap_obj = mmap.mmap(file.fileno(), length=mmmap_length, access=mmap.ACCESS_WRITE, offset=mmap_offset)
 
-    array = np.ndarray.__new__(np.ndarray, shape=shape, dtype=dtype, buffer=memmap_obj, order="C", offset=array_offset)
-    # apply function
-    traces = recording.get_traces(start_frame=start_frame, end_frame=end_frame, segment_index=segment_index,
-                                  cast_unsigned=cast_unsigned)
-    if traces.dtype != dtype:
-        traces = traces.astype(dtype) 
-    array[start_frame:end_frame, :] = traces
-=======
-def write_binary_recording_file_handle(
-    recording, file_handle=None, time_axis=0, dtype=None, byte_offset=0, verbose=False, **job_kwargs
-):
-    """
-    Old variant version of write_binary_recording with one file handle.
-    Can be useful in some case ???
-    Not used anymore at the moment.
-
-    @ SAM useful for writing with time_axis=1!
-    """
-    assert file_handle is not None
-    assert recording.get_num_segments() == 1, "If file_handle is given then only deals with one segment"
-
-    if dtype is None:
-        dtype = recording.get_dtype()
-
     job_kwargs = fix_job_kwargs(job_kwargs)
     chunk_size = ensure_chunk_size(recording, **job_kwargs)
 
@@ -429,7 +396,6 @@
             if dtype is not None:
                 traces = traces.astype(dtype)
             file_handle.write(traces.tobytes())
->>>>>>> b6d36604
 
     # Close the memmap
     memmap_obj.flush()
