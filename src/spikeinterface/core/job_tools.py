--- conflicted
+++ resolved
@@ -312,20 +312,12 @@
         assert total_memory is None
         # set by memory per worker size
         chunk_memory = convert_string_to_bytes(chunk_memory)
-<<<<<<< HEAD
-        chunk_size = int(chunk_memory / extractor.get_sample_size_in_bytes())
-=======
         chunk_size = int(chunk_memory / chunkable.get_sample_size_in_bytes())
->>>>>>> d92f22cb
     elif total_memory is not None:
         # clip by total memory size
         n_jobs = ensure_n_jobs(chunkable, n_jobs=n_jobs)
         total_memory = convert_string_to_bytes(total_memory)
-<<<<<<< HEAD
-        chunk_size = int(total_memory / (extractor.get_sample_size_in_bytes() * n_jobs))
-=======
         chunk_size = int(total_memory / (chunkable.get_sample_size_in_bytes() * n_jobs))
->>>>>>> d92f22cb
     elif chunk_duration is not None:
         chunk_size = chunk_duration_to_chunk_size(chunk_duration, chunkable)
     else:
@@ -355,14 +347,8 @@
 
     Parameters
     ----------
-<<<<<<< HEAD
-    extractor : BaseExtractor
-        The extractor to be processed.
-        It needs to implement the `get_sample_size_in_bytes()`, `get_num_samples()` and `get_num_segments()`
-=======
     chunkable : ChunkableMixin
         The chunkable object to be processed.
->>>>>>> d92f22cb
     func : function
         Function that runs on each chunk
     init_func : function
@@ -485,11 +471,7 @@
             )
 
     def get_chunk_memory(self):
-<<<<<<< HEAD
-        return self.chunk_size * self.extractor.get_sample_size_in_bytes()
-=======
         return self.chunk_size * self.chunkable.get_sample_size_in_bytes()
->>>>>>> d92f22cb
 
     def ensure_chunk_size(
         self, total_memory=None, chunk_size=None, chunk_memory=None, chunk_duration=None, n_jobs=1, **other_kwargs
