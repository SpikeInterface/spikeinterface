--- conflicted
+++ resolved
@@ -421,10 +421,7 @@
 
         if sparsity_mask is not None:
             self.neighbours_mask = sparsity_mask
-<<<<<<< HEAD
-=======
             self.radius_um = None
->>>>>>> 40c7c76c
         else:
             self.radius_um = radius_um
             self.neighbours_mask = self.channel_distance <= radius_um
