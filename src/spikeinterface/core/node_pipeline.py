""" """

from __future__ import annotations
from typing import Optional, Type

import struct

from pathlib import Path


import numpy as np

from spikeinterface.core import BaseRecording, get_chunk_with_margin
from spikeinterface.core.job_tools import ChunkRecordingExecutor, fix_job_kwargs, _shared_job_kwargs_doc
from spikeinterface.core import get_channel_distances


base_peak_dtype = [
    ("sample_index", "int64"),
    ("channel_index", "int64"),
    ("amplitude", "float64"),
    ("segment_index", "int64"),
]


spike_peak_dtype = base_peak_dtype + [
    ("unit_index", "int64"),
]


class PipelineNode:

    # If False (general case) then compute(traces_chunk, *node_input_args)
    # If True then compute(traces_chunk, start_frame, end_frame, segment_index, max_margin, *node_input_args)
    _compute_has_extended_signature = False

    def __init__(
        self,
        recording: BaseRecording,
        return_output: bool | tuple[bool] = True,
        parents: Optional[list[Type["PipelineNode"]]] = None,
    ):
        """
        This is a generic object that will make some computation on peaks given a buffer of traces.
        Typically used for exctrating features (amplitudes, localization, ...)

        A Node can optionally connect to other nodes with the parents and receive inputs from them.

        Parameters
        ----------
        recording : BaseRecording
            The recording object.
        return_output : bool or tuple[bool], default: True
            Whether or not the output of the node is returned by the pipeline.
            When a Node have several toutputs then this can be a tuple of bool
        parents : Optional[list[PipelineNode]], default: None
            Pass parents nodes to perform a previous computation.
        """

        self.recording = recording
        self.return_output = return_output
        if isinstance(parents, str):
            # only one parents is allowed
            parents = [parents]
        self.parents = parents

        self._kwargs = dict()

    def get_trace_margin(self):
        # can optionaly be overwritten
        return 0

    def get_dtype(self):
        raise NotImplementedError

    def compute(self, traces, start_frame, end_frame, segment_index, max_margin, *args):
        raise NotImplementedError


# nodes graph must have a PeakSource (PeakDetector or PeakRetriever or SpikeRetriever)
# as first element they play the same role in pipeline : give some peaks (and eventually more)


class PeakSource(PipelineNode):

    def get_trace_margin(self):
        raise NotImplementedError

    def get_dtype(self):
        return base_peak_dtype

    def get_peak_slice(
        self,
        segment_index,
        start_frame,
        end_frame,
    ):
        # not needed for PeakDetector
        raise NotImplementedError


# this is used in sorting components
class PeakDetector(PeakSource):
    # base class for peak detector or template matching
    pass


class PeakRetriever(PeakSource):
    def __init__(self, recording, peaks):
        PipelineNode.__init__(self, recording, return_output=False)

        self.peaks = peaks

        # precompute segment slice
        self.segment_slices = []
        for segment_index in range(recording.get_num_segments()):
            i0, i1 = np.searchsorted(peaks["segment_index"], [segment_index, segment_index + 1])
            self.segment_slices.append(slice(i0, i1))

    def get_trace_margin(self):
        return 0

    def get_dtype(self):
        return base_peak_dtype

    def get_peak_slice(self, segment_index, start_frame, end_frame, max_margin):
        sl = self.segment_slices[segment_index]
        peaks_in_segment = self.peaks[sl]
        i0, i1 = np.searchsorted(peaks_in_segment["sample_index"], [start_frame, end_frame])
        return i0, i1

    def compute(self, traces, start_frame, end_frame, segment_index, max_margin, peak_slice):
        # get local peaks
        sl = self.segment_slices[segment_index]
        peaks_in_segment = self.peaks[sl]
        # i0, i1 = np.searchsorted(peaks_in_segment["sample_index"], [start_frame, end_frame])
        i0, i1 = peak_slice
        local_peaks = peaks_in_segment[i0:i1]

        # make sample index local to traces
        local_peaks = local_peaks.copy()
        local_peaks["sample_index"] -= start_frame - max_margin

        return (local_peaks,)


# this is not implemented yet this will be done in separted PR
class SpikeRetriever(PeakSource):
    """
    This class is useful to inject a sorting object in the node pipepline mechanism.
    It allows to compute some post-processing steps with the same machinery used for sorting components.
    This is used by:
      * compute_spike_locations()
      * compute_amplitude_scalings()
      * compute_spike_amplitudes()
      * compute_principal_components()

    sorting : BaseSorting
        The sorting object.
    recording : BaseRecording
        The recording object.
    channel_from_template : bool, default: True
        If True, then the channel_index is inferred from the template and `extremum_channel_inds` must be provided.
        If False, the max channel is computed for each spike given a radius around the template max channel.
    extremum_channel_inds : dict of int | None, default: None
        The extremum channel index dict given from template.
    radius_um : float, default: 50
        The radius to find the real max channel.
        Used only when channel_from_template=False
    peak_sign : "neg" | "pos", default: "neg"
        Peak sign to find the max channel.
        Used only when channel_from_template=False
    include_spikes_in_margin : bool, default False
        If not None then spikes in margin are added and an extra filed in dtype is added
    """

    def __init__(
        self,
        sorting,
        recording,
        channel_from_template=True,
        extremum_channel_inds=None,
        radius_um=50,
        peak_sign="neg",
        include_spikes_in_margin=False,
    ):
        PipelineNode.__init__(self, recording, return_output=False)

        self.channel_from_template = channel_from_template

        assert extremum_channel_inds is not None, "SpikeRetriever needs the extremum_channel_inds dictionary"

        self._dtype = spike_peak_dtype

        self.include_spikes_in_margin = include_spikes_in_margin
        if include_spikes_in_margin:
            self._dtype = spike_peak_dtype + [("in_margin", "bool")]

        self.peaks = sorting_to_peaks(sorting, extremum_channel_inds, self._dtype)

        if not channel_from_template:
            channel_distance = get_channel_distances(recording)
            self.neighbours_mask = channel_distance <= radius_um
            self.peak_sign = peak_sign

        # precompute segment slice
        self.segment_slices = []
        for segment_index in range(recording.get_num_segments()):
            i0, i1 = np.searchsorted(self.peaks["segment_index"], [segment_index, segment_index + 1])
            self.segment_slices.append(slice(i0, i1))

    def get_trace_margin(self):
        return 0

    def get_dtype(self):
        return self._dtype

    def get_peak_slice(self, segment_index, start_frame, end_frame, max_margin):
        sl = self.segment_slices[segment_index]
        peaks_in_segment = self.peaks[sl]
        if self.include_spikes_in_margin:
            i0, i1 = np.searchsorted(
                peaks_in_segment["sample_index"], [start_frame - max_margin, end_frame + max_margin]
            )
        else:
            i0, i1 = np.searchsorted(peaks_in_segment["sample_index"], [start_frame, end_frame])
        return i0, i1

    def compute(self, traces, start_frame, end_frame, segment_index, max_margin, peak_slice):
        # get local peaks
        sl = self.segment_slices[segment_index]
        peaks_in_segment = self.peaks[sl]
        i0, i1 = peak_slice

        local_peaks = peaks_in_segment[i0:i1]

        # make sample index local to traces
        local_peaks = local_peaks.copy()
        local_peaks["sample_index"] -= start_frame - max_margin

        # handle flag for margin
        if self.include_spikes_in_margin:
            local_peaks["in_margin"][:] = False
            mask = local_peaks["sample_index"] < max_margin
            local_peaks["in_margin"][mask] = True
            mask = local_peaks["sample_index"] >= traces.shape[0] - max_margin
            local_peaks["in_margin"][mask] = True

        if not self.channel_from_template:
            # handle channel spike per spike
            for i, peak in enumerate(local_peaks):
                chans = np.flatnonzero(self.neighbours_mask[peak["channel_index"]])
                sparse_wfs = traces[peak["sample_index"], chans]
                if self.peak_sign == "neg":
                    local_peaks[i]["channel_index"] = chans[np.argmin(sparse_wfs)]
                elif self.peak_sign == "pos":
                    local_peaks[i]["channel_index"] = chans[np.argmax(sparse_wfs)]
                elif self.peak_sign == "both":
                    local_peaks[i]["channel_index"] = chans[np.argmax(np.abs(sparse_wfs))]

        # handle amplitude
        for i, peak in enumerate(local_peaks):
            local_peaks["amplitude"][i] = traces[peak["sample_index"], peak["channel_index"]]

        return (local_peaks,)


def sorting_to_peaks(sorting, extremum_channel_inds, dtype=spike_peak_dtype):
    spikes = sorting.to_spike_vector()
    peaks = np.zeros(spikes.size, dtype=dtype)
    peaks["sample_index"] = spikes["sample_index"]
    extremum_channel_inds_ = np.array([extremum_channel_inds[unit_id] for unit_id in sorting.unit_ids])
    peaks["channel_index"] = extremum_channel_inds_[spikes["unit_index"]]
    peaks["amplitude"] = 0.0
    peaks["segment_index"] = spikes["segment_index"]
    peaks["unit_index"] = spikes["unit_index"]
    return peaks


class WaveformsNode(PipelineNode):
    """
    Base class for waveforms in a node pipeline.

    Nodes that output waveforms either extracting them from the traces
    (e.g., ExtractDenseWaveforms/ExtractSparseWaveforms)or modifying existing
    waveforms (e.g., Denoisers) need to inherit from this base class.
    """

    def __init__(
        self,
        recording: BaseRecording,
        ms_before: float,
        ms_after: float,
        parents: Optional[list[PipelineNode]] = None,
        return_output: bool = False,
    ):
        """
        Base class for waveform extractor. Contains logic to handle the temporal interval in which to extract the
        waveforms.

        Parameters
        ----------
        recording : BaseRecording
            The recording object.
        ms_before : float
            The number of milliseconds to include before the peak of the spike
        ms_after : float
            The number of milliseconds to include after the peak of the spike
        parents : Optional[list[PipelineNode]], default: None
            Pass parents nodes to perform a previous computation
        return_output : bool, default: False
            Whether or not the output of the node is returned by the pipeline
        """

        PipelineNode.__init__(self, recording=recording, parents=parents, return_output=return_output)
        self.ms_before = ms_before
        self.ms_after = ms_after
        self.nbefore = int(ms_before * recording.get_sampling_frequency() / 1000.0)
        self.nafter = int(ms_after * recording.get_sampling_frequency() / 1000.0)


class ExtractDenseWaveforms(WaveformsNode):
    def __init__(
        self,
        recording: BaseRecording,
        ms_before: float,
        ms_after: float,
        parents: Optional[list[PipelineNode]] = None,
        return_output: bool = False,
    ):
        """
        Extract dense waveforms from a recording. This is the default waveform extractor which extracts the waveforms
        for further cmoputation on them.


        Parameters
        ----------
        recording : BaseRecording
            The recording object.
        ms_before : float
            The number of milliseconds to include before the peak of the spike
        ms_after : float
            The number of milliseconds to include after the peak of the spike
        parents : Optional[list[PipelineNode]], default: None
            Pass parents nodes to perform a previous computation
        return_output : bool, default: False
            Whether or not the output of the node is returned by the pipeline

        """

        WaveformsNode.__init__(
            self,
            recording=recording,
            parents=parents,
            ms_before=ms_before,
            ms_after=ms_after,
            return_output=return_output,
        )
        # this is a bad hack to differentiate in the child if the parents is dense or not.
        self.neighbours_mask = None

    def get_trace_margin(self):
        return max(self.nbefore, self.nafter)

    def compute(self, traces, peaks):
        waveforms = traces[peaks["sample_index"][:, None] + np.arange(-self.nbefore, self.nafter)]
        return waveforms


class ExtractSparseWaveforms(WaveformsNode):
    def __init__(
        self,
        recording: BaseRecording,
        ms_before: float,
        ms_after: float,
        parents: Optional[list[PipelineNode]] = None,
        return_output: bool = False,
        radius_um: float = 100.0,
    ):
        """
        Extract sparse waveforms from a recording. The strategy in this specific node is to reshape the waveforms
        to eliminate their inactive channels. This is achieved by changing thei shape from
        (num_waveforms, num_time_samples, num_channels) to (num_waveforms, num_time_samples, max_num_active_channels).

        Where max_num_active_channels is the max number of active channels in the waveforms. This is done by selecting
        the max number of non-zeros entries in the sparsity neighbourhood mask.

        Note that not all waveforms will have the same number of active channels. Even in the reduced form some of
        the channels will be inactive and are filled with zeros.

        Parameters
        ----------
        recording : BaseRecording
            The recording object
        ms_before : float
            The number of milliseconds to include before the peak of the spike
        ms_after : float
            The number of milliseconds to include after the peak of the spike
        parents : Optional[list[PipelineNode]], default: None
            Pass parents nodes to perform a previous computation
        return_output : bool, default: False
            Whether or not the output of the node is returned by the pipeline
        """
        WaveformsNode.__init__(
            self,
            recording=recording,
            parents=parents,
            ms_before=ms_before,
            ms_after=ms_after,
            return_output=return_output,
        )

<<<<<<< HEAD
        self.radius_um = radius_um
        self.contact_locations = recording.get_channel_locations()
        self.channel_distance = get_channel_distances(recording)
        self.neighbours_mask = self.channel_distance <= radius_um
=======
        self.contact_locations = recording.get_channel_locations()
        self.channel_distance = get_channel_distances(recording)

        if sparsity_mask is not None:
            self.neighbours_mask = sparsity_mask
        else:
            self.radius_um = radius_um
            self.neighbours_mask = self.channel_distance <= radius_um
>>>>>>> 812811e7
        self.max_num_chans = np.max(np.sum(self.neighbours_mask, axis=1))

    def get_trace_margin(self):
        return max(self.nbefore, self.nafter)

    def compute(self, traces, peaks):
        sparse_wfs = np.zeros((peaks.shape[0], self.nbefore + self.nafter, self.max_num_chans), dtype=traces.dtype)

        for i, peak in enumerate(peaks):
            (chans,) = np.nonzero(self.neighbours_mask[peak["channel_index"]])
            sparse_wfs[i, :, : len(chans)] = traces[
                peak["sample_index"] - self.nbefore : peak["sample_index"] + self.nafter, :
            ][:, chans]

        return sparse_wfs


def find_parent_of_type(list_of_parents, parent_type):
    """
    Find a single parent of a given type(s) in a list of parents.
    If multiple parents of the given type are found, the first parent is returned.

    Parameters
    ----------
    list_of_parents : list of PipelineNode
        List of parents to search through.
    parent_type : type | tuple of types
        The type of parent to search for.

    Returns
    -------
    parent : PipelineNode or None
        The parent of the given type. Returns None if no parent of the given type is found.
    """
    if list_of_parents is None:
        return None

    parents = find_parents_of_type(list_of_parents, parent_type)

    if len(parents) > 0:
        return parents[0]
    else:
        return None


def find_parents_of_type(list_of_parents, parent_type):
    """
    Find all parents of a given type(s) in a list of parents.

    Parameters
    ----------
    list_of_parents : list of PipelineNode
        List of parents to search through.
    parent_type : type | tuple of types
        The type(s) of parents to search for.

    Returns
    -------
    parents : list of PipelineNode
        List of parents of the given type(s). Returns an empty list if no parents of the given type(s) are found.
    """
    if list_of_parents is None:
        return []

    parents = []
    for parent in list_of_parents:
        if isinstance(parent, parent_type):
            parents.append(parent)

    return parents


def check_graph(nodes):
    """
    Check that node list is orderd in a good (parents are before children)
    """

    node0 = nodes[0]
    if not isinstance(node0, PeakSource):
        raise ValueError(
            "Peak pipeline graph must have as first element a PeakSource (PeakDetector or PeakRetriever or SpikeRetriever"
        )

    for i, node in enumerate(nodes):
        assert isinstance(node, PipelineNode), f"Node {node} is not an instance of PipelineNode"
        # check that parents exists and are before in chain
        node_parents = node.parents if node.parents else []
        for parent in node_parents:
            assert parent in nodes, f"Node {node} has parent {parent} that was not passed in nodes"
            assert (
                nodes.index(parent) < i
            ), f"Nodes are ordered incorrectly: {node} before {parent} in the pipeline definition."

    return nodes


def run_node_pipeline(
    recording,
    nodes,
    job_kwargs,
    job_name="pipeline",
    # mp_context=None,
    gather_mode="memory",
    gather_kwargs={},
    squeeze_output=True,
    folder=None,
    names=None,
    verbose=False,
    skip_after_n_peaks=None,
    recording_slices=None,
):
    """
    Machinery to compute in parallel operations on peaks and traces.

    This useful in several use cases:
    * in sortingcomponents : detect peaks and make some computation on then (localize, pca, ...)
    * in sortingcomponents : replay some peaks and make some computation on then (localize, pca, ...)
    * postprocessing : replay some spikes and make some computation on then (localize, pca, ...)

    Here a "peak" is a spike without any labels just a "detected".
    Here a "spike" is a spike with any a label so already sorted.

    The main idea is to have a graph of nodes.
    Every node is doing a computaion of some peaks and related traces.
    The first node is PeakSource so either a peak detector PeakDetector or peak/spike replay (PeakRetriever/SpikeRetriever)

    Every node can have one or several output that can be directed to other nodes (aka nodes have parents).

    Every node can optionally have a global output that will be gathered by the main process.
    This is controlled by return_output = True.

    The gather consists of concatenating features related to peaks (localization, pca, scaling, ...) into a single big vector.
    These vectors can be in "memory" or in files ("npy")


    Parameters
    ----------

    recording: Recording

    nodes: a list of PipelineNode

    job_kwargs: dict
        The classical job_kwargs
    job_name : str
        The name of the pipeline used for the progress_bar
    gather_mode : "memory" | "npz"

    gather_kwargs : dict
        OPtions to control the "gather engine". See GatherToMemory or GatherToNpy.
    squeeze_output : bool, default True
        If only one output node then squeeze the tuple
    folder : str | Path | None
        Used for gather_mode="npz"
    names : list of str
        Names of outputs.
    verbose : bool, default False
        Verbosity.
    skip_after_n_peaks : None | int
        Skip the computation after n_peaks.
        This is not an exact because internally this skip is done per worker in average.
    recording_slices : None | list[tuple]
        Optionaly give a list of slices to run the pipeline only on some chunks of the recording.
        It must be a list of (segment_index, frame_start, frame_stop).
        If None (default), the function iterates over the entire duration of the recording.

    Returns
    -------
    outputs: tuple of np.array | np.array
        a tuple of vector for the output of nodes having return_output=True.
        If squeeze_output=True and only one output then directly np.array.
    """

    check_graph(nodes)

    job_kwargs = fix_job_kwargs(job_kwargs)
    assert all(isinstance(node, PipelineNode) for node in nodes)

    if skip_after_n_peaks is not None:
        skip_after_n_peaks_per_worker = skip_after_n_peaks / job_kwargs["n_jobs"]
    else:
        skip_after_n_peaks_per_worker = None

    if gather_mode == "memory":
        gather_func = GatherToMemory()
    elif gather_mode == "npy":
        gather_func = GatherToNpy(folder, names, **gather_kwargs)
    else:
        raise ValueError(f"wrong gather_mode : {gather_mode}")

    init_args = (recording, nodes, skip_after_n_peaks_per_worker)

    processor = ChunkRecordingExecutor(
        recording,
        _compute_peak_pipeline_chunk,
        _init_peak_pipeline,
        init_args,
        gather_func=gather_func,
        job_name=job_name,
        verbose=verbose,
        **job_kwargs,
    )

    processor.run(recording_slices=recording_slices)

    outs = gather_func.finalize_buffers(squeeze_output=squeeze_output)
    return outs


def _init_peak_pipeline(recording, nodes, skip_after_n_peaks_per_worker):
    # create a local dict per worker
    worker_ctx = {}
    worker_ctx["recording"] = recording
    worker_ctx["nodes"] = nodes
    worker_ctx["max_margin"] = max(node.get_trace_margin() for node in nodes)
    worker_ctx["skip_after_n_peaks_per_worker"] = skip_after_n_peaks_per_worker
    worker_ctx["num_peaks"] = 0
    return worker_ctx


def _compute_peak_pipeline_chunk(segment_index, start_frame, end_frame, worker_ctx):
    recording = worker_ctx["recording"]
    max_margin = worker_ctx["max_margin"]
    nodes = worker_ctx["nodes"]
    skip_after_n_peaks_per_worker = worker_ctx["skip_after_n_peaks_per_worker"]

    recording_segment = recording._recording_segments[segment_index]
    retrievers = find_parents_of_type(nodes, (SpikeRetriever, PeakRetriever))
    # get peak slices once for all retrievers
    peak_slice_by_retriever = {}
    for retriever in retrievers:
        peak_slice = i0, i1 = retriever.get_peak_slice(segment_index, start_frame, end_frame, max_margin)
        peak_slice_by_retriever[retriever] = peak_slice

    if len(peak_slice_by_retriever) > 0:
        # in this case the retrievers could have no peaks, so we test if any spikes are in the chunk
        load_trace_and_compute = any(i0 < i1 for i0, i1 in peak_slice_by_retriever.values())
    else:
        # PeakDetector always need traces
        load_trace_and_compute = True

    if skip_after_n_peaks_per_worker is not None:
        if worker_ctx["num_peaks"] > skip_after_n_peaks_per_worker:
            load_trace_and_compute = False

    if load_trace_and_compute:
        traces_chunk, left_margin, right_margin = get_chunk_with_margin(
            recording_segment, start_frame, end_frame, None, max_margin, add_zeros=True
        )
        # compute the graph
        pipeline_outputs = {}
        for node in nodes:
            node_parents = node.parents if node.parents else list()
            node_input_args = tuple()
            for parent in node_parents:
                parent_output = pipeline_outputs[parent]
                parent_outputs_tuple = parent_output if isinstance(parent_output, tuple) else (parent_output,)
                node_input_args += parent_outputs_tuple
            if isinstance(node, PeakDetector):
                # to handle compatibility peak detector is a special case
                # with specific margin
                #  TODO later when in master: change this later
                extra_margin = max_margin - node.get_trace_margin()
                if extra_margin:
                    trace_detection = traces_chunk[extra_margin:-extra_margin]
                else:
                    trace_detection = traces_chunk
                node_output = node.compute(trace_detection, start_frame, end_frame, segment_index, max_margin)
                # set sample index to local
                node_output[0]["sample_index"] += extra_margin
            elif isinstance(node, (PeakRetriever, SpikeRetriever)):
                peak_slice = peak_slice_by_retriever[node]
                node_output = node.compute(traces_chunk, start_frame, end_frame, segment_index, max_margin, peak_slice)
            else:
                # TODO later when in master: change the signature of all nodes (or maybe not!)
                if not node._compute_has_extended_signature:
                    node_output = node.compute(traces_chunk, *node_input_args)
                else:
                    node_output = node.compute(
                        traces_chunk, start_frame, end_frame, segment_index, max_margin, *node_input_args
                    )

            pipeline_outputs[node] = node_output

            if skip_after_n_peaks_per_worker is not None and isinstance(node, PeakSource):
                worker_ctx["num_peaks"] += node_output[0].size

        # propagate the output
        pipeline_outputs_tuple = tuple()
        for node in nodes:
            # handle which buffer are given to the output
            # this is controlled by node.return_output being a bool or tuple of bool
            out = pipeline_outputs[node]
            if isinstance(out, tuple):
                if isinstance(node.return_output, bool) and node.return_output:
                    pipeline_outputs_tuple += out
                elif isinstance(node.return_output, tuple):
                    for flag, e in zip(node.return_output, out):
                        if flag:
                            pipeline_outputs_tuple += (e,)
            else:
                if isinstance(node.return_output, bool) and node.return_output:
                    pipeline_outputs_tuple += (out,)
                elif isinstance(node.return_output, tuple):
                    # this should not apppend : maybe a checker somewhere before ?
                    pass

        if isinstance(nodes[0], PeakDetector):
            # the first out element is the peak vector
            # we need to go back to absolut sample index
            pipeline_outputs_tuple[0]["sample_index"] += start_frame - left_margin

        return pipeline_outputs_tuple

    else:
        # the gather will skip this output and not concatenate it
        return


class GatherToMemory:
    """
    Gather output of nodes into list and then demultiplex and np.concatenate
    """

    def __init__(self):
        self.outputs = []
        self.tuple_mode = None

    def __call__(self, res):
        if res is None:
            return

        if self.tuple_mode is None:
            # first loop only
            self.tuple_mode = isinstance(res, tuple)

        # res is a tuple
        self.outputs.append(res)

    def finalize_buffers(self, squeeze_output=False):
        # concatenate
        if self.tuple_mode:
            # list of tuple of numpy array
            outs_concat = ()
            for output_step in zip(*self.outputs):
                outs_concat += (np.concatenate(output_step, axis=0),)

            if len(outs_concat) == 1 and squeeze_output:
                # when tuple size ==1  then remove the tuple
                return outs_concat[0]
            else:
                # always a tuple even of size 1
                return outs_concat
        else:
            # list of numpy array
            return np.concatenate(self.outputs)


class GatherToNpy:
    """
    Gather output of nodes into npy file and then open then as memmap.


    The trick is:
      * speculate on a header length (1024)
      * accumulate in C order the buffer
      * create the npy v1.0 header at the end with the correct shape and dtype
    """

    def __init__(self, folder, names, npy_header_size=1024, exist_ok=False):
        self.folder = Path(folder)
        self.folder.mkdir(parents=True, exist_ok=exist_ok)
        assert names is not None
        self.names = names
        self.npy_header_size = npy_header_size

        self.tuple_mode = None

        self.files = []
        self.dtypes = []
        self.shapes0 = []
        self.final_shapes = []
        for name in names:
            filename = self.folder / (name + ".npy")
            f = open(filename, "wb+")
            f.seek(npy_header_size)
            self.files.append(f)
            self.dtypes.append(None)
            self.shapes0.append(0)
            self.final_shapes.append(None)

    def __call__(self, res):
        if res is None:
            return

        if self.tuple_mode is None:
            # first loop only
            self.tuple_mode = isinstance(res, tuple)
            if self.tuple_mode:
                assert len(self.names) == len(res)
            else:
                assert len(self.names) == 1

        # distribute binary buffer to npy files
        for i in range(len(self.names)):
            f = self.files[i]
            buf = res[i]
            buf = np.require(buf, requirements="C")
            if self.dtypes[i] is None:
                # first loop only
                self.dtypes[i] = buf.dtype
                if buf.ndim > 1:
                    self.final_shapes[i] = buf.shape[1:]
            f.write(buf.tobytes())
            self.shapes0[i] += buf.shape[0]

    def finalize_buffers(self, squeeze_output=False):
        # close and post write header to files
        for f in self.files:
            f.close()

        for i, name in enumerate(self.names):
            filename = self.folder / (name + ".npy")

            shape = (self.shapes0[i],)
            if self.final_shapes[i] is not None:
                shape += self.final_shapes[i]

            # create header npy v1.0 in bytes
            # see https://numpy.org/doc/stable/reference/generated/numpy.lib.format.html#module-numpy.lib.format
            # magic
            header = b"\x93NUMPY"
            # version npy 1.0
            header += b"\x01\x00"
            # size except 10 first bytes
            header += struct.pack("<H", self.npy_header_size - 10)
            # dict as reps
            d = dict(descr=np.lib.format.dtype_to_descr(self.dtypes[i]), fortran_order=False, shape=shape)
            header += repr(d).encode("latin1")
            # header += ("{" + "".join("'%s': %s, " % (k, repr(v)) for k, v in d.items()) + "}").encode('latin1')
            # pad with space
            header += b"\x20" * (self.npy_header_size - len(header) - 1) + b"\n"

            # write it to the file
            with open(filename, mode="r+b") as f:
                f.seek(0)
                f.write(header)

        # open back the npy files in mmap mode read only
        if self.tuple_mode:
            outs = ()
            for i, name in enumerate(self.names):
                filename = self.folder / (name + ".npy")
                outs += (np.load(filename, mmap_mode="r"),)

            if len(outs) == 1 and squeeze_output:
                # when tuple size ==1  then remove the tuple
                return outs[0]
            else:
                # always a tuple even of size 1
                return outs
        else:
            # only one file
            filename = self.folder / (self.names[0] + ".npy")
            return np.load(filename, mmap_mode="r")


class GatherToHdf5:
    pass
    # Fot me (sam) this is not necessary unless someone realy really want to use<|MERGE_RESOLUTION|>--- conflicted
+++ resolved
@@ -376,6 +376,7 @@
         parents: Optional[list[PipelineNode]] = None,
         return_output: bool = False,
         radius_um: float = 100.0,
+        sparsity_mask: np.array = None
     ):
         """
         Extract sparse waveforms from a recording. The strategy in this specific node is to reshape the waveforms
@@ -400,6 +401,11 @@
             Pass parents nodes to perform a previous computation
         return_output : bool, default: False
             Whether or not the output of the node is returned by the pipeline
+        radius_um : float, default: 100.0
+            The radius to determine the neighborhood of channels to extract waveforms from.
+        sparsity_mask : np.array, default: None
+            Optional mask to specify the sparsity of the waveforms. If provided, it should be a boolean array of shape
+            (num_channels, num_channels) where True indicates that the channel is active in the neighborhood.
         """
         WaveformsNode.__init__(
             self,
@@ -410,12 +416,6 @@
             return_output=return_output,
         )
 
-<<<<<<< HEAD
-        self.radius_um = radius_um
-        self.contact_locations = recording.get_channel_locations()
-        self.channel_distance = get_channel_distances(recording)
-        self.neighbours_mask = self.channel_distance <= radius_um
-=======
         self.contact_locations = recording.get_channel_locations()
         self.channel_distance = get_channel_distances(recording)
 
@@ -424,7 +424,6 @@
         else:
             self.radius_um = radius_um
             self.neighbours_mask = self.channel_distance <= radius_um
->>>>>>> 812811e7
         self.max_num_chans = np.max(np.sum(self.neighbours_mask, axis=1))
 
     def get_trace_margin(self):
