"""
Pipeline on spikes/peaks/detected peaks

Functions that can be chained:
  * after peak detection
  * already detected peaks
  * spikes (labeled peaks)
to compute some additional features on-the-fly:
  * peak localization
  * peak-to-peak
  * pca
  * amplitude
  * amplitude scaling
  * ...

There are two ways for using theses "plugin nodes":
  * during `peak_detect()`
  * when peaks are already detected and reduced with `select_peaks()`
  * on a sorting object
"""

from __future__ import annotations
from typing import Optional, Type

import struct

from pathlib import Path


import numpy as np

from spikeinterface.core import BaseRecording, get_chunk_with_margin
from spikeinterface.core.job_tools import ChunkRecordingExecutor, fix_job_kwargs, _shared_job_kwargs_doc
from spikeinterface.core import get_channel_distances


base_peak_dtype = [
    ("sample_index", "int64"),
    ("channel_index", "int64"),
    ("amplitude", "float64"),
    ("segment_index", "int64"),
]


spike_peak_dtype = base_peak_dtype + [
    ("unit_index", "int64"),
]


class PipelineNode:
    def __init__(
        self,
        recording: BaseRecording,
        return_output: bool | tuple[bool] = True,
        parents: Optional[list[Type["PipelineNode"]]] = None,
    ):
        """
        This is a generic object that will make some computation on peaks given a buffer of traces.
        Typically used for exctrating features (amplitudes, localization, ...)

        A Node can optionally connect to other nodes with the parents and receive inputs from them.

        Parameters
        ----------
        recording : BaseRecording
            The recording object.
        return_output : bool or tuple[bool], default: True
            Whether or not the output of the node is returned by the pipeline.
            When a Node have several toutputs then this can be a tuple of bool
        parents : Optional[list[PipelineNode]], default: None
            Pass parents nodes to perform a previous computation.
        """

        self.recording = recording
        self.return_output = return_output
        if isinstance(parents, str):
            # only one parents is allowed
            parents = [parents]
        self.parents = parents

        self._kwargs = dict()

    def get_trace_margin(self):
        # can optionaly be overwritten
        return 0

    def get_dtype(self):
        raise NotImplementedError

    def compute(self, traces, start_frame, end_frame, segment_index, max_margin, *args):
        raise NotImplementedError


# nodes graph must have a PeakSource (PeakDetector or PeakRetriever or SpikeRetriever)
# as first element they play the same role in pipeline : give some peaks (and eventually more)


class PeakSource(PipelineNode):
    # base class for peak detector
    def get_trace_margin(self):
        raise NotImplementedError

    def get_dtype(self):
        return base_peak_dtype


# this is used in sorting components
class PeakDetector(PeakSource):
    pass


class PeakRetriever(PeakSource):
    def __init__(self, recording, peaks):
        PipelineNode.__init__(self, recording, return_output=False)

        self.peaks = peaks

        # precompute segment slice
        self.segment_slices = []
        for segment_index in range(recording.get_num_segments()):
            i0, i1 = np.searchsorted(peaks["segment_index"], [segment_index, segment_index + 1])
            self.segment_slices.append(slice(i0, i1))

    def get_trace_margin(self):
        return 0

    def has_peaks(self, start_frame, end_frame, segment_index):
        sl = self.segment_slices[segment_index]
        peaks_in_segment = self.peaks[sl]
        i0, i1 = np.searchsorted(peaks_in_segment["sample_index"], [start_frame, end_frame])
        return i0 < i1

    def get_dtype(self):
        return base_peak_dtype

    def compute(self, traces, start_frame, end_frame, segment_index, max_margin):
        # get local peaks
        sl = self.segment_slices[segment_index]
        peaks_in_segment = self.peaks[sl]
        i0, i1 = np.searchsorted(peaks_in_segment["sample_index"], [start_frame, end_frame])
        local_peaks = peaks_in_segment[i0:i1]

        # make sample index local to traces
        local_peaks = local_peaks.copy()
        local_peaks["sample_index"] -= start_frame - max_margin

        return (local_peaks,)


# this is not implemented yet this will be done in separted PR
class SpikeRetriever(PeakSource):
    """
    This class is useful to inject a sorting object in the node pipepline mechanism.
    It allows to compute some post-processing steps with the same machinery used for sorting components.
    This is used by:
      * compute_spike_locations()
      * compute_amplitude_scalings()
      * compute_spike_amplitudes()
      * compute_principal_components()

    sorting : BaseSorting
        The sorting object.
    recording : BaseRecording
        The recording object.
    channel_from_template : bool, default: True
        If True, then the channel_index is inferred from the template and `extremum_channel_inds` must be provided.
        If False, the max channel is computed for each spike given a radius around the template max channel.
    extremum_channel_inds : dict of int | None, default: None
        The extremum channel index dict given from template.
    radius_um : float, default: 50
        The radius to find the real max channel.
        Used only when channel_from_template=False
    peak_sign : "neg" | "pos", default: "neg"
        Peak sign to find the max channel.
        Used only when channel_from_template=False
    include_spikes_in_margin : bool, default False
        If not None then spikes in margin are added and an extra filed in dtype is added
    """

    def __init__(
        self,
        sorting,
        recording,
        channel_from_template=True,
        extremum_channel_inds=None,
        radius_um=50,
        peak_sign="neg",
        include_spikes_in_margin=False,
    ):
        PipelineNode.__init__(self, recording, return_output=False)

        self.channel_from_template = channel_from_template

        assert extremum_channel_inds is not None, "SpikeRetriever needs the extremum_channel_inds dictionary"

        self._dtype = spike_peak_dtype

        self.include_spikes_in_margin = include_spikes_in_margin
        if include_spikes_in_margin is not None:
            self._dtype = spike_peak_dtype + [("in_margin", "bool")]

        self.peaks = sorting_to_peaks(sorting, extremum_channel_inds, self._dtype)

        if not channel_from_template:
            channel_distance = get_channel_distances(recording)
            self.neighbours_mask = channel_distance <= radius_um
            self.peak_sign = peak_sign

        # precompute segment slice
        self.segment_slices = []
        for segment_index in range(recording.get_num_segments()):
            i0, i1 = np.searchsorted(self.peaks["segment_index"], [segment_index, segment_index + 1])
            self.segment_slices.append(slice(i0, i1))

    def get_trace_margin(self):
        return 0

    def has_peaks(self, start_frame, end_frame, segment_index):
        sl = self.segment_slices[segment_index]
        peaks_in_segment = self.peaks[sl]
        i0, i1 = np.searchsorted(peaks_in_segment["sample_index"], [start_frame, end_frame])
        return i0 < i1

    def get_dtype(self):
        return self._dtype

    def compute(self, traces, start_frame, end_frame, segment_index, max_margin):
        # get local peaks
        sl = self.segment_slices[segment_index]
        peaks_in_segment = self.peaks[sl]
        if self.include_spikes_in_margin:
            i0, i1 = np.searchsorted(
                peaks_in_segment["sample_index"], [start_frame - max_margin, end_frame + max_margin]
            )
        else:
            i0, i1 = np.searchsorted(peaks_in_segment["sample_index"], [start_frame, end_frame])
        local_peaks = peaks_in_segment[i0:i1]

        # make sample index local to traces
        local_peaks = local_peaks.copy()
        local_peaks["sample_index"] -= start_frame - max_margin

        # handle flag for margin
        if self.include_spikes_in_margin:
            local_peaks["in_margin"][:] = False
            mask = local_peaks["sample_index"] < max_margin
            local_peaks["in_margin"][mask] = True
            mask = local_peaks["sample_index"] >= traces.shape[0] - max_margin
            local_peaks["in_margin"][mask] = True

        if not self.channel_from_template:
            # handle channel spike per spike
            for i, peak in enumerate(local_peaks):
                chans = np.flatnonzero(self.neighbours_mask[peak["channel_index"]])
                sparse_wfs = traces[peak["sample_index"], chans]
                if self.peak_sign == "neg":
                    local_peaks[i]["channel_index"] = chans[np.argmin(sparse_wfs)]
                elif self.peak_sign == "pos":
                    local_peaks[i]["channel_index"] = chans[np.argmax(sparse_wfs)]
                elif self.peak_sign == "both":
                    local_peaks[i]["channel_index"] = chans[np.argmax(np.abs(sparse_wfs))]

        # handle amplitude
        for i, peak in enumerate(local_peaks):
            local_peaks["amplitude"][i] = traces[peak["sample_index"], peak["channel_index"]]

        return (local_peaks,)


def sorting_to_peaks(sorting, extremum_channel_inds, dtype=spike_peak_dtype):
    spikes = sorting.to_spike_vector()
    peaks = np.zeros(spikes.size, dtype=dtype)
    peaks["sample_index"] = spikes["sample_index"]
    extremum_channel_inds_ = np.array([extremum_channel_inds[unit_id] for unit_id in sorting.unit_ids])
    peaks["channel_index"] = extremum_channel_inds_[spikes["unit_index"]]
    peaks["amplitude"] = 0.0
    peaks["segment_index"] = spikes["segment_index"]
    peaks["unit_index"] = spikes["unit_index"]
    return peaks


class WaveformsNode(PipelineNode):
    """
    Base class for waveforms in a node pipeline.

    Nodes that output waveforms either extracting them from the traces
    (e.g., ExtractDenseWaveforms/ExtractSparseWaveforms)or modifying existing
    waveforms (e.g., Denoisers) need to inherit from this base class.
    """

    def __init__(
        self,
        recording: BaseRecording,
        ms_before: float,
        ms_after: float,
        parents: Optional[list[PipelineNode]] = None,
        return_output: bool = False,
    ):
        """
        Base class for waveform extractor. Contains logic to handle the temporal interval in which to extract the
        waveforms.

        Parameters
        ----------
        recording : BaseRecording
            The recording object.
        ms_before : float
            The number of milliseconds to include before the peak of the spike
        ms_after : float
            The number of milliseconds to include after the peak of the spike
        parents : Optional[list[PipelineNode]], default: None
            Pass parents nodes to perform a previous computation
        return_output : bool, default: False
            Whether or not the output of the node is returned by the pipeline
        """

        PipelineNode.__init__(self, recording=recording, parents=parents, return_output=return_output)
        self.ms_before = ms_before
        self.ms_after = ms_after
        self.nbefore = int(ms_before * recording.get_sampling_frequency() / 1000.0)
        self.nafter = int(ms_after * recording.get_sampling_frequency() / 1000.0)


class ExtractDenseWaveforms(WaveformsNode):
    def __init__(
        self,
        recording: BaseRecording,
        ms_before: float,
        ms_after: float,
        parents: Optional[list[PipelineNode]] = None,
        return_output: bool = False,
    ):
        """
        Extract dense waveforms from a recording. This is the default waveform extractor which extracts the waveforms
        for further cmoputation on them.


        Parameters
        ----------
        recording : BaseRecording
            The recording object.
        ms_before : float
            The number of milliseconds to include before the peak of the spike
        ms_after : float
            The number of milliseconds to include after the peak of the spike
        parents : Optional[list[PipelineNode]], default: None
            Pass parents nodes to perform a previous computation
        return_output : bool, default: False
            Whether or not the output of the node is returned by the pipeline

        """

        WaveformsNode.__init__(
            self,
            recording=recording,
            parents=parents,
            ms_before=ms_before,
            ms_after=ms_after,
            return_output=return_output,
        )
        # this is a bad hack to differentiate in the child if the parents is dense or not.
        self.neighbours_mask = None

    def get_trace_margin(self):
        return max(self.nbefore, self.nafter)

    def compute(self, traces, peaks):
        waveforms = traces[peaks["sample_index"][:, None] + np.arange(-self.nbefore, self.nafter)]
        return waveforms


class ExtractSparseWaveforms(WaveformsNode):
    def __init__(
        self,
        recording: BaseRecording,
        ms_before: float,
        ms_after: float,
        parents: Optional[list[PipelineNode]] = None,
        return_output: bool = False,
        radius_um: float = 100.0,
    ):
        """
        Extract sparse waveforms from a recording. The strategy in this specific node is to reshape the waveforms
        to eliminate their inactive channels. This is achieved by changing thei shape from
        (num_waveforms, num_time_samples, num_channels) to (num_waveforms, num_time_samples, max_num_active_channels).

        Where max_num_active_channels is the max number of active channels in the waveforms. This is done by selecting
        the max number of non-zeros entries in the sparsity neighbourhood mask.

        Note that not all waveforms will have the same number of active channels. Even in the reduced form some of
        the channels will be inactive and are filled with zeros.

        Parameters
        ----------
        recording : BaseRecording
            The recording object
        ms_before : float
            The number of milliseconds to include before the peak of the spike
        ms_after : float
            The number of milliseconds to include after the peak of the spike
        parents : Optional[list[PipelineNode]], default: None
            Pass parents nodes to perform a previous computation
        return_output : bool, default: False
            Whether or not the output of the node is returned by the pipeline
        """
        WaveformsNode.__init__(
            self,
            recording=recording,
            parents=parents,
            ms_before=ms_before,
            ms_after=ms_after,
            return_output=return_output,
        )

        self.radius_um = radius_um
        self.contact_locations = recording.get_channel_locations()
        self.channel_distance = get_channel_distances(recording)
        self.neighbours_mask = self.channel_distance <= radius_um
        self.max_num_chans = np.max(np.sum(self.neighbours_mask, axis=1))

    def get_trace_margin(self):
        return max(self.nbefore, self.nafter)

    def compute(self, traces, peaks):
        sparse_wfs = np.zeros((peaks.shape[0], self.nbefore + self.nafter, self.max_num_chans), dtype=traces.dtype)

        for i, peak in enumerate(peaks):
            (chans,) = np.nonzero(self.neighbours_mask[peak["channel_index"]])
            sparse_wfs[i, :, : len(chans)] = traces[
                peak["sample_index"] - self.nbefore : peak["sample_index"] + self.nafter, :
            ][:, chans]

        return sparse_wfs


def find_parent_of_type(list_of_parents, parent_type, unique=True):
    if list_of_parents is None:
        return None

    parents = []
    for parent in list_of_parents:
        if isinstance(parent, parent_type):
            parents.append(parent)

    if unique and len(parents) == 1:
        return parents[0]
    elif not unique and len(parents) > 1:
        return parents[0]
    else:
        return None


def check_graph(nodes):
    """
    Check that node list is orderd in a good (parents are before children)
    """

    node0 = nodes[0]
    if not isinstance(node0, PeakSource):
        raise ValueError(
            "Peak pipeline graph must have as first element a PeakSource (PeakDetector or PeakRetriever or SpikeRetriever"
        )

    for i, node in enumerate(nodes):
        assert isinstance(node, PipelineNode), f"Node {node} is not an instance of PipelineNode"
        # check that parents exists and are before in chain
        node_parents = node.parents if node.parents else []
        for parent in node_parents:
            assert parent in nodes, f"Node {node} has parent {parent} that was not passed in nodes"
            assert (
                nodes.index(parent) < i
            ), f"Node are ordered incorrectly: {node} before {parent} in the pipeline definition."

    return nodes


def run_node_pipeline(
    recording,
    nodes,
    job_kwargs,
    job_name="pipeline",
    max_peaks=None,
    mp_context=None,
    gather_mode="memory",
    gather_kwargs={},
    squeeze_output=True,
    folder=None,
    names=None,
<<<<<<< HEAD
    seed=None,
=======
    verbose=False,
>>>>>>> 588ff5f0
):
    """
    Common function to run pipeline with peak detector or already detected peak.
    """

    check_graph(nodes)

    job_kwargs = fix_job_kwargs(job_kwargs)
    assert all(isinstance(node, PipelineNode) for node in nodes)

    if gather_mode == "memory":
        gather_func = GatherToMemory()
    elif gather_mode == "npy":
        gather_func = GatherToNpy(folder, names, **gather_kwargs)
    else:
        raise ValueError(f"wrong gather_mode : {gather_mode}")

    init_args = (recording, nodes, max_peaks)

    processor = ChunkRecordingExecutor(
        recording,
        _compute_peak_pipeline_chunk,
        _init_peak_pipeline,
        init_args,
        gather_func=gather_func,
        job_name=job_name,
        verbose=verbose,
        **job_kwargs,
    )

    processor.run(seed=seed)

    outs = gather_func.finalize_buffers(squeeze_output=squeeze_output)
    return outs


def _init_peak_pipeline(recording, nodes, max_peaks):
    # create a local dict per worker
    worker_ctx = {}
    worker_ctx["recording"] = recording
    worker_ctx["nodes"] = nodes
    worker_ctx["num_peaks"] = 0
    worker_ctx["max_peaks"] = max_peaks
    worker_ctx["max_margin"] = max(node.get_trace_margin() for node in nodes)
    return worker_ctx


def _compute_peak_pipeline_chunk(segment_index, start_frame, end_frame, worker_ctx):
    recording = worker_ctx["recording"]
    max_margin = worker_ctx["max_margin"]
    max_peaks = worker_ctx["max_peaks"]
    nodes = worker_ctx["nodes"]
    num_peaks = worker_ctx["num_peaks"]

    recording_segment = recording._recording_segments[segment_index]

    if max_peaks is not None:
        search_for_peaks = num_peaks < max_peaks
    else:
        search_for_peaks = True

    if isinstance(nodes[0], PeakRetriever) or isinstance(nodes[0], SpikeRetriever):
        chunk_has_peaks = nodes[0].has_peaks(start_frame, end_frame, segment_index)
    else:
        chunk_has_peaks = True

    if search_for_peaks and chunk_has_peaks:
        traces_chunk, left_margin, right_margin = get_chunk_with_margin(
            recording_segment, start_frame, end_frame, None, max_margin, add_zeros=True
        )
        traces_loaded = True
    else:
        peak_output = np.zeros(0, base_peak_dtype)
        waveform_output, left_margin, right_margin = np.zeros((0, 0), dtype=recording.dtype), 0, 0
        traces_loaded = False

    # compute the graph
    pipeline_outputs = {}
    for node in nodes:
        node_parents = node.parents if node.parents else list()
        node_input_args = tuple()
        for parent in node_parents:
            parent_output = pipeline_outputs[parent]
            parent_outputs_tuple = parent_output if isinstance(parent_output, tuple) else (parent_output,)
            node_input_args += parent_outputs_tuple
        if traces_loaded:
            if isinstance(node, PeakDetector):
                # to handle compatibility peak detector is a special case
                # with specific margin
                #  TODO later when in master: change this later
                extra_margin = max_margin - node.get_trace_margin()
                if extra_margin:
                    trace_detection = traces_chunk[extra_margin:-extra_margin]
                else:
                    trace_detection = traces_chunk
                node_output = node.compute(trace_detection, start_frame, end_frame, segment_index, max_margin)
                # set sample index to local
                node_output[0]["sample_index"] += extra_margin
                worker_ctx["num_peaks"] += len(node_output[0])
            elif isinstance(node, PeakSource):
                node_output = node.compute(traces_chunk, start_frame, end_frame, segment_index, max_margin)
                worker_ctx["num_peaks"] += len(node_output[0])
            else:
                # TODO later when in master: change the signature of all nodes (or maybe not!)
                node_output = node.compute(traces_chunk, *node_input_args)
        else:
            if isinstance(node, PeakSource):
                node_output = peak_output
            else:
                node_output = waveform_output

        pipeline_outputs[node] = node_output

    # propagate the output
    pipeline_outputs_tuple = tuple()
    for node in nodes:
        # handle which buffer are given to the output
        # this is controlled by node.return_output being a bool or tuple of bool
        out = pipeline_outputs[node]
        if isinstance(out, tuple):
            if isinstance(node.return_output, bool) and node.return_output:
                pipeline_outputs_tuple += out
            elif isinstance(node.return_output, tuple):
                for flag, e in zip(node.return_output, out):
                    if flag:
                        pipeline_outputs_tuple += (e,)
        else:
            if isinstance(node.return_output, bool) and node.return_output:
                pipeline_outputs_tuple += (out,)
            elif isinstance(node.return_output, tuple):
                # this should not apppend : maybe a checker somewhere before ?
                pass

    if isinstance(nodes[0], PeakDetector):
        # the first out element is the peak vector
        # we need to go back to absolut sample index
        pipeline_outputs_tuple[0]["sample_index"] += start_frame - left_margin

    else:
        pipeline_outputs_tuple = tuple()

    return pipeline_outputs_tuple


class GatherToMemory:
    """
    Gather output of nodes into list and then demultiplex and np.concatenate
    """

    def __init__(self):
        self.outputs = []
        self.tuple_mode = None

    def __call__(self, res):
        if self.tuple_mode is None:
            # first loop only
            self.tuple_mode = isinstance(res, tuple)

        # res is a tuple
        self.outputs.append(res)

    def finalize_buffers(self, squeeze_output=False):
        # concatenate
        if self.tuple_mode:
            # list of tuple of numpy array
            outs_concat = ()
            for output_step in zip(*self.outputs):
                outs_concat += (np.concatenate(output_step, axis=0),)

            if len(outs_concat) == 1 and squeeze_output:
                # when tuple size ==1  then remove the tuple
                return outs_concat[0]
            else:
                # always a tuple even of size 1
                return outs_concat
        else:
            # list of numpy array
            return np.concatenate(self.outputs)


class GatherToNpy:
    """
    Gather output of nodes into npy file and then open then as memmap.


    The trick is:
      * speculate on a header length (1024)
      * accumulate in C order the buffer
      * create the npy v1.0 header at the end with the correct shape and dtype
    """

    def __init__(self, folder, names, npy_header_size=1024, exist_ok=False):
        self.folder = Path(folder)
        self.folder.mkdir(parents=True, exist_ok=exist_ok)
        assert names is not None
        self.names = names
        self.npy_header_size = npy_header_size

        self.tuple_mode = None

        self.files = []
        self.dtypes = []
        self.shapes0 = []
        self.final_shapes = []
        for name in names:
            filename = self.folder / (name + ".npy")
            f = open(filename, "wb+")
            f.seek(npy_header_size)
            self.files.append(f)
            self.dtypes.append(None)
            self.shapes0.append(0)
            self.final_shapes.append(None)

    def __call__(self, res):
        if self.tuple_mode is None:
            # first loop only
            self.tuple_mode = isinstance(res, tuple)
            if self.tuple_mode:
                assert len(self.names) == len(res)
            else:
                assert len(self.names) == 1

        # distribute binary buffer to npy files
        for i in range(len(self.names)):
            f = self.files[i]
            buf = res[i]
            buf = np.require(buf, requirements="C")
            if self.dtypes[i] is None:
                # first loop only
                self.dtypes[i] = buf.dtype
                if buf.ndim > 1:
                    self.final_shapes[i] = buf.shape[1:]
            f.write(buf.tobytes())
            self.shapes0[i] += buf.shape[0]

    def finalize_buffers(self, squeeze_output=False):
        # close and post write header to files
        for f in self.files:
            f.close()

        for i, name in enumerate(self.names):
            filename = self.folder / (name + ".npy")

            shape = (self.shapes0[i],)
            if self.final_shapes[i] is not None:
                shape += self.final_shapes[i]

            # create header npy v1.0 in bytes
            # see https://numpy.org/doc/stable/reference/generated/numpy.lib.format.html#module-numpy.lib.format
            # magic
            header = b"\x93NUMPY"
            # version npy 1.0
            header += b"\x01\x00"
            # size except 10 first bytes
            header += struct.pack("<H", self.npy_header_size - 10)
            # dict as reps
            d = dict(descr=np.lib.format.dtype_to_descr(self.dtypes[i]), fortran_order=False, shape=shape)
            header += repr(d).encode("latin1")
            # header += ("{" + "".join("'%s': %s, " % (k, repr(v)) for k, v in d.items()) + "}").encode('latin1')
            # pad with space
            header += b"\x20" * (self.npy_header_size - len(header) - 1) + b"\n"

            # write it to the file
            with open(filename, mode="r+b") as f:
                f.seek(0)
                f.write(header)

        # open back the npy files in mmap mode read only
        if self.tuple_mode:
            outs = ()
            for i, name in enumerate(self.names):
                filename = self.folder / (name + ".npy")
                outs += (np.load(filename, mmap_mode="r"),)

            if len(outs) == 1 and squeeze_output:
                # when tuple size ==1  then remove the tuple
                return outs[0]
            else:
                # always a tuple even of size 1
                return outs
        else:
            # only one file
            filename = self.folder / (self.names[0] + ".npy")
            return np.load(filename, mmap_mode="r")


class GatherToHdf5:
    pass
    # Fot me (sam) this is not necessary unless someone realy really want to use<|MERGE_RESOLUTION|>--- conflicted
+++ resolved
@@ -486,11 +486,8 @@
     squeeze_output=True,
     folder=None,
     names=None,
-<<<<<<< HEAD
     seed=None,
-=======
     verbose=False,
->>>>>>> 588ff5f0
 ):
     """
     Common function to run pipeline with peak detector or already detected peak.
