--- conflicted
+++ resolved
@@ -2,15 +2,10 @@
 from copy import deepcopy
 from typing import Literal
 import warnings
-<<<<<<< HEAD
-from .job_tools import _shared_job_kwargs_doc
-=======
 from pathlib import Path
 import gc
 import mmap
 import tqdm
-
->>>>>>> 0bae343d
 
 import numpy as np
 
@@ -541,22 +536,8 @@
     # Should be done by changing kwargs with total_num_chunks=XXX and total_duration=YYYY
     # And randomize the number of chunk per segment weighted by segment duration
 
-<<<<<<< HEAD
     from .node_pipeline import run_traces_pipeline
     from .job_tools import divide_segment_into_chunks
-=======
-    # check chunk size
-    num_segments = recording.get_num_segments()
-    for segment_index in range(num_segments):
-        chunk_size_limit = recording.get_num_frames(segment_index) - 2 * margin_frames
-        if chunk_size > chunk_size_limit:
-            chunk_size = chunk_size_limit - 1
-            warnings.warn(
-                f"chunk_size is greater than the number "
-                f"of samples for segment index {segment_index}. "
-                f"Using {chunk_size}."
-            )
->>>>>>> 0bae343d
 
     rng = np.random.default_rng(seed)
     all_chunks = []
