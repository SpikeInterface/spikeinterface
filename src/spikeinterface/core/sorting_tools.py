--- conflicted
+++ resolved
@@ -224,7 +224,6 @@
     return random_spikes_indices
 
 
-<<<<<<< HEAD
 def get_ids_after_merging(sorting, units_to_merge, new_unit_ids):
 
     assert len(new_unit_ids) == len(units_to_merge), "new_unit_ids should have the same len as units_to_merge"
@@ -234,24 +233,13 @@
         assert len(units) > 1, "A merge should have at least two units"
         for unit_id in units:
             assert unit_id in sorting.unit_ids, "Merged ids should be in the sorting"
-        for unit_id in units:
-            merged_unit_ids.discard(unit_id)
-            merged_unit_ids = merged_unit_ids.union([new_unit_ids[i]])
-=======
-def get_ids_after_merging(sorting, units_to_merge, new_unit_ids=None):
-    merged_unit_ids = set(sorting.unit_ids)
-    for count in range(len(units_to_merge)):
-        assert len(units_to_merge[count]) > 1, "A merge should have at least two units"
-        for unit_id in units_to_merge[count]:
-            assert unit_id in sorting.unit_ids, "Merged ids should be in the sorting"
         if new_unit_ids is None:
-            for unit_id in units_to_merge[count][1:]:
+            for unit_id in merged_unit_ids[1:]:
                 merged_unit_ids.discard(unit_id)
         else:
-            for unit_id in units_to_merge[count]:
+            for unit_id in merged_unit_ids:
                 merged_unit_ids.discard(unit_id)
-            merged_unit_ids = merged_unit_ids.union([new_unit_ids[count]])
->>>>>>> d6d673a6
+            merged_unit_ids = merged_unit_ids.union([new_unit_ids[i]])
     return np.array(list(merged_unit_ids))
 
 
@@ -279,13 +267,6 @@
     kept_indices : A boolean mask, if censor_ms is not None, telling which spike from the original spike vector
         has been kept, given the refractory period violations (None if censor_ms is None)
     """
-<<<<<<< HEAD
-
-    spikes = sorting.to_spike_vector().copy()
-    to_keep = np.ones(len(spikes), dtype=bool)
-
-    new_unit_ids = get_new_unit_ids_for_merges(sorting, units_to_merge, new_unit_ids)
-=======
     spikes = sorting.to_spike_vector().copy()
 
     if censor_ms is None:
@@ -297,7 +278,6 @@
         assert len(new_unit_ids) == len(units_to_merge), "new_unit_ids should have the same len as units_to_merge"
     else:
         new_unit_ids = [i[0] for i in units_to_merge]
->>>>>>> d6d673a6
 
     all_unit_ids = get_ids_after_merging(sorting, units_to_merge, new_unit_ids)
 
@@ -325,48 +305,6 @@
                 (indices,) = s0 + np.nonzero(mask[s0:s1])
                 to_keep[indices[1:]] = np.diff(spikes[indices]["sample_index"]) > rpv
 
-<<<<<<< HEAD
-    combined_ids = np.array(list(sorting.unit_ids) + list(new_unit_ids))
-    sorting = NumpySorting(spikes[to_keep], unit_ids=combined_ids, sampling_frequency=sorting.sampling_frequency)
-    sorting = sorting.select_units(all_unit_ids)
-    return sorting, to_keep
-
-
-def get_new_unit_ids_for_merges(sorting, units_to_merge, new_unit_ids):
-
-    all_removed_ids = []
-    for ids in units_to_merge:
-        all_removed_ids.extend(ids)
-    keep_unit_ids = [u for u in sorting.unit_ids if u not in all_removed_ids]
-
-    if new_unit_ids is not None:
-        assert len(new_unit_ids) == len(units_to_merge), "new_unit_ids should have the same len as units_to_merge"
-        if np.any(np.isin(new_unit_ids, keep_unit_ids)):
-            raise ValueError("'new_unit_ids' already exist in the sorting.unit_ids. Provide new ones")
-    else:
-        dtype = sorting.unit_ids.dtype
-        num_merge = len(units_to_merge)
-        # select new_unit_ids greater that the max id, event greater than the numerical str ids
-        if np.issubdtype(dtype, np.character):
-            # dtype str
-            if all(p.isdigit() for p in sorting.unit_ids):
-                # All str are digit : we can generate a max
-                m = max(int(p) for p in sorting.unit_ids) + 1
-                new_unit_ids = [str(m + i) for i in range(num_merge)]
-            else:
-                # we cannot automatically find new names
-                new_unit_ids = [f"merge{i}" for i in range(num_merge)]
-                if np.any(np.isin(new_unit_ids, keep_unit_ids)):
-                    raise ValueError(
-                        "Unable to find 'new_unit_ids' because it is a string and parents "
-                        "already contain merges. Pass a list of 'new_unit_ids' as an argument."
-                    )
-        else:
-            # dtype int
-            new_unit_ids = list(max(sorting.unit_ids) + 1 + np.arange(num_merge, dtype=dtype))
-
-    return new_unit_ids
-=======
     from spikeinterface.core import NumpySorting
 
     times_list = []
@@ -385,5 +323,4 @@
     sorting = NumpySorting.from_times_labels(times_list, labels_list, sorting.sampling_frequency)
     sorting = sorting.rename_units(all_unit_ids)
 
-    return sorting, to_keep
->>>>>>> d6d673a6
+    return sorting, to_keep