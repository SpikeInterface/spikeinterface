from __future__ import annotations
from typing import Literal, Optional, Any

from pathlib import Path
from itertools import chain
import os
import json
import math
import pickle
import weakref
import shutil
import warnings
import importlib
from copy import copy
from packaging.version import parse
from time import perf_counter

import numpy as np

import probeinterface

import spikeinterface

from .baserecording import BaseRecording
from .basesorting import BaseSorting

from .recording_tools import check_probe_do_not_overlap, get_rec_attributes, do_recording_attributes_match
from .core_tools import (
    check_json,
    retrieve_importing_provenance,
    is_path_remote,
    clean_zarr_folder_name,
)
from .sorting_tools import generate_unit_ids_for_merge_group, _get_ids_after_merging
from .job_tools import split_job_kwargs
from .numpyextractors import NumpySorting
from .sparsity import ChannelSparsity, estimate_sparsity
from .sortingfolder import NumpyFolderSorting
from .zarrextractors import get_default_zarr_compressor, ZarrSortingExtractor, super_zarr_open
from .node_pipeline import run_node_pipeline


# high level function
def create_sorting_analyzer(
    sorting,
    recording,
    format="memory",
    folder=None,
    sparse=True,
    sparsity=None,
    return_scaled=True,
    overwrite=False,
    backend_options=None,
    **sparsity_kwargs,
) -> "SortingAnalyzer":
    """
    Create a SortingAnalyzer by pairing a Sorting and the corresponding Recording.

    This object will handle a list of AnalyzerExtension for all the post processing steps like: waveforms,
    templates, unit locations, spike locations, quality metrics ...

    This object will be also use used for plotting purpose.


    Parameters
    ----------
    sorting : Sorting
        The sorting object
    recording : Recording
        The recording object
    folder : str or Path or None, default: None
        The folder where analyzer is cached
    format : "memory | "binary_folder" | "zarr", default: "memory"
        The mode to store analyzer. If "folder", the analyzer is stored on disk in the specified folder.
        The "folder" argument must be specified in case of mode "folder".
        If "memory" is used, the analyzer is stored in RAM. Use this option carefully!
    sparse : bool, default: True
        If True, then a sparsity mask is computed using the `estimate_sparsity()` function using
        a few spikes to get an estimate of dense templates to create a ChannelSparsity object.
        Then, the sparsity will be propagated to all ResultExtention that handle sparsity (like wavforms, pca, ...)
        You can control `estimate_sparsity()` : all extra arguments are propagated to it (included job_kwargs)
    sparsity : ChannelSparsity or None, default: None
        The sparsity used to compute exensions. If this is given, `sparse` is ignored.
    return_scaled : bool, default: True
        All extensions that play with traces will use this global return_scaled : "waveforms", "noise_levels", "templates".
        This prevent return_scaled being differents from different extensions and having wrong snr for instance.
    overwrite: bool, default: False
        If True, overwrite the folder if it already exists.
    backend_options : dict | None, default: None
        Keyword arguments for the backend specified by format. It can contain the:
        - storage_options: dict | None (fsspec storage options)
        - saving_options: dict | None (additional saving options for creating and saving datasets,
                                       e.g. compression/filters for zarr)
    sparsity_kwargs : keyword arguments

    Returns
    -------
    sorting_analyzer : SortingAnalyzer
        The SortingAnalyzer object

    Examples
    --------
    >>> import spikeinterface as si

    >>> # Create dense analyzer and save to disk with binary_folder format.
    >>> sorting_analyzer = si.create_sorting_analyzer(sorting, recording, format="binary_folder", folder="/path/to_my/result")

    >>> # Can be reload
    >>> sorting_analyzer = si.load_sorting_analyzer(folder="/path/to_my/result")

    >>> # Can run extension
    >>> sorting_analyzer = si.compute("unit_locations", ...)

    >>> # Can be copy to another format (extensions are propagated)
    >>> sorting_analyzer2 = sorting_analyzer.save_as(format="memory")
    >>> sorting_analyzer3 = sorting_analyzer.save_as(format="zarr", folder="/path/to_my/result.zarr")

    >>> # Can make a copy with a subset of units (extensions are propagated for the unit subset)
    >>> sorting_analyzer4 = sorting_analyzer.select_units(unit_ids=sorting.units_ids[:5], format="memory")
    >>> sorting_analyzer5 = sorting_analyzer.select_units(unit_ids=sorting.units_ids[:5], format="binary_folder", folder="/result_5units")

    Notes
    -----

    By default creating a SortingAnalyzer can be slow because the sparsity is estimated by default.
    In some situation, sparsity is not needed, so to make it fast creation, you need to turn
    sparsity off (or give external sparsity) like this.
    """
    if format != "memory":
        if format == "zarr":
            if not is_path_remote(folder):
                folder = clean_zarr_folder_name(folder)
        if not is_path_remote(folder):
            if Path(folder).is_dir():
                if not overwrite:
                    raise ValueError(f"Folder already exists {folder}! Use overwrite=True to overwrite it.")
                else:
                    shutil.rmtree(folder)

    # handle sparsity
    if sparsity is not None:
        # some checks
        assert isinstance(sparsity, ChannelSparsity), "'sparsity' must be a ChannelSparsity object"
        assert np.array_equal(
            sorting.unit_ids, sparsity.unit_ids
        ), "create_sorting_analyzer(): if external sparsity is given unit_ids must correspond"
        assert np.array_equal(
            recording.channel_ids, sparsity.channel_ids
        ), "create_sorting_analyzer(): if external sparsity is given unit_ids must correspond"
    elif sparse:
        sparsity = estimate_sparsity(sorting, recording, **sparsity_kwargs)
    else:
        sparsity = None

    if return_scaled and not recording.has_scaleable_traces() and recording.get_dtype().kind == "i":
        print("create_sorting_analyzer: recording does not have scaling to uV, forcing return_scaled=False")
        return_scaled = False

    sorting_analyzer = SortingAnalyzer.create(
        sorting,
        recording,
        format=format,
        folder=folder,
        sparsity=sparsity,
        return_scaled=return_scaled,
        backend_options=backend_options,
    )

    return sorting_analyzer


def load_sorting_analyzer(folder, load_extensions=True, format="auto", backend_options=None) -> "SortingAnalyzer":
    """
    Load a SortingAnalyzer object from disk.

    Parameters
    ----------
    folder : str or Path
        The folder / zarr folder where the analyzer is stored. If the folder is a remote path stored in the cloud,
        the backend_options can be used to specify credentials. If the remote path is not accessible,
        and backend_options is not provided, the function will try to load the object in anonymous mode (anon=True),
        which enables to load data from open buckets.
    load_extensions : bool, default: True
        Load all extensions or not.
    format : "auto" | "binary_folder" | "zarr"
        The format of the folder.
    backend_options : dict | None, default: None
        The backend options for the backend.
        The dictionary can contain the following keys:
        - storage_options: dict | None (fsspec storage options)
        - saving_options: dict | None (additional saving options for creating and saving datasets)

    Returns
    -------
    sorting_analyzer : SortingAnalyzer
        The loaded SortingAnalyzer

    """
    return SortingAnalyzer.load(folder, load_extensions=load_extensions, format=format, backend_options=backend_options)


class SortingAnalyzer:
    """
    Class to make a pair of Recording-Sorting which will be used used for all post postprocessing,
    visualization and quality metric computation.

    This internally maintains a list of computed ResultExtention (waveform, pca, unit position, spike position, ...).

    This can live in memory and/or can be be persistent to disk in 2 internal formats (folder/json/npz or zarr).
    A SortingAnalyzer can be transfer to another format using `save_as()`

    This handle unit sparsity that can be propagated to ResultExtention.

    This handle spike sampling that can be propagated to ResultExtention : works on only a subset of spikes.

    This internally saves a copy of the Sorting and extracts main recording attributes (without traces) so
    the SortingAnalyzer object can be reloaded even if references to the original sorting and/or to the original recording
    are lost.

    SortingAnalyzer() should not never be used directly for creating: use instead create_sorting_analyzer(sorting, resording, ...)
    or eventually SortingAnalyzer.create(...)
    """

    def __init__(
        self,
        sorting: BaseSorting,
        recording: BaseRecording | None = None,
        rec_attributes: dict | None = None,
        format: str | None = None,
        sparsity: ChannelSparsity | None = None,
        return_scaled: bool = True,
        backend_options: dict | None = None,
    ):
        # very fast init because checks are done in load and create
        self.sorting = sorting
        # self.recording will be a property
        self._recording = recording
        self.rec_attributes = rec_attributes
        self.format = format
        self.sparsity = sparsity
        self.return_scaled = return_scaled
        self.folder: str | Path | None = None

        # this is used to store temporary recording
        self._temporary_recording = None

        # backend-specific kwargs for different formats, which can be used to
        # set some parameters for saving (e.g., compression)
        #
        # - storage_options: dict | None (fsspec storage options)
        # - saving_options: dict | None
        # (additional saving options for creating and saving datasets, e.g. compression/filters for zarr)
        self._backend_options = {} if backend_options is None else backend_options

        # extensions are not loaded at init
        self.extensions = dict()

    def __repr__(self) -> str:
        clsname = self.__class__.__name__
        nseg = self.get_num_segments()
        nchan = self.get_num_channels()
        nunits = self.get_num_units()
        txt = f"{clsname}: {nchan} channels - {nunits} units - {nseg} segments - {self.format}"
        if self.format != "memory":
            if is_path_remote(str(self.folder)):
                txt += f" (remote)"
        if self.is_sparse():
            txt += " - sparse"
        if self.has_recording():
            txt += " - has recording"
        if self.has_temporary_recording():
            txt += " - has temporary recording"
        ext_txt = f"Loaded {len(self.extensions)} extensions"
        if len(self.extensions) > 0:
            ext_txt += f": {', '.join(self.extensions.keys())}"
        txt += "\n" + ext_txt
        return txt

    ## create and load zone

    @classmethod
    def create(
        cls,
        sorting: BaseSorting,
        recording: BaseRecording,
        format: Literal[
            "memory",
            "binary_folder",
            "zarr",
        ] = "memory",
        folder=None,
        sparsity=None,
        return_scaled=True,
        backend_options=None,
    ):
        assert recording is not None, "To create a SortingAnalyzer you need to specify the recording"
        # some checks
        if sorting.sampling_frequency != recording.sampling_frequency:
            if math.isclose(sorting.sampling_frequency, recording.sampling_frequency, abs_tol=1e-2, rel_tol=1e-5):
                warnings.warn(
                    "Sorting and Recording have a small difference in sampling frequency. "
                    "This could be due to rounding of floats. Using the sampling frequency from the Recording."
                )
                # we make a copy here to change the smapling frequency
                sorting = NumpySorting.from_sorting(sorting, with_metadata=True, copy_spike_vector=True)
                sorting._sampling_frequency = recording.sampling_frequency
            else:
                raise ValueError(
                    f"Sorting and Recording sampling frequencies are too different: "
                    f"recording: {recording.sampling_frequency} - sorting: {sorting.sampling_frequency}. "
                    "Ensure that you are associating the correct Recording and Sorting when creating a SortingAnalyzer."
                )
        # check that multiple probes are non-overlapping
        all_probes = recording.get_probegroup().probes
        check_probe_do_not_overlap(all_probes)

        if format == "memory":
            sorting_analyzer = cls.create_memory(sorting, recording, sparsity, return_scaled, rec_attributes=None)
        elif format == "binary_folder":
            sorting_analyzer = cls.create_binary_folder(
                folder,
                sorting,
                recording,
                sparsity,
                return_scaled,
                rec_attributes=None,
                backend_options=backend_options,
            )
        elif format == "zarr":
            assert folder is not None, "For format='zarr' folder must be provided"
            if not is_path_remote(folder):
                folder = clean_zarr_folder_name(folder)
            sorting_analyzer = cls.create_zarr(
                folder,
                sorting,
                recording,
                sparsity,
                return_scaled,
                rec_attributes=None,
                backend_options=backend_options,
            )
        else:
            raise ValueError("SortingAnalyzer.create: wrong format")

        return sorting_analyzer

    @classmethod
    def load(cls, folder, recording=None, load_extensions=True, format="auto", backend_options=None):
        """
        Load folder or zarr.
        The recording can be given if the recording location has changed.
        Otherwise the recording is loaded when possible.
        """
        if format == "auto":
            # make better assumption and check for auto guess format
            if Path(folder).suffix == ".zarr":
                format = "zarr"
            else:
                format = "binary_folder"

        if format == "binary_folder":
            sorting_analyzer = SortingAnalyzer.load_from_binary_folder(
                folder, recording=recording, backend_options=backend_options
            )
        elif format == "zarr":
            sorting_analyzer = SortingAnalyzer.load_from_zarr(
                folder, recording=recording, backend_options=backend_options
            )

        if not is_path_remote(str(folder)):
            if load_extensions:
                sorting_analyzer.load_all_saved_extension()

        return sorting_analyzer

    @classmethod
    def create_memory(cls, sorting, recording, sparsity, return_scaled, rec_attributes):
        # used by create and save_as

        if rec_attributes is None:
            assert recording is not None
            rec_attributes = get_rec_attributes(recording)
            rec_attributes["probegroup"] = recording.get_probegroup()
        else:
            # a copy is done to avoid shared dict between instances (which can block garbage collector)
            rec_attributes = rec_attributes.copy()

        # a copy of sorting is copied in memory for fast access
        sorting_copy = NumpySorting.from_sorting(sorting, with_metadata=True, copy_spike_vector=True)

        sorting_analyzer = SortingAnalyzer(
            sorting=sorting_copy,
            recording=recording,
            rec_attributes=rec_attributes,
            format="memory",
            sparsity=sparsity,
            return_scaled=return_scaled,
        )
        return sorting_analyzer

    @classmethod
    def create_binary_folder(cls, folder, sorting, recording, sparsity, return_scaled, rec_attributes, backend_options):
        # used by create and save_as

        folder = Path(folder)
        if folder.is_dir():
            raise ValueError(f"Folder already exists {folder}")
        folder.mkdir(parents=True)

        info_file = folder / f"spikeinterface_info.json"
        info = dict(
            version=spikeinterface.__version__,
            dev_mode=spikeinterface.DEV_MODE,
            object="SortingAnalyzer",
        )
        with open(info_file, mode="w") as f:
            json.dump(check_json(info), f, indent=4)

        # save a copy of the sorting
        sorting.save(folder=folder / "sorting")

        if recording is not None:
            # save recording and sorting provenance
            if recording.check_serializability("json"):
                recording.dump(folder / "recording.json", relative_to=folder)
            elif recording.check_serializability("pickle"):
                recording.dump(folder / "recording.pickle", relative_to=folder)
            else:
                warnings.warn("The Recording is not serializable! The recording link will be lost for future load")
        else:
            assert rec_attributes is not None, "recording or rec_attributes must be provided"
            warnings.warn("Recording not provided, instntiating SortingAnalyzer in recordingless mode.")

        if sorting.check_serializability("json"):
            sorting.dump(folder / "sorting_provenance.json", relative_to=folder)
        elif sorting.check_serializability("pickle"):
            sorting.dump(folder / "sorting_provenance.pickle", relative_to=folder)
        else:
            warnings.warn(
                "The sorting provenance is not serializable! The sorting provenance link will be lost for future load"
            )

        # dump recording attributes
        probegroup = None
        rec_attributes_file = folder / "recording_info" / "recording_attributes.json"
        rec_attributes_file.parent.mkdir()
        if rec_attributes is None:
            rec_attributes = get_rec_attributes(recording)
            rec_attributes_file.write_text(json.dumps(check_json(rec_attributes), indent=4), encoding="utf8")
            probegroup = recording.get_probegroup()
        else:
            rec_attributes_copy = rec_attributes.copy()
            probegroup = rec_attributes_copy.pop("probegroup")
            rec_attributes_file.write_text(json.dumps(check_json(rec_attributes_copy), indent=4), encoding="utf8")

        if probegroup is not None:
            probegroup_file = folder / "recording_info" / "probegroup.json"
            probeinterface.write_probeinterface(probegroup_file, probegroup)

        if sparsity is not None:
            np.save(folder / "sparsity_mask.npy", sparsity.mask)

        settings_file = folder / f"settings.json"
        settings = dict(
            return_scaled=return_scaled,
        )
        with open(settings_file, mode="w") as f:
            json.dump(check_json(settings), f, indent=4)

        return cls.load_from_binary_folder(folder, recording=recording, backend_options=backend_options)

    @classmethod
    def load_from_binary_folder(cls, folder, recording=None, backend_options=None):
        from .loading import load

        folder = Path(folder)
        assert folder.is_dir(), f"This folder does not exists {folder}"

        # load internal sorting copy in memory
        sorting = NumpySorting.from_sorting(
            NumpyFolderSorting(folder / "sorting"), with_metadata=True, copy_spike_vector=True
        )

        # load recording if possible
        if recording is None:
            # try to load the recording if not provided
            for type in ("json", "pickle"):
                filename = folder / f"recording.{type}"
                if filename.exists():
                    try:
                        recording = load(filename, base_folder=folder)
                        break
                    except:
                        recording = None
        else:
            # TODO maybe maybe not??? : do we need to check  attributes match internal rec_attributes
            # Note this will make the loading too slow
            pass

        # recording attributes
        rec_attributes_file = folder / "recording_info" / "recording_attributes.json"
        if not rec_attributes_file.exists():
            raise ValueError("This folder is not a SortingAnalyzer with format='binary_folder'")
        with open(rec_attributes_file, "r") as f:
            rec_attributes = json.load(f)
        # the probe is handle ouside the main json
        probegroup_file = folder / "recording_info" / "probegroup.json"

        if probegroup_file.is_file():
            rec_attributes["probegroup"] = probeinterface.read_probeinterface(probegroup_file)
        else:
            rec_attributes["probegroup"] = None

        # sparsity
        sparsity_file = folder / "sparsity_mask.npy"
        if sparsity_file.is_file():
            sparsity_mask = np.load(sparsity_file)
            sparsity = ChannelSparsity(sparsity_mask, sorting.unit_ids, rec_attributes["channel_ids"])
        else:
            sparsity = None

        # PATCH: Because SortingAnalyzer added this json during the development of 0.101.0 we need to save
        # this as a bridge for early adopters. The else branch can be removed in version 0.102.0/0.103.0
        # so that this can be simplified in the future
        # See https://github.com/SpikeInterface/spikeinterface/issues/2788

        settings_file = folder / f"settings.json"
        if settings_file.exists():
            with open(settings_file, "r") as f:
                settings = json.load(f)
        else:
            warnings.warn("settings.json not found for this folder writing one with return_scaled=True")
            settings = dict(return_scaled=True)
            with open(settings_file, "w") as f:
                json.dump(check_json(settings), f, indent=4)

        return_scaled = settings["return_scaled"]

        sorting_analyzer = SortingAnalyzer(
            sorting=sorting,
            recording=recording,
            rec_attributes=rec_attributes,
            format="binary_folder",
            sparsity=sparsity,
            return_scaled=return_scaled,
            backend_options=backend_options,
        )
        sorting_analyzer.folder = folder

        return sorting_analyzer

    def _get_zarr_root(self, mode="r+"):
        assert mode in ("r+", "a", "r"), "mode must be 'r+', 'a' or 'r'"

        storage_options = self._backend_options.get("storage_options", {})
        zarr_root = super_zarr_open(self.folder, mode=mode, storage_options=storage_options)
        return zarr_root

    @classmethod
    def create_zarr(cls, folder, sorting, recording, sparsity, return_scaled, rec_attributes, backend_options):
        # used by create and save_as
        import zarr
        import numcodecs
        from .zarrextractors import add_sorting_to_zarr_group

        if is_path_remote(folder):
            remote = True
        else:
            remote = False
        if not remote:
            folder = clean_zarr_folder_name(folder)
            if folder.is_dir():
                raise ValueError(f"Folder already exists {folder}")

        backend_options = {} if backend_options is None else backend_options
        storage_options = backend_options.get("storage_options", {})
        saving_options = backend_options.get("saving_options", {})

        zarr_root = zarr.open(folder, mode="w", storage_options=storage_options)

        info = dict(version=spikeinterface.__version__, dev_mode=spikeinterface.DEV_MODE, object="SortingAnalyzer")
        zarr_root.attrs["spikeinterface_info"] = check_json(info)

        settings = dict(return_scaled=return_scaled)
        zarr_root.attrs["settings"] = check_json(settings)

        # the recording
        relative_to = folder if not remote else None
        if recording is not None:
            rec_dict = recording.to_dict(relative_to=relative_to, recursive=True)
            if recording.check_serializability("json"):
                # zarr_root.create_dataset("recording", data=rec_dict, object_codec=numcodecs.JSON())
                zarr_rec = np.array([check_json(rec_dict)], dtype=object)
                zarr_root.create_dataset("recording", data=zarr_rec, object_codec=numcodecs.JSON())
            elif recording.check_serializability("pickle"):
                # zarr_root.create_dataset("recording", data=rec_dict, object_codec=numcodecs.Pickle())
                zarr_rec = np.array([rec_dict], dtype=object)
                zarr_root.create_dataset("recording", data=zarr_rec, object_codec=numcodecs.Pickle())
            else:
                warnings.warn("The Recording is not serializable! The recording link will be lost for future load")
        else:
            assert rec_attributes is not None, "recording or rec_attributes must be provided"
            warnings.warn("Recording not provided, instntiating SortingAnalyzer in recordingless mode.")

        # sorting provenance
        sort_dict = sorting.to_dict(relative_to=relative_to, recursive=True)
        if sorting.check_serializability("json"):
            zarr_sort = np.array([check_json(sort_dict)], dtype=object)
            zarr_root.create_dataset("sorting_provenance", data=zarr_sort, object_codec=numcodecs.JSON())
        elif sorting.check_serializability("pickle"):
            zarr_sort = np.array([sort_dict], dtype=object)
            zarr_root.create_dataset("sorting_provenance", data=zarr_sort, object_codec=numcodecs.Pickle())
        else:
            warnings.warn(
                "The sorting provenance is not serializable! The sorting provenance link will be lost for future load"
            )

        recording_info = zarr_root.create_group("recording_info")

        if rec_attributes is None:
            rec_attributes = get_rec_attributes(recording)
            probegroup = recording.get_probegroup()
        else:
            rec_attributes = rec_attributes.copy()
            probegroup = rec_attributes.pop("probegroup")

        recording_info.attrs["recording_attributes"] = check_json(rec_attributes)

        if probegroup is not None:
            recording_info.attrs["probegroup"] = check_json(probegroup.to_dict())

        if sparsity is not None:
            zarr_root.create_dataset("sparsity_mask", data=sparsity.mask, **saving_options)

        add_sorting_to_zarr_group(sorting, zarr_root.create_group("sorting"), **saving_options)

        recording_info = zarr_root.create_group("extensions")

        zarr.consolidate_metadata(zarr_root.store)

        return cls.load_from_zarr(folder, recording=recording, backend_options=backend_options)

    @classmethod
    def load_from_zarr(cls, folder, recording=None, backend_options=None):
        import zarr
        from .loading import load

        backend_options = {} if backend_options is None else backend_options
        storage_options = backend_options.get("storage_options", {})

        zarr_root = super_zarr_open(str(folder), mode="r", storage_options=storage_options)

        si_info = zarr_root.attrs["spikeinterface_info"]
        if parse(si_info["version"]) < parse("0.101.1"):
            # v0.101.0 did not have a consolidate metadata step after computing extensions.
            # Here we try to consolidate the metadata and throw a warning if it fails.
            try:
                zarr_root_a = zarr.open(str(folder), mode="a", storage_options=storage_options)
                zarr.consolidate_metadata(zarr_root_a.store)
            except Exception as e:
                warnings.warn(
                    "The zarr store was not properly consolidated prior to v0.101.1. "
                    "This may lead to unexpected behavior in loading extensions. "
                    "Please consider re-generating the SortingAnalyzer object."
                )

        # load internal sorting in memory
        sorting = NumpySorting.from_sorting(
            ZarrSortingExtractor(folder, zarr_group="sorting", storage_options=storage_options),
            with_metadata=True,
            copy_spike_vector=True,
        )

        # load recording if possible
        if recording is None:
            rec_field = zarr_root.get("recording")
            if rec_field is not None:
                rec_dict = rec_field[0]
                try:
                    recording = load(rec_dict, base_folder=folder)
                except:
                    recording = None
        else:
            # TODO maybe maybe not??? : do we need to check  attributes match internal rec_attributes
            # Note this will make the loading too slow
            pass

        # recording attributes
        rec_attributes = zarr_root["recording_info"].attrs["recording_attributes"]
        if "probegroup" in zarr_root["recording_info"].attrs:
            probegroup_dict = zarr_root["recording_info"].attrs["probegroup"]
            rec_attributes["probegroup"] = probeinterface.ProbeGroup.from_dict(probegroup_dict)
        else:
            rec_attributes["probegroup"] = None

        # sparsity
        if "sparsity_mask" in zarr_root:
            sparsity = ChannelSparsity(
                np.array(zarr_root["sparsity_mask"]), sorting.unit_ids, rec_attributes["channel_ids"]
            )
        else:
            sparsity = None

        return_scaled = zarr_root.attrs["settings"]["return_scaled"]

        sorting_analyzer = SortingAnalyzer(
            sorting=sorting,
            recording=recording,
            rec_attributes=rec_attributes,
            format="zarr",
            sparsity=sparsity,
            return_scaled=return_scaled,
            backend_options=backend_options,
        )
        sorting_analyzer.folder = folder

        return sorting_analyzer

    def set_temporary_recording(self, recording: BaseRecording, check_dtype: bool = True):
        """
        Sets a temporary recording object. This function can be useful to temporarily set
        a "cached" recording object that is not saved in the SortingAnalyzer object to speed up
        computations. Upon reloading, the SortingAnalyzer object will try to reload the recording
        from the original location in a lazy way.


        Parameters
        ----------
        recording : BaseRecording
            The recording object to set as temporary recording.
        check_dtype : bool, default: True
            If True, check that the dtype of the temporary recording is the same as the original recording.
        """
        # check that recording is compatible
        attributes_match, exception_str = do_recording_attributes_match(
            recording, self.rec_attributes, check_dtype=check_dtype
        )
        if not attributes_match:
            raise ValueError(exception_str)
        if not np.array_equal(recording.get_channel_locations(), self.get_channel_locations()):
            raise ValueError("Recording channel locations do not match.")
        if self._recording is not None:
            warnings.warn("SortingAnalyzer recording is already set. The current recording is temporarily replaced.")
        self._temporary_recording = recording

    def set_sorting_property(
        self,
        key,
        values: list | np.ndarray | tuple,
        ids: list | np.ndarray | tuple | None = None,
        missing_value: Any = None,
        save: bool = True,
    ) -> None:
        """
        Set property vector for unit ids.

        If the SortingAnalyzer backend is in memory, the property will be only set in memory.
        If the SortingAnalyzer backend is `binary_folder` or `zarr`, the property will also
        be saved to to the backend.

        Parameters
        ----------
        key : str
            The property name
        values : np.array
            Array of values for the property
        ids : list/np.array, default: None
            List of subset of ids to set the values.
            if None all the ids are set or changed
        missing_value : Any, default: None
            In case the property is set on a subset of values ("ids" not None),
            This argument specifies how to fill missing values.
            The `missing_value` is required for types int and unsigned int.
        save : bool, default: True
            If True, the property is saved to the backend if possible.
        """
        self.sorting.set_property(key, values, ids=ids, missing_value=missing_value)
        if not self.is_read_only() and save:
            if self.format == "binary_folder":
                np.save(self.folder / "sorting" / "properties" / f"{key}.npy", self.sorting.get_property(key))
            elif self.format == "zarr":
                import zarr

                zarr_root = self._get_zarr_root(mode="r+")
                prop_values = self.sorting.get_property(key)
                if prop_values.dtype.kind == "O":
                    warnings.warn(f"Property {key} not saved because it is a python Object type")
                else:
                    if key in zarr_root["sorting"]["properties"]:
                        zarr_root["sorting"]["properties"][key][:] = prop_values
                    else:
                        zarr_root["sorting"]["properties"].create_dataset(name=key, data=prop_values, compressor=None)
                    # IMPORTANT: we need to re-consolidate the zarr store!
                    zarr.consolidate_metadata(zarr_root.store)

    def get_sorting_property(self, key: str, ids: Optional[Iterable] = None) -> np.ndarray:
        """
        Get property vector for unit ids.

        Parameters
        ----------
        key : str
            The property name
        ids : list/np.array, default: None
            List of subset of ids to get the values.
            if None all the ids are returned

        Returns
        -------
        values : np.array
            Array of values for the property
        """
        return self.sorting.get_property(key, ids=ids)

<<<<<<< HEAD
    def can_perform_merges(self, 
                           merge_unit_groups, 
                           new_unit_ids=None,
                           merging_mode="soft",
                           sparsity_overlap=0.75,
                           new_id_strategy="append",
                           **kwargs):
=======
    def can_perform_merges(
        self,
        merge_unit_groups,
        new_unit_ids=None,
        merging_mode="soft",
        sparsity_overlap=0.75,
        new_id_strategy="append",
        **kwargs,
    ):
>>>>>>> b0623743
        """
        Check if merges can be performed given merging params

        Parameters
        ----------
        merge_unit_groups : list/tuple of lists/tuples
            A list of lists for every merge group. Each element needs to have at least two elements
            (two units to merge).
        sparsity_overlap : float
            The percentage of overlap that units should share in order to accept merges.

        Returns
        -------
        can_perform_merges : bool
            If soft merging can be performed.
        """
        assert merging_mode in ["hard", "soft"], "merging_mode must be 'hard' or 'soft'"

        new_unit_ids = generate_unit_ids_for_merge_group(
            self.unit_ids, merge_unit_groups, new_unit_ids, new_id_strategy
        )
        all_unit_ids = _get_ids_after_merging(self.unit_ids, merge_unit_groups, new_unit_ids=new_unit_ids)

        if merging_mode == "hard":
            return True
        elif merging_mode == "soft":
            if self.sparsity is None:
                return True
            else:
                for unit_index, unit_id in enumerate(all_unit_ids):
                    if unit_id in new_unit_ids:
                        # This is a new unit, and the sparsity mask will be the intersection of the
                        # ones of all merges
                        current_merge_group = merge_unit_groups[list(new_unit_ids).index(unit_id)]
                        merge_unit_indices = self.sorting.ids_to_indices(current_merge_group)
                        union_mask = np.sum(self.sparsity.mask[merge_unit_indices], axis=0) > 0
                        intersection_mask = np.prod(self.sparsity.mask[merge_unit_indices], axis=0) > 0
                        thr = np.sum(intersection_mask) / np.sum(union_mask)
                        if thr < sparsity_overlap:
                            return False
                return True

    def _save_or_select_or_merge(
        self,
        format="binary_folder",
        folder=None,
        unit_ids=None,
        merge_unit_groups=None,
        censor_ms=None,
        merging_mode="soft",
        sparsity_overlap=0.75,
        verbose=False,
        new_unit_ids=None,
        backend_options=None,
        **job_kwargs,
    ) -> "SortingAnalyzer":
        """
        Internal method used by both `save_as()`, `copy()`, `select_units()`, and `merge_units()`.

        Parameters
        ----------
        format : "memory" | "binary_folder" | "zarr", default: "binary_folder"
            The format to save the SortingAnalyzer object
        folder : str | Path | None, default: None
            The folder where the SortingAnalyzer object will be saved
        unit_ids : list or None, default: None
            The unit ids to keep in the new SortingAnalyzer object. If `merge_unit_groups` is not None,
            `unit_ids` must be given it must contain all unit_ids.
        merge_unit_groups : list/tuple of lists/tuples or None, default: None
            A list of lists for every merge group. Each element needs to have at least two elements
            (two units to merge). If `merge_unit_groups` is not None, `new_unit_ids` must be given.
        censor_ms : None or float, default: None
            When merging units, any spikes violating this refractory period will be discarded.
        merging_mode : "soft" | "hard", default: "soft"
            How merges are performed. In the "soft" mode, merges will be approximated, with no smart merging
            of the extension data.
        sparsity_overlap : float, default 0.75
            The percentage of overlap that units should share in order to accept merges. If this criteria is not
            achieved, soft merging will not be performed.
        new_unit_ids : list or None, default: None
            The new unit ids for merged units. Required if `merge_unit_groups` is not None.
        verbose : bool, default: False
            If True, output is verbose.
        backend_options : dict | None, default: None
            Keyword arguments for the backend specified by format. It can contain the:
            - storage_options: dict | None (fsspec storage options)
            - saving_options: dict | None (additional saving options for creating and saving datasets,
                                           e.g. compression/filters for zarr)
        job_kwargs : keyword arguments
            Keyword arguments for the job parallelization.

        Returns
        -------
        new_sorting_analyzer : SortingAnalyzer
            The newly created SortingAnalyzer object.
        """
        if self.has_recording():
            recording = self._recording
        elif self.has_temporary_recording():
            recording = self._temporary_recording
        else:
            recording = None

        if self.sparsity is not None and unit_ids is None and merge_unit_groups is None:
            sparsity = self.sparsity
        elif self.sparsity is not None and unit_ids is not None and merge_unit_groups is None:
            sparsity_mask = self.sparsity.mask[np.isin(self.unit_ids, unit_ids), :]
            sparsity = ChannelSparsity(sparsity_mask, unit_ids, self.channel_ids)
        elif self.sparsity is not None and merge_unit_groups is not None:
            all_unit_ids = unit_ids
            sparsity_mask = np.zeros((len(all_unit_ids), self.sparsity.mask.shape[1]), dtype=bool)
            for unit_index, unit_id in enumerate(all_unit_ids):
                if unit_id in new_unit_ids:
                    # This is a new unit, and the sparsity mask will be the intersection of the
                    # ones of all merges
                    current_merge_group = merge_unit_groups[list(new_unit_ids).index(unit_id)]
                    merge_unit_indices = self.sorting.ids_to_indices(current_merge_group)
                    union_mask = np.sum(self.sparsity.mask[merge_unit_indices], axis=0) > 0
                    if merging_mode == "soft":
                        intersection_mask = np.prod(self.sparsity.mask[merge_unit_indices], axis=0) > 0
                        thr = np.sum(intersection_mask) / np.sum(union_mask)
                        assert thr > sparsity_overlap, (
                            f"The sparsities of {current_merge_group} do not overlap enough for a soft merge using "
                            f"a sparsity threshold of {sparsity_overlap}. You can either lower the threshold or use "
                            "a hard merge."
                        )
                        sparsity_mask[unit_index] = intersection_mask
                    elif merging_mode == "hard":
                        sparsity_mask[unit_index] = union_mask
                else:
                    # This means that the unit is already in the previous sorting
                    index = self.sorting.id_to_index(unit_id)
                    sparsity_mask[unit_index] = self.sparsity.mask[index]
            sparsity = ChannelSparsity(sparsity_mask, list(all_unit_ids), self.channel_ids)
        else:
            sparsity = None

        # Note that the sorting is a copy we need to go back to the orginal sorting (if available)
        sorting_provenance = self.get_sorting_provenance()
        if sorting_provenance is None:
            # if the original sorting object is not available anymore (kilosort folder deleted, ....), take the copy
            sorting_provenance = self.sorting

        if merge_unit_groups is None:
            # when only some unit_ids then the sorting must be sliced
            # TODO check that unit_ids are in same order otherwise many extension do handle it properly!!!!
            sorting_provenance = sorting_provenance.select_units(unit_ids)
        else:
            from spikeinterface.core.sorting_tools import apply_merges_to_sorting

            sorting_provenance, keep_mask, _ = apply_merges_to_sorting(
                sorting=sorting_provenance,
                merge_unit_groups=merge_unit_groups,
                new_unit_ids=new_unit_ids,
                censor_ms=censor_ms,
                return_extra=True,
            )
            if censor_ms is None:
                # in this case having keep_mask None is faster instead of having a vector of ones
                keep_mask = None
            # TODO: sam/pierre would create a curation field / curation.json with the applied merges.
            # What do you think?

        backend_options = {} if backend_options is None else backend_options

        if format == "memory":
            # This make a copy of actual SortingAnalyzer
            new_sorting_analyzer = SortingAnalyzer.create_memory(
                sorting_provenance, recording, sparsity, self.return_scaled, self.rec_attributes
            )

        elif format == "binary_folder":
            # create  a new folder
            assert folder is not None, "For format='binary_folder' folder must be provided"
            folder = Path(folder)
            new_sorting_analyzer = SortingAnalyzer.create_binary_folder(
                folder,
                sorting_provenance,
                recording,
                sparsity,
                self.return_scaled,
                self.rec_attributes,
                backend_options=backend_options,
            )

        elif format == "zarr":
            assert folder is not None, "For format='zarr' folder must be provided"
            folder = clean_zarr_folder_name(folder)
            new_sorting_analyzer = SortingAnalyzer.create_zarr(
                folder,
                sorting_provenance,
                recording,
                sparsity,
                self.return_scaled,
                self.rec_attributes,
                backend_options=backend_options,
            )
        else:
            raise ValueError(f"SortingAnalyzer.save: unsupported format: {format}")

        # make a copy of extensions
        # note that the copy of extension handle itself the slicing of units when necessary and also the saveing
        sorted_extensions = _sort_extensions_by_dependency(self.extensions)
        # hack: quality metrics are computed at last
        qm_extension_params = sorted_extensions.pop("quality_metrics", None)
        if qm_extension_params is not None:
            sorted_extensions["quality_metrics"] = qm_extension_params
        recompute_dict = {}

        for extension_name, extension in sorted_extensions.items():
            if merge_unit_groups is None:
                # copy full or select
                new_sorting_analyzer.extensions[extension_name] = extension.copy(
                    new_sorting_analyzer, unit_ids=unit_ids
                )
            else:
                # merge
                if merging_mode == "soft":
                    new_sorting_analyzer.extensions[extension_name] = extension.merge(
                        new_sorting_analyzer,
                        merge_unit_groups=merge_unit_groups,
                        new_unit_ids=new_unit_ids,
                        keep_mask=keep_mask,
                        verbose=verbose,
                        **job_kwargs,
                    )
                elif merging_mode == "hard":
                    recompute_dict[extension_name] = extension.params

        if merge_unit_groups is not None and merging_mode == "hard" and len(recompute_dict) > 0:
            new_sorting_analyzer.compute_several_extensions(recompute_dict, save=True, verbose=verbose, **job_kwargs)

        return new_sorting_analyzer

    def save_as(self, format="memory", folder=None, backend_options=None) -> "SortingAnalyzer":
        """
        Save SortingAnalyzer object into another format.
        Uselful for memory to zarr or memory to binary.

        Note that the recording provenance or sorting provenance can be lost.

        Mainly propagates the copied sorting and recording properties.

        Parameters
        ----------
        folder : str | Path | None, default: None
            The output folder if `format` is "zarr" or "binary_folder"
        format : "memory" | "binary_folder" | "zarr", default: "memory"
            The new backend format to use
        backend_options : dict | None, default: None
            Keyword arguments for the backend specified by format. It can contain the:
            - storage_options: dict | None (fsspec storage options)
            - saving_options: dict | None (additional saving options for creating and saving datasets,
                                           e.g. compression/filters for zarr)
        """
        if format == "zarr":
            folder = clean_zarr_folder_name(folder)
        return self._save_or_select_or_merge(format=format, folder=folder, backend_options=backend_options)

    def select_units(self, unit_ids, format="memory", folder=None) -> "SortingAnalyzer":
        """
        This method is equivalent to `save_as()` but with a subset of units.
        Filters units by creating a new sorting analyzer object in a new folder.

        Extensions are also updated to filter the selected unit ids.

        Parameters
        ----------
        unit_ids : list or array
            The unit ids to keep in the new SortingAnalyzer object
        format : "memory" | "binary_folder" | "zarr" , default: "memory"
            The format of the returned SortingAnalyzer.
        folder : Path | None, deafult: None
            The new folder where the analyzer with selected units is copied if `format` is
            "binary_folder" or "zarr"

        Returns
        -------
        analyzer :  SortingAnalyzer
            The newly create sorting_analyzer with the selected units
        """
        # TODO check that unit_ids are in same order otherwise many extension do handle it properly!!!!
        if format == "zarr":
            folder = clean_zarr_folder_name(folder)
        return self._save_or_select_or_merge(format=format, folder=folder, unit_ids=unit_ids)

    def remove_units(self, remove_unit_ids, format="memory", folder=None) -> "SortingAnalyzer":
        """
        This method is equivalent to `save_as()` but with removal of a subset of units.
        Filters units by creating a new sorting analyzer object in a new folder.

        Extensions are also updated to remove the unit ids.

        Parameters
        ----------
        remove_unit_ids : list or array
            The unit ids to remove in the new SortingAnalyzer object.
        format : "memory" | "binary_folder" | "zarr" , default: "memory"
            The format of the returned SortingAnalyzer.
        folder : Path or None, default: None
            The new folder where the analyzer without removed units is copied if `format`
            is "binary_folder" or "zarr"

        Returns
        -------
        analyzer :  SortingAnalyzer
            The newly create sorting_analyzer with the selected units
        """
        # TODO check that unit_ids are in same order otherwise many extension do handle it properly!!!!
        unit_ids = self.unit_ids[~np.isin(self.unit_ids, remove_unit_ids)]
        if format == "zarr":
            folder = clean_zarr_folder_name(folder)
        return self._save_or_select_or_merge(format=format, folder=folder, unit_ids=unit_ids)

    def merge_units(
        self,
        merge_unit_groups,
        new_unit_ids=None,
        censor_ms=None,
        merging_mode="soft",
        sparsity_overlap=0.75,
        new_id_strategy="append",
        return_new_unit_ids=False,
        format="memory",
        folder=None,
        verbose=False,
        **job_kwargs,
    ) -> "SortingAnalyzer":
        """
        This method is equivalent to `save_as()`but with a list of merges that have to be achieved.
        Merges units by creating a new SortingAnalyzer object with the appropriate merges

        Extensions are also updated to display the merged `unit_ids`.

        Parameters
        ----------
        merge_unit_groups : list/tuple of lists/tuples
            A list of lists for every merge group. Each element needs to have at least two elements (two units to merge),
            but it can also have more (merge multiple units at once).
        new_unit_ids : None | list, default: None
            A new unit_ids for merged units. If given, it needs to have the same length as `merge_unit_groups`. If None,
            merged units will have the first unit_id of every lists of merges
        censor_ms : None | float, default: None
            When merging units, any spikes violating this refractory period will be discarded. If None all units are kept
        merging_mode : ["soft", "hard"], default: "soft"
            How merges are performed. If the `merge_mode` is "soft" , merges will be approximated, with no reloading of the
            waveforms. This will lead to approximations. If `merge_mode` is "hard", recomputations are accurately performed,
            reloading waveforms if needed
        sparsity_overlap : float, default 0.75
            The percentage of overlap that units should share in order to accept merges. If this criteria is not
            achieved, soft merging will not be possible and an error will be raised
        new_id_strategy : "append" | "take_first", default: "append"
            The strategy that should be used, if `new_unit_ids` is None, to create new unit_ids.
                * "append" : new_units_ids will be added at the end of max(sorting.unit_ids)
                * "take_first" : new_unit_ids will be the first unit_id of every list of merges
        return_new_unit_ids : bool, default False
            Alse return new_unit_ids which are the ids of the new units.
        folder : Path | None, default: None
            The new folder where the analyzer with merged units is copied for `format` "binary_folder" or "zarr"
        format : "memory" | "binary_folder" | "zarr", default: "memory"
            The format of SortingAnalyzer
        verbose : bool, default: False
            Whether to display calculations (such as sparsity estimation)

        Returns
        -------
        analyzer :  SortingAnalyzer
            The newly create `SortingAnalyzer` with the selected units
        """

        if format == "zarr":
            folder = clean_zarr_folder_name(folder)

        assert merging_mode in ["soft", "hard"], "Merging mode should be either soft or hard"

        if len(merge_unit_groups) == 0:
            # TODO I think we should raise an error or at least make a copy and not return itself
            return self

        for units in merge_unit_groups:
            # TODO more checks like one units is only in one group
            if len(units) < 2:
                raise ValueError("Merging requires at least two units to merge")

        # TODO : no this function did not exists before
        if not isinstance(merge_unit_groups[0], (list, tuple)):
            # keep backward compatibility : the previous behavior was only one merge
            merge_unit_groups = [merge_unit_groups]

        new_unit_ids = generate_unit_ids_for_merge_group(
            self.unit_ids, merge_unit_groups, new_unit_ids, new_id_strategy
        )
        all_unit_ids = _get_ids_after_merging(self.unit_ids, merge_unit_groups, new_unit_ids=new_unit_ids)

        new_analyzer = self._save_or_select_or_merge(
            format=format,
            folder=folder,
            merge_unit_groups=merge_unit_groups,
            unit_ids=all_unit_ids,
            censor_ms=censor_ms,
            merging_mode=merging_mode,
            sparsity_overlap=sparsity_overlap,
            verbose=verbose,
            new_unit_ids=new_unit_ids,
            **job_kwargs,
        )
        if return_new_unit_ids:
            return new_analyzer, new_unit_ids
        else:
            return new_analyzer

    def copy(self):
        """
        Create a a copy of SortingAnalyzer with format "memory".
        """
        return self._save_or_select_or_merge(format="memory", folder=None)

    def is_read_only(self) -> bool:
        if self.format == "memory":
            return False
        elif self.format == "binary_folder":
            return not os.access(self.folder, os.W_OK)
        else:
            if not is_path_remote(str(self.folder)):
                return not os.access(self.folder, os.W_OK)
            else:
                # in this case we don't know if the file is read only so an error
                # will be raised if we try to save/append
                return False

    ## map attribute and property zone

    @property
    def recording(self) -> BaseRecording:
        if not self.has_recording() and not self.has_temporary_recording():
            raise ValueError("SortingAnalyzer could not load the recording")
        return self._temporary_recording or self._recording

    @property
    def channel_ids(self) -> np.ndarray:
        return np.array(self.rec_attributes["channel_ids"])

    @property
    def sampling_frequency(self) -> float:
        return self.sorting.get_sampling_frequency()

    @property
    def unit_ids(self) -> np.ndarray:
        return self.sorting.unit_ids

    def has_recording(self) -> bool:
        return self._recording is not None

    def has_temporary_recording(self) -> bool:
        return self._temporary_recording is not None

    def is_sparse(self) -> bool:
        return self.sparsity is not None

    def is_filtered(self) -> bool:
        return self.rec_attributes["is_filtered"]

    def get_sorting_provenance(self):
        """
        Get the original sorting if possible otherwise return None
        """
        from .loading import load

        if self.format == "memory":
            # the orginal sorting provenance is not keps in that case
            sorting_provenance = None

        elif self.format == "binary_folder":
            for type in ("json", "pickle"):
                filename = self.folder / f"sorting_provenance.{type}"
                sorting_provenance = None
                if filename.exists():
                    # try-except here is because it's not required to be able
                    # to load the sorting provenance, as the user might have deleted
                    # the original sorting folder
                    try:
                        sorting_provenance = load(filename, base_folder=self.folder)
                        break
                    except:
                        pass
                        # sorting_provenance = None

        elif self.format == "zarr":
            zarr_root = self._get_zarr_root(mode="r")
            sorting_provenance = None
            if "sorting_provenance" in zarr_root.keys():
                # try-except here is because it's not required to be able
                # to load the sorting provenance, as the user might have deleted
                # the original sorting folder
                try:
                    sort_dict = zarr_root["sorting_provenance"][0]
                    sorting_provenance = load(sort_dict, base_folder=self.folder)
                except:
                    pass

        return sorting_provenance

    def get_num_samples(self, segment_index: Optional[int] = None) -> int:
        # we use self.sorting to check segment_index
        segment_index = self.sorting._check_segment_index(segment_index)
        return self.rec_attributes["num_samples"][segment_index]

    def get_total_samples(self) -> int:
        s = 0
        for segment_index in range(self.get_num_segments()):
            s += self.get_num_samples(segment_index)
        return s

    def get_total_duration(self) -> float:
        if self.has_recording() or self.has_temporary_recording():
            duration = self.recording.get_total_duration()
        else:
            duration = self.get_total_samples() / self.sampling_frequency
        return duration

    def get_num_channels(self) -> int:
        return self.rec_attributes["num_channels"]

    def get_num_segments(self) -> int:
        return self.sorting.get_num_segments()

    def get_probegroup(self):
        return self.rec_attributes["probegroup"]

    def get_probe(self):
        probegroup = self.get_probegroup()
        assert len(probegroup.probes) == 1, "There are several probes. Use `get_probegroup()`"
        return probegroup.probes[0]

    def get_channel_locations(self) -> np.ndarray:
        # important note : contrary to recording
        # this give all channel locations, so no kwargs like channel_ids and axes
        probegroup = self.get_probegroup()
        probe_as_numpy_array = probegroup.to_numpy(complete=True)
        # we need to sort by device_channel_indices to ensure the order of locations is correct
        probe_as_numpy_array = probe_as_numpy_array[np.argsort(probe_as_numpy_array["device_channel_indices"])]
        ndim = probegroup.ndim
        locations = np.zeros((probe_as_numpy_array.size, ndim), dtype="float64")
        # here we only loop through xy because only 2d locations are supported
        for i, dim in enumerate(["x", "y"][:ndim]):
            locations[:, i] = probe_as_numpy_array[dim]
        return locations

    def channel_ids_to_indices(self, channel_ids) -> np.ndarray:
        all_channel_ids = list(self.rec_attributes["channel_ids"])
        indices = np.array([all_channel_ids.index(id) for id in channel_ids], dtype=int)
        return indices

    def get_recording_property(self, key) -> np.ndarray:
        values = np.array(self.rec_attributes["properties"].get(key, None))
        return values

    def get_sorting_property(self, key) -> np.ndarray:
        return self.sorting.get_property(key)

    def get_dtype(self):
        return self.rec_attributes["dtype"]

    def get_num_units(self) -> int:
        return self.sorting.get_num_units()

    ## extensions zone
    def compute(self, input, save=True, extension_params=None, verbose=False, **kwargs) -> "AnalyzerExtension | None":
        """
        Compute one extension or several extensiosn.
        Internally calls compute_one_extension() or compute_several_extensions() depending on the input type.

        Parameters
        ----------
        input : str or dict or list
            The extensions to compute, which can be passed as:
            * a string: compute one extension. Additional parameters can be passed as key word arguments.
            * a dict: compute several extensions. The keys are the extension names and the values are dictionaries with the extension parameters.
            * a list: compute several extensions. The list contains the extension names. Additional parameters can be passed with the extension_params
            argument.
        save : bool, default: True
            If True the extension is saved to disk (only if sorting analyzer format is not "memory")
        extension_params : dict or None, default: None
            If input is a list, this parameter can be used to specify parameters for each extension.
            The extension_params keys must be included in the input list.
        **kwargs:
            All other kwargs are transmitted to extension.set_params() (if input is a string) or job_kwargs

        Returns
        -------
        extension : SortingAnalyzerExtension | None
            The extension instance if input is a string, None otherwise.

        Examples
        --------
        This function accepts the following possible signatures for flexibility:

        Compute one extension, with parameters:
        >>> analyzer.compute("waveforms", ms_before=1.5, ms_after=2.5)

        Compute two extensions with a list as input and with default parameters:
        >>> analyzer.compute(["random_spikes", "waveforms"])

        Compute two extensions with dict as input, one dict per extension
        >>> analyzer.compute({"random_spikes":{}, "waveforms":{"ms_before":1.5, "ms_after", "2.5"}})

        Compute two extensions with an input list specifying custom parameters for one
        (the other will use default parameters):
        >>> analyzer.compute(\
["random_spikes", "waveforms"],\
extension_params={"waveforms":{"ms_before":1.5, "ms_after": "2.5"}}\
)

        """
        if isinstance(input, str):
            return self.compute_one_extension(extension_name=input, save=save, verbose=verbose, **kwargs)
        elif isinstance(input, dict):
            params_, job_kwargs = split_job_kwargs(kwargs)
            assert len(params_) == 0, "Too many arguments for SortingAnalyzer.compute_several_extensions()"
            self.compute_several_extensions(extensions=input, save=save, verbose=verbose, **job_kwargs)
        elif isinstance(input, list):
            params_, job_kwargs = split_job_kwargs(kwargs)
            assert len(params_) == 0, "Too many arguments for SortingAnalyzer.compute_several_extensions()"
            extensions = {k: {} for k in input}
            if extension_params is not None:
                for ext_name, ext_params in extension_params.items():
                    assert (
                        ext_name in input
                    ), f"SortingAnalyzer.compute(): Parameters specified for {ext_name}, which is not in the specified {input}"
                    extensions[ext_name] = ext_params
            self.compute_several_extensions(extensions=extensions, save=save, verbose=verbose, **job_kwargs)
        else:
            raise ValueError("SortingAnalyzer.compute() needs a str, dict or list")

    def compute_one_extension(self, extension_name, save=True, verbose=False, **kwargs) -> "AnalyzerExtension":
        """
        Compute one extension.

        Important note: when computing again an extension, all extensions that depend on it
        will be automatically and silently deleted to keep a coherent data.

        Parameters
        ----------
        extension_name : str
            The name of the extension.
            For instance "waveforms", "templates", ...
        save : bool, default: True
            It the extension can be saved then it is saved.
            If not then the extension will only live in memory as long as the object is deleted.
            save=False is convenient to try some parameters without changing an already saved extension.

        **kwargs:
            All other kwargs are transmitted to extension.set_params() or job_kwargs

        Returns
        -------
        result_extension : AnalyzerExtension
            Return the extension instance

        Examples
        --------

        >>> Note that the return is the instance extension.
        >>> extension = sorting_analyzer.compute("waveforms", **some_params)
        >>> extension = sorting_analyzer.compute_one_extension("waveforms", **some_params)
        >>> wfs = extension.data["waveforms"]
        >>> # Note this can be be done in the old way style BUT the return is not the same it return directly data
        >>> wfs = compute_waveforms(sorting_analyzer, **some_params)

        """
        extension_class = get_extension_class(extension_name)

        for child in _get_children_dependencies(extension_name):
            if self.has_extension(child):
                print(f"Deleting {child}")
                self.delete_extension(child)

        params, job_kwargs = split_job_kwargs(kwargs)

        # check dependencies
        if extension_class.need_recording:
            assert (
                self.has_recording() or self.has_temporary_recording()
            ), f"Extension {extension_name} requires the recording"
        for dependency_name in extension_class.depend_on:
            if "|" in dependency_name:
                ok = any(self.get_extension(name) is not None for name in dependency_name.split("|"))
            else:
                ok = self.get_extension(dependency_name) is not None
            assert ok, f"Extension {extension_name} requires {dependency_name} to be computed first"

        extension_instance = extension_class(self)
        extension_instance.set_params(save=save, **params)
        if extension_class.need_job_kwargs:
            extension_instance.run(save=save, verbose=verbose, **job_kwargs)
        else:
            extension_instance.run(save=save, verbose=verbose)

        self.extensions[extension_name] = extension_instance
        return extension_instance

    def compute_several_extensions(self, extensions, save=True, verbose=False, **job_kwargs):
        """
        Compute several extensions

        Important note: when computing again an extension, all extensions that depend on it
        will be automatically and silently deleted to keep a coherent data.


        Parameters
        ----------
        extensions : dict
            Keys are extension_names and values are params.
        save : bool, default: True
            It the extension can be saved then it is saved.
            If not then the extension will only live in memory as long as the object is deleted.
            save=False is convenient to try some parameters without changing an already saved extension.

        Returns
        -------
        No return

        Examples
        --------

        >>> sorting_analyzer.compute({"waveforms": {"ms_before": 1.2}, "templates" : {"operators": ["average", "std", ]} })
        >>> sorting_analyzer.compute_several_extensions({"waveforms": {"ms_before": 1.2}, "templates" : {"operators": ["average", "std"]}})

        """

        sorted_extensions = _sort_extensions_by_dependency(extensions)

        for extension_name in sorted_extensions.keys():
            for child in _get_children_dependencies(extension_name):
                self.delete_extension(child)

        extensions_with_pipeline = {}
        extensions_without_pipeline = {}
        extensions_post_pipeline = {}
        for extension_name, extension_params in sorted_extensions.items():
            if extension_name == "quality_metrics":
                # PATCH: the quality metric is computed after the pipeline, since some of the metrics optionally require
                # the output of the pipeline extensions (e.g., spike_amplitudes, spike_locations).
                extensions_post_pipeline[extension_name] = extension_params
                continue
            extension_class = get_extension_class(extension_name)
            if extension_class.use_nodepipeline:
                extensions_with_pipeline[extension_name] = extension_params
            else:
                extensions_without_pipeline[extension_name] = extension_params

        # First extensions without pipeline
        for extension_name, extension_params in extensions_without_pipeline.items():
            extension_class = get_extension_class(extension_name)
            if extension_class.need_job_kwargs:
                self.compute_one_extension(extension_name, save=save, verbose=verbose, **extension_params, **job_kwargs)
            else:
                self.compute_one_extension(extension_name, save=save, verbose=verbose, **extension_params)
        # then extensions with pipeline
        if len(extensions_with_pipeline) > 0:
            all_nodes = []
            result_routage = []
            extension_instances = {}

            for extension_name, extension_params in extensions_with_pipeline.items():
                extension_class = get_extension_class(extension_name)
                assert (
                    self.has_recording() or self.has_temporary_recording()
                ), f"Extension {extension_name} requires the recording"

                for variable_name in extension_class.nodepipeline_variables:
                    result_routage.append((extension_name, variable_name))

                extension_instance = extension_class(self)
                extension_instance.set_params(save=save, **extension_params)
                extension_instances[extension_name] = extension_instance

                nodes = extension_instance.get_pipeline_nodes()
                all_nodes.extend(nodes)

            job_name = "Compute : " + " + ".join(extensions_with_pipeline.keys())

            t_start = perf_counter()
            results = run_node_pipeline(
                self.recording,
                all_nodes,
                job_kwargs=job_kwargs,
                job_name=job_name,
                gather_mode="memory",
                squeeze_output=False,
                verbose=verbose,
            )
            t_end = perf_counter()
            # for pipeline node extensions we can only track the runtime of the run_node_pipeline
            runtime_s = t_end - t_start

            for r, result in enumerate(results):
                extension_name, variable_name = result_routage[r]
                extension_instances[extension_name].data[variable_name] = result
                extension_instances[extension_name].run_info["runtime_s"] = runtime_s
                extension_instances[extension_name].run_info["run_completed"] = True

            for extension_name, extension_instance in extension_instances.items():
                self.extensions[extension_name] = extension_instance
                if save:
                    extension_instance.save()

        # PATCH: the quality metric is computed after the pipeline, since some of the metrics optionally require
        # the output of the pipeline extensions (e.g., spike_amplitudes, spike_locations).
        # An alternative could be to extend the "depend_on" attribute to use optional and to check if an extension
        # depends on the output of the pipeline nodes (e.g. depend_on=["spike_amplitudes[optional]"])
        for extension_name, extension_params in extensions_post_pipeline.items():
            extension_class = get_extension_class(extension_name)
            if extension_class.need_job_kwargs:
                self.compute_one_extension(extension_name, save=save, verbose=verbose, **extension_params, **job_kwargs)
            else:
                self.compute_one_extension(extension_name, save=save, verbose=verbose, **extension_params)

    def get_saved_extension_names(self):
        """
        Get extension names saved in folder or zarr that can be loaded.
        This do not load data, this only explores the directory.
        """
        saved_extension_names = []
        if self.format == "binary_folder":
            ext_folder = self.folder / "extensions"
            if ext_folder.is_dir():
                for extension_folder in ext_folder.iterdir():
                    is_saved = extension_folder.is_dir() and (extension_folder / "params.json").is_file()
                    if not is_saved:
                        continue
                    saved_extension_names.append(extension_folder.stem)

        elif self.format == "zarr":
            zarr_root = self._get_zarr_root(mode="r")
            if "extensions" in zarr_root.keys():
                extension_group = zarr_root["extensions"]
                for extension_name in extension_group.keys():
                    if "params" in extension_group[extension_name].attrs.keys():
                        saved_extension_names.append(extension_name)

        else:
            raise ValueError("SortingAnalyzer.get_saved_extension_names() works only with binary_folder and zarr")

        return saved_extension_names

    def get_extension(self, extension_name: str):
        """
        Get a AnalyzerExtension.
        If not loaded then load is automatic.

        Return None if the extension is not computed yet (this avoids the use of has_extension() and then get it)

        """
        if extension_name in self.extensions:
            return self.extensions[extension_name]

        elif self.format != "memory" and self.has_extension(extension_name):
            self.load_extension(extension_name)
            return self.extensions[extension_name]

        else:
            return None

    def load_extension(self, extension_name: str):
        """
        Load an extension from a folder or zarr into the `ResultSorting.extensions` dict.

        Parameters
        ----------
        extension_name : str
            The extension name.

        Returns
        -------
        ext_instanace:
            The loaded instance of the extension

        """
        assert (
            self.format != "memory"
        ), "SortingAnalyzer.load_extension() does not work for format='memory' use SortingAnalyzer.get_extension() instead"

        extension_class = get_extension_class(extension_name)

        extension_instance = extension_class.load(self)

        self.extensions[extension_name] = extension_instance

        return extension_instance

    def load_all_saved_extension(self):
        """
        Load all saved extensions in memory.
        """
        for extension_name in self.get_saved_extension_names():
            self.load_extension(extension_name)

    def delete_extension(self, extension_name) -> None:
        """
        Delete the extension from the dict and also in the persistent zarr or folder.
        """

        # delete from folder or zarr
        if self.format != "memory" and self.has_extension(extension_name):
            # need a reload to reset the folder
            ext = self.load_extension(extension_name)
            ext.delete()

        # remove from dict
        self.extensions.pop(extension_name, None)

    def get_loaded_extension_names(self):
        """
        Return the loaded or already computed extensions names.
        """
        return list(self.extensions.keys())

    def has_extension(self, extension_name: str) -> bool:
        """
        Check if the extension exists in memory (dict) or in the folder or in zarr.
        """
        if extension_name in self.extensions:
            return True
        elif self.format == "memory":
            return False
        elif extension_name in self.get_saved_extension_names():
            return True
        else:
            return False

    def get_computable_extensions(self):
        """
        Get all extensions that can be computed by the analyzer.
        """
        return get_available_analyzer_extensions()

    def get_default_extension_params(self, extension_name: str) -> dict:
        """
        Get the default params for an extension.

        Parameters
        ----------
        extension_name : str
            The extension name

        Returns
        -------
        default_params : dict
            The default parameters for the extension
        """
        return get_default_analyzer_extension_params(extension_name)


def _sort_extensions_by_dependency(extensions):
    """
    Sorts a dictionary of extensions so that the parents of each extension are on the "left" of their children.
    Assumes there is a valid ordering of the included extensions.

    Parameters
    ----------
    extensions : dict
        A dict of extensions.

    Returns
    -------
    sorted_extensions : dict
        A dict of extensions, with the parents on the left of their children.
    """

    extensions_list = list(extensions.keys())
    extension_params = list(extensions.values())

    i = 0
    while i < len(extensions_list):

        extension = extensions_list[i]
        dependencies = get_extension_class(extension).depend_on

        # Split cases with an "or" in them, and flatten into a list
        dependencies = list(chain.from_iterable([dependency.split("|") for dependency in dependencies]))

        # Should only iterate if nothing has happened.
        # Otherwise, should check the dependency which has just been moved => at position i
        did_nothing = True
        for dependency in dependencies:

            # if dependency is on the right, move it left of the current dependency
            if dependency in extensions_list[i:]:

                dependency_arg = extensions_list.index(dependency)

                extension_params.pop(dependency_arg)
                extension_params.insert(i, extensions[dependency])

                extensions_list.pop(dependency_arg)
                extensions_list.insert(i, dependency)

                did_nothing = False

        if did_nothing:
            i += 1

    return dict(zip(extensions_list, extension_params))


global _possible_extensions
_possible_extensions = []

global _extension_children
_extension_children = {}


def _get_children_dependencies(extension_name):
    """
    Extension classes have a `depend_on` attribute to declare on which class they
    depend on. For instance "templates" depends on "waveforms". "waveforms" depends on "random_spikes".

    This function is going the opposite way: it finds all children that depend on a
    particular extension.

    The implementation is recursive so that the output includes children, grand children, great grand children, etc.

    This function is useful for deleting existing extensions on recompute.
    For instance, recomputing the "waveforms" needs to delete the "templates", since the latter depends on the former.
    For this particular example, if we change the "ms_before" parameter of the "waveforms", also the "templates" will
    require recomputation as this parameter is inherited.
    """
    names = []
    children = _extension_children[extension_name]
    for child in children:
        if child not in names:
            names.append(child)
        grand_children = _get_children_dependencies(child)
        names.extend(grand_children)
    return list(names)


def register_result_extension(extension_class):
    """
    This maintains a list of possible extensions that are available.
    It depends on the imported submodules (e.g. for postprocessing module).

    For instance with:
    import spikeinterface as si
    only one extension will be available
    but with
    import spikeinterface.postprocessing
    more extensions will be available
    """
    assert issubclass(extension_class, AnalyzerExtension)
    assert extension_class.extension_name is not None, "extension_name must not be None"
    global _possible_extensions

    already_registered = any(extension_class is ext for ext in _possible_extensions)
    if not already_registered:
        assert all(
            extension_class.extension_name != ext.extension_name for ext in _possible_extensions
        ), "Extension name already exists"

        _possible_extensions.append(extension_class)

        # create the children dpendencies to be able to delete on re-compute
        _extension_children[extension_class.extension_name] = []
        for parent_name in extension_class.depend_on:
            if "|" in parent_name:
                for name in parent_name.split("|"):
                    _extension_children[name].append(extension_class.extension_name)
            else:
                _extension_children[parent_name].append(extension_class.extension_name)


def get_extension_class(extension_name: str, auto_import=True):
    """
    Get extension class from name and check if registered.

    Parameters
    ----------
    extension_name : str
        The extension name.
    auto_import : bool, default: True
        Auto import the module if the extension class is not registered yet.

    Returns
    -------
    ext_class:
        The class of the extension.
    """
    global _possible_extensions
    extensions_dict = {ext.extension_name: ext for ext in _possible_extensions}

    if extension_name not in extensions_dict:
        if extension_name in _builtin_extensions:
            module = _builtin_extensions[extension_name]
            if auto_import:
                imported_module = importlib.import_module(module)
                extensions_dict = {ext.extension_name: ext for ext in _possible_extensions}
            else:
                raise ValueError(
                    f"Extension '{extension_name}' is not registered, please import related module before use: 'import {module}'"
                )
        else:
            raise ValueError(f"Extension '{extension_name}' is unknown maybe this is an external extension or a typo.")

    ext_class = extensions_dict[extension_name]
    return ext_class


def get_available_analyzer_extensions():
    """
    Get all extensions that can be computed by the analyzer.
    """
    return list(_builtin_extensions.keys())


def get_default_analyzer_extension_params(extension_name: str):
    """
    Get the default params for an extension.

    Parameters
    ----------
    extension_name : str
        The extension name

    Returns
    -------
    default_params : dict
        The default parameters for the extension
    """
    import inspect

    extension_class = get_extension_class(extension_name)

    sig = inspect.signature(extension_class._set_params)
    default_params = {
        k: v.default for k, v in sig.parameters.items() if k != "self" and v.default != inspect.Parameter.empty
    }

    return default_params


class AnalyzerExtension:
    """
    This the base class to extend the SortingAnalyzer.
    It can handle persistency to disk for any computations related to:

    For instance:
      * waveforms
      * principal components
      * spike amplitudes
      * quality metrics

    Possible extension can be registered on-the-fly at import time with register_result_extension() mechanism.
    It also enables any custom computation on top of the SortingAnalyzer to be implemented by the user.

    An extension needs to inherit from this class and implement some attributes and abstract methods:
      * extension_name
      * depend_on
      * need_recording
      * use_nodepipeline
      * nodepipeline_variables only if use_nodepipeline=True
      * need_job_kwargs
      * _set_params()
      * _run()
      * _select_extension_data()
      * _merge_extension_data()
      * _get_data()

    The subclass must also set an `extension_name` class attribute which is not None by default.

    The subclass must also hanle an attribute `data` which is a dict contain the results after the `run()`.

    All AnalyzerExtension will have a function associate for instance (this use the function_factory):
    compute_unit_location(sorting_analyzer, ...) will be equivalent to sorting_analyzer.compute("unit_location", ...)


    """

    extension_name = None
    depend_on = []
    need_recording = False
    use_nodepipeline = False
    nodepipeline_variables = None
    need_job_kwargs = False
    need_backward_compatibility_on_load = False

    def __init__(self, sorting_analyzer):
        self._sorting_analyzer = weakref.ref(sorting_analyzer)

        self.params = None
        self.run_info = self._default_run_info_dict()
        self.data = dict()

    def _default_run_info_dict(self):
        return dict(run_completed=False, runtime_s=None)

    #######
    # This 3 methods must be implemented in the subclass!!!
    # See DummyAnalyzerExtension in test_sortinganalyzer.py as a simple example
    def _run(self, **kwargs):
        # must be implemented in subclass
        # must populate the self.data dictionary
        raise NotImplementedError

    def _set_params(self, **params):
        # must be implemented in subclass
        # must return a cleaned version of params dict
        raise NotImplementedError

    def _select_extension_data(self, unit_ids):
        # must be implemented in subclass
        raise NotImplementedError

    def _merge_extension_data(
        self, merge_unit_groups, new_unit_ids, new_sorting_analyzer, keep_mask, verbose=False, **job_kwargs
    ):
        # must be implemented in subclass
        raise NotImplementedError

    def _get_pipeline_nodes(self):
        # must be implemented in subclass only if use_nodepipeline=True
        raise NotImplementedError

    def _get_data(self):
        # must be implemented in subclass
        raise NotImplementedError

    def _handle_backward_compatibility_on_load(self):
        # must be implemented in subclass only if need_backward_compatibility_on_load=True
        raise NotImplementedError

    @classmethod
    def function_factory(cls):
        # make equivalent
        # comptute_unit_location(sorting_analyzer, ...) <> sorting_analyzer.compute("unit_location", ...)
        # this also make backcompatibility
        # comptute_unit_location(we, ...)

        class FuncWrapper:
            def __init__(self, extension_name):
                self.extension_name = extension_name

            def __call__(self, sorting_analyzer, load_if_exists=None, *args, **kwargs):
                from .waveforms_extractor_backwards_compatibility import MockWaveformExtractor

                if isinstance(sorting_analyzer, MockWaveformExtractor):
                    # backward compatibility with WaveformsExtractor
                    sorting_analyzer = sorting_analyzer.sorting_analyzer

                if not isinstance(sorting_analyzer, SortingAnalyzer):
                    raise ValueError(f"compute_{self.extension_name}() needs a SortingAnalyzer instance")

                if load_if_exists is not None:
                    # backward compatibility with "load_if_exists"
                    warnings.warn(
                        f"compute_{cls.extension_name}(..., load_if_exists=True/False) is kept for backward compatibility but should not be used anymore"
                    )
                    assert isinstance(load_if_exists, bool)
                    if load_if_exists:
                        ext = sorting_analyzer.get_extension(self.extension_name)
                        return ext

                ext = sorting_analyzer.compute(cls.extension_name, *args, **kwargs)
                return ext.get_data()

        func = FuncWrapper(cls.extension_name)
        func.__doc__ = cls.__doc__
        return func

    @property
    def sorting_analyzer(self):
        # Important : to avoid the SortingAnalyzer referencing a AnalyzerExtension
        # and AnalyzerExtension referencing a SortingAnalyzer we need a weakref.
        # Otherwise the garbage collector is not working properly.
        # and so the SortingAnalyzer + its recording are still alive even after deleting explicitly
        # the SortingAnalyzer which makes it impossible to delete the folder when using memmap.
        sorting_analyzer = self._sorting_analyzer()
        if sorting_analyzer is None:
            raise ValueError(f"The extension {self.extension_name} has lost its SortingAnalyzer")
        return sorting_analyzer

    # some attribuites come from sorting_analyzer
    @property
    def format(self):
        return self.sorting_analyzer.format

    @property
    def sparsity(self):
        return self.sorting_analyzer.sparsity

    @property
    def folder(self):
        return self.sorting_analyzer.folder

    def _get_binary_extension_folder(self):
        extension_folder = self.folder / "extensions" / self.extension_name
        return extension_folder

    def _get_zarr_extension_group(self, mode="r+"):
        zarr_root = self.sorting_analyzer._get_zarr_root(mode=mode)
        extension_group = zarr_root["extensions"][self.extension_name]
        return extension_group

    @classmethod
    def load(cls, sorting_analyzer):
        ext = cls(sorting_analyzer)
        ext.load_params()
        ext.load_run_info()
        if ext.run_info is not None:
            if ext.run_info["run_completed"]:
                ext.load_data()
                if cls.need_backward_compatibility_on_load:
                    ext._handle_backward_compatibility_on_load()
                if len(ext.data) > 0:
                    return ext
        else:
            # this is for back-compatibility of old analyzers
            ext.load_data()
            if cls.need_backward_compatibility_on_load:
                ext._handle_backward_compatibility_on_load()
            if len(ext.data) > 0:
                return ext
        # If extension run not completed, or data has gone missing,
        # return None to indicate that the extension should be (re)computed.
        return None

    def load_run_info(self):
        run_info = None
        if self.format == "binary_folder":
            extension_folder = self._get_binary_extension_folder()
            run_info_file = extension_folder / "run_info.json"
            if run_info_file.is_file():
                with open(str(run_info_file), "r") as f:
                    run_info = json.load(f)

        elif self.format == "zarr":
            extension_group = self._get_zarr_extension_group(mode="r")
            run_info = extension_group.attrs.get("run_info", None)

        if run_info is None:
            warnings.warn(f"Found no run_info file for {self.extension_name}, extension should be re-computed.")
        self.run_info = run_info

    def load_params(self):
        if self.format == "binary_folder":
            extension_folder = self._get_binary_extension_folder()
            params_file = extension_folder / "params.json"
            assert params_file.is_file(), f"No params file in extension {self.extension_name} folder"
            with open(str(params_file), "r") as f:
                params = json.load(f)

        elif self.format == "zarr":
            extension_group = self._get_zarr_extension_group(mode="r")
            assert "params" in extension_group.attrs, f"No params file in extension {self.extension_name} folder"
            params = extension_group.attrs["params"]

        self.params = params

    def load_data(self):
        ext_data = None
        if self.format == "binary_folder":
            extension_folder = self._get_binary_extension_folder()
            for ext_data_file in extension_folder.iterdir():
                # patch for https://github.com/SpikeInterface/spikeinterface/issues/3041
                # maybe add a check for version number from the info.json during loading only
                if (
                    ext_data_file.name == "params.json"
                    or ext_data_file.name == "info.json"
                    or ext_data_file.name == "run_info.json"
                ):
                    continue
                ext_data_name = ext_data_file.stem
                if ext_data_file.suffix == ".json":
                    with ext_data_file.open("r") as f:
                        ext_data = json.load(f)
                elif ext_data_file.suffix == ".npy":
                    # The lazy loading of an extension is complicated because if we compute again
                    # and have a link to the old buffer on windows then it fails
                    # ext_data = np.load(ext_data_file, mmap_mode="r")
                    # so we go back to full loading
                    ext_data = np.load(ext_data_file)
                elif ext_data_file.suffix == ".csv":
                    import pandas as pd

                    ext_data = pd.read_csv(ext_data_file, index_col=0)
                    # we need to cast the index to the unit id dtype (int or str)
                    unit_ids = self.sorting_analyzer.unit_ids
                    if ext_data.shape[0] == unit_ids.size:
                        # we force dtype to be the same as unit_ids
                        if ext_data.index.dtype != unit_ids.dtype:
                            ext_data.index = ext_data.index.astype(unit_ids.dtype)

                elif ext_data_file.suffix == ".pkl":
                    with ext_data_file.open("rb") as f:
                        ext_data = pickle.load(f)
                else:
                    continue
                self.data[ext_data_name] = ext_data

        elif self.format == "zarr":
            extension_group = self._get_zarr_extension_group(mode="r")
            for ext_data_name in extension_group.keys():
                ext_data_ = extension_group[ext_data_name]
                if "dict" in ext_data_.attrs:
                    ext_data = ext_data_[0]
                elif "dataframe" in ext_data_.attrs:
                    import pandas as pd

                    index = ext_data_["index"]
                    ext_data = pd.DataFrame(index=index)
                    for col in ext_data_.keys():
                        if col != "index":
                            ext_data.loc[:, col] = ext_data_[col][:]
                    ext_data = ext_data.convert_dtypes()
                elif "object" in ext_data_.attrs:
                    ext_data = ext_data_[0]
                else:
                    # this load in memmory
                    ext_data = np.array(ext_data_)
                self.data[ext_data_name] = ext_data

        if len(self.data) == 0:
            warnings.warn(f"Found no data for {self.extension_name}, extension should be re-computed.")

    def copy(self, new_sorting_analyzer, unit_ids=None):
        # alessio : please note that this also replace the old select_units!!!
        new_extension = self.__class__(new_sorting_analyzer)
        new_extension.params = self.params.copy()
        if unit_ids is None:
            new_extension.data = self.data
        else:
            new_extension.data = self._select_extension_data(unit_ids)
        new_extension.run_info = copy(self.run_info)
        new_extension.save()
        return new_extension

    def merge(
        self,
        new_sorting_analyzer,
        merge_unit_groups,
        new_unit_ids,
        keep_mask=None,
        verbose=False,
        **job_kwargs,
    ):
        new_extension = self.__class__(new_sorting_analyzer)
        new_extension.params = self.params.copy()
        new_extension.data = self._merge_extension_data(
            merge_unit_groups, new_unit_ids, new_sorting_analyzer, keep_mask, verbose=verbose, **job_kwargs
        )
        new_extension.run_info = copy(self.run_info)
        new_extension.save()
        return new_extension

    def run(self, save=True, **kwargs):
        if save and not self.sorting_analyzer.is_read_only():
            # NB: this call to _save_params() also resets the folder or zarr group
            self._save_params()
            self._save_importing_provenance()

        t_start = perf_counter()
        self._run(**kwargs)
        t_end = perf_counter()
        self.run_info["runtime_s"] = t_end - t_start
        self.run_info["run_completed"] = True

        if save and not self.sorting_analyzer.is_read_only():
            self._save_run_info()
            self._save_data()
            if self.format == "zarr":
                import zarr

                zarr.consolidate_metadata(self.sorting_analyzer._get_zarr_root().store)

    def save(self):
        self._save_params()
        self._save_importing_provenance()
        self._save_run_info()
        self._save_data()

        if self.format == "zarr":
            import zarr

            zarr.consolidate_metadata(self.sorting_analyzer._get_zarr_root().store)

    def _save_data(self):
        if self.format == "memory":
            return

        if self.sorting_analyzer.is_read_only():
            raise ValueError(f"The SortingAnalyzer is read-only saving extension {self.extension_name} is not possible")

        try:
            # pandas is a weak dependency for spikeinterface.core
            import pandas as pd

            HAS_PANDAS = True
        except:
            HAS_PANDAS = False

        if self.format == "binary_folder":

            extension_folder = self._get_binary_extension_folder()
            for ext_data_name, ext_data in self.data.items():
                if isinstance(ext_data, dict):
                    with (extension_folder / f"{ext_data_name}.json").open("w") as f:
                        json.dump(ext_data, f)
                elif isinstance(ext_data, np.ndarray):
                    data_file = extension_folder / f"{ext_data_name}.npy"
                    if isinstance(ext_data, np.memmap) and data_file.exists():
                        # important some SortingAnalyzer like ComputeWaveforms already run the computation with memmap
                        # so no need to save theses array
                        pass
                    else:
                        np.save(data_file, ext_data)
                elif HAS_PANDAS and isinstance(ext_data, pd.DataFrame):
                    ext_data.to_csv(extension_folder / f"{ext_data_name}.csv", index=True)
                else:
                    try:
                        with (extension_folder / f"{ext_data_name}.pkl").open("wb") as f:
                            pickle.dump(ext_data, f)
                    except:
                        raise Exception(f"Could not save {ext_data_name} as extension data")
        elif self.format == "zarr":
            import numcodecs

            saving_options = self.sorting_analyzer._backend_options.get("saving_options", {})
            extension_group = self._get_zarr_extension_group(mode="r+")

            # if compression is not externally given, we use the default
            if "compressor" not in saving_options:
                saving_options["compressor"] = get_default_zarr_compressor()

            for ext_data_name, ext_data in self.data.items():
                if ext_data_name in extension_group:
                    del extension_group[ext_data_name]
                if isinstance(ext_data, dict):
                    extension_group.create_dataset(
                        name=ext_data_name, data=np.array([ext_data], dtype=object), object_codec=numcodecs.JSON()
                    )
                elif isinstance(ext_data, np.ndarray):
                    extension_group.create_dataset(name=ext_data_name, data=ext_data, **saving_options)
                elif HAS_PANDAS and isinstance(ext_data, pd.DataFrame):
                    df_group = extension_group.create_group(ext_data_name)
                    # first we save the index
                    indices = ext_data.index.to_numpy()
                    if indices.dtype.kind == "O":
                        indices = indices.astype(str)
                    df_group.create_dataset(name="index", data=indices)
                    for col in ext_data.columns:
                        col_data = ext_data[col].to_numpy()
                        if col_data.dtype.kind == "O":
                            col_data = col_data.astype(str)
                        df_group.create_dataset(name=col, data=col_data)
                    df_group.attrs["dataframe"] = True
                else:
                    # any object
                    try:
                        extension_group.create_dataset(
                            name=ext_data_name, data=np.array([ext_data], dtype=object), object_codec=numcodecs.Pickle()
                        )
                    except:
                        raise Exception(f"Could not save {ext_data_name} as extension data")
                    extension_group[ext_data_name].attrs["object"] = True

    def _reset_extension_folder(self):
        """
        Delete the extension in a folder (binary or zarr) and create an empty one.
        """
        if self.format == "binary_folder":
            extension_folder = self._get_binary_extension_folder()
            if extension_folder.is_dir():
                shutil.rmtree(extension_folder)
            extension_folder.mkdir(exist_ok=False, parents=True)

        elif self.format == "zarr":
            import zarr

            zarr_root = self.sorting_analyzer._get_zarr_root(mode="r+")
            _ = zarr_root["extensions"].create_group(self.extension_name, overwrite=True)
            zarr.consolidate_metadata(zarr_root.store)

    def _delete_extension_folder(self):
        """
        Delete the extension in a folder (binary or zarr).
        """
        if self.format == "binary_folder":
            extension_folder = self._get_binary_extension_folder()
            if extension_folder.is_dir():
                shutil.rmtree(extension_folder)

        elif self.format == "zarr":
            import zarr

            zarr_root = self.sorting_analyzer._get_zarr_root(mode="r+")
            if self.extension_name in zarr_root["extensions"]:
                del zarr_root["extensions"][self.extension_name]
                zarr.consolidate_metadata(zarr_root.store)

    def delete(self):
        """
        Delete the extension from the folder or zarr and from the dict.
        """
        self._delete_extension_folder()
        self.params = None
        self.run_info = self._default_run_info_dict()
        self.data = dict()

    def reset(self):
        """
        Reset the extension.
        Delete the sub folder and create a new empty one.
        """
        self._reset_extension_folder()
        self.params = None
        self.run_info = self._default_run_info_dict()
        self.data = dict()

    def set_params(self, save=True, **params):
        """
        Set parameters for the extension and
        make it persistent in json.
        """
        # this ensure data is also deleted and corresponds to params
        # this also ensure the group is created
        if save:
            self._reset_extension_folder()

        params = self._set_params(**params)
        self.params = params

        if self.sorting_analyzer.is_read_only():
            return

        if save:
            self._save_params()
            self._save_importing_provenance()

    def _save_params(self):
        params_to_save = self.params.copy()

        self._reset_extension_folder()

        # TODO make sparsity local Result specific
        # if "sparsity" in params_to_save and params_to_save["sparsity"] is not None:
        #     assert isinstance(
        #         params_to_save["sparsity"], ChannelSparsity
        #     ), "'sparsity' parameter must be a ChannelSparsity object!"
        #     params_to_save["sparsity"] = params_to_save["sparsity"].to_dict()

        if self.format == "binary_folder":
            extension_folder = self._get_binary_extension_folder()
            extension_folder.mkdir(exist_ok=True, parents=True)
            param_file = extension_folder / "params.json"
            param_file.write_text(json.dumps(check_json(params_to_save), indent=4), encoding="utf8")
        elif self.format == "zarr":
            extension_group = self._get_zarr_extension_group(mode="r+")
            extension_group.attrs["params"] = check_json(params_to_save)

    def _save_importing_provenance(self):
        # this saves the class info, this is not uselful at the moment but could be useful in future
        # if some class changes the data model and if we need to make backwards compatibility
        # we have the same machanism in base.py for recording and sorting

        info = retrieve_importing_provenance(self.__class__)
        if self.format == "binary_folder":
            extension_folder = self._get_binary_extension_folder()
            extension_folder.mkdir(exist_ok=True, parents=True)
            info_file = extension_folder / "info.json"
            info_file.write_text(json.dumps(info, indent=4), encoding="utf8")
        elif self.format == "zarr":
            extension_group = self._get_zarr_extension_group(mode="r+")
            extension_group.attrs["info"] = info

    def _save_run_info(self):
        if self.run_info is not None:
            run_info = self.run_info.copy()

            if self.format == "binary_folder":
                extension_folder = self._get_binary_extension_folder()
                run_info_file = extension_folder / "run_info.json"
                run_info_file.write_text(json.dumps(run_info, indent=4), encoding="utf8")
            elif self.format == "zarr":
                extension_group = self._get_zarr_extension_group(mode="r+")
                extension_group.attrs["run_info"] = run_info

    def get_pipeline_nodes(self):
        assert (
            self.use_nodepipeline
        ), "AnalyzerExtension.get_pipeline_nodes() must be called only when use_nodepipeline=True"
        return self._get_pipeline_nodes()

    def get_data(self, *args, **kwargs):
        if self.run_info is not None:
            assert self.run_info[
                "run_completed"
            ], f"You must run the extension {self.extension_name} before retrieving data"
        assert len(self.data) > 0, "Extension has been run but no data found."
        return self._get_data(*args, **kwargs)


# this is a hardcoded list to to improve error message and auto_import mechanism
# this is important because extension are registered when the submodule is imported
_builtin_extensions = {
    # from core
    "random_spikes": "spikeinterface.core",
    "waveforms": "spikeinterface.core",
    "templates": "spikeinterface.core",
    # "fast_templates": "spikeinterface.core",
    "noise_levels": "spikeinterface.core",
    # from postprocessing
    "amplitude_scalings": "spikeinterface.postprocessing",
    "correlograms": "spikeinterface.postprocessing",
    "isi_histograms": "spikeinterface.postprocessing",
    "principal_components": "spikeinterface.postprocessing",
    "spike_amplitudes": "spikeinterface.postprocessing",
    "spike_locations": "spikeinterface.postprocessing",
    "template_metrics": "spikeinterface.postprocessing",
    "template_similarity": "spikeinterface.postprocessing",
    "unit_locations": "spikeinterface.postprocessing",
    # from quality metrics
    "quality_metrics": "spikeinterface.qualitymetrics",
}<|MERGE_RESOLUTION|>--- conflicted
+++ resolved
@@ -812,15 +812,6 @@
         """
         return self.sorting.get_property(key, ids=ids)
 
-<<<<<<< HEAD
-    def can_perform_merges(self, 
-                           merge_unit_groups, 
-                           new_unit_ids=None,
-                           merging_mode="soft",
-                           sparsity_overlap=0.75,
-                           new_id_strategy="append",
-                           **kwargs):
-=======
     def can_perform_merges(
         self,
         merge_unit_groups,
@@ -830,7 +821,6 @@
         new_id_strategy="append",
         **kwargs,
     ):
->>>>>>> b0623743
         """
         Check if merges can be performed given merging params
 
