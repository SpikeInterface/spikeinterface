--- conflicted
+++ resolved
@@ -607,7 +607,6 @@
 
         return sorting_analyzer
 
-<<<<<<< HEAD
     def _get_ids_after_merging(self, merges):
         new_unit_ids = set(self.unit_ids)
         for key, to_be_merged in merges.items():
@@ -616,10 +615,6 @@
                 new_unit_ids.discard(id)
         return list(new_unit_ids)
 
-    def _save_or_select_or_merge(
-        self, format="binary_folder", folder=None, unit_ids=None, merges=None
-    ) -> "SortingAnalyzer":
-=======
     def set_temporary_recording(self, recording: BaseRecording):
         """
         Sets a temporary recording object. This function can be useful to temporarily set
@@ -642,8 +637,9 @@
             warnings.warn("SortingAnalyzer recording is already set. The current recording is temporarily replaced.")
         self._temporary_recording = recording
 
-    def _save_or_select(self, format="binary_folder", folder=None, unit_ids=None) -> "SortingAnalyzer":
->>>>>>> 9a05419a
+    def _save_or_select_or_merge(
+        self, format="binary_folder", folder=None, unit_ids=None, merges=None
+    ) -> "SortingAnalyzer":
         """
         Internal used by both save_as(), copy() and select_units() which are more or less the same.
         """
