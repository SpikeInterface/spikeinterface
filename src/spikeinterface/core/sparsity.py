--- conflicted
+++ resolved
@@ -225,12 +225,7 @@
         assert templates_array.shape[2] == self.num_channels
 
         max_num_active_channels = self.max_num_active_channels
-<<<<<<< HEAD
-        num_samples = templates_array.shape[1]
-        sparsified_shape = (self.num_units, num_samples, max_num_active_channels)
-=======
         sparsified_shape = (self.num_units, templates_array.shape[1], max_num_active_channels)
->>>>>>> b8855e23
         sparse_templates = np.zeros(shape=sparsified_shape, dtype=templates_array.dtype)
         for unit_index, unit_id in enumerate(self.unit_ids):
             template = templates_array[unit_index, ...]
