--- conflicted
+++ resolved
@@ -394,13 +394,8 @@
     ----------
     templates_or_waveform_extractor: Templates | WaveformExtractor
         A Templates or a WaveformExtractor object.
-<<<<<<< HEAD
-        Some method accept both objects ("best_channels", "radius", )
-        Other method need WaveformExtractor because internally the recording is needed.
-=======
         Some methods accept both objects (e.g. "best_channels", "radius", )
         Other methods need WaveformExtractor because internally the recording is needed.
->>>>>>> 15d38999
 
     {}
 
@@ -417,19 +412,11 @@
     if method in ("best_channels", "radius"):
         assert isinstance(
             templates_or_waveform_extractor, (Templates, WaveformExtractor)
-<<<<<<< HEAD
-        ), "compute_sparsity() need Templates or WaveformExtractor"
-    else:
-        assert isinstance(
-            templates_or_waveform_extractor, WaveformExtractor
-        ), f"compute_sparsity(method='{method}') need WaveformExtractor"
-=======
         ), f"compute_sparsity() requires either a Templates or WaveformExtractor, not a type: {type(templates_or_waveform_extractor)}"
     else:
         assert isinstance(
             templates_or_waveform_extractor, WaveformExtractor
         ), f"compute_sparsity(method='{method}') requires a WaveformExtractor"
->>>>>>> 15d38999
 
     if method == "best_channels":
         assert num_channels is not None, "For the 'best_channels' method, 'num_channels' needs to be given"
@@ -556,106 +543,4 @@
     return sparsity
 
 
-<<<<<<< HEAD
-compute_sparsity.__doc__ = compute_sparsity.__doc__.format(_sparsity_doc)
-
-
-def estimate_sparsity(
-    recording: BaseRecording,
-    sorting: BaseSorting,
-    num_spikes_for_sparsity: int = 100,
-    ms_before: float = 1.0,
-    ms_after: float = 2.5,
-    method: "radius" | "best_channels" = "radius",
-    peak_sign: str = "neg",
-    radius_um: float = 100.0,
-    num_channels: int = 5,
-    **job_kwargs,
-):
-    """
-    Estimate the sparsity without the need of a WaveformExtractor.
-    This is faster than  `spikeinterface.waveforms_extractor.precompute_sparsity()` and it
-    traverses the recording to compute the average templates for each unit.
-
-    Contrary to the previous implementation:
-      * all units are computed in one read of recording
-      * it doesn't require a folder
-      * it doesn't not consume too much memory
-      * it uses internally the `estimate_templates()` which is fast and parallel
-
-    Parameters
-    ----------
-    recording: BaseRecording
-        The recording
-    sorting: BaseSorting
-        The sorting
-    num_spikes_for_sparsity: int, default: 100
-        How many spikes per units to compute the sparsity
-    ms_before: float, default: 1.0
-        Cut out in ms before spike time
-    ms_after: float, default: 2.5
-        Cut out in ms after spike time
-    method: "radius" | "best_channels", default: "radius"
-        Sparsity method propagated to the `compute_sparsity()` function.
-        Only "radius" or "best_channels" are implemented
-    peak_sign: "neg" | "pos" | "both", default: "neg"
-        Sign of the template to compute best channels
-    radius_um: float, default: 100.0
-        Used for "radius" method
-    num_channels: int, default: 5
-        Used for "best_channels" method
-
-    {}
-
-    Returns
-    -------
-    sparsity: ChannelSparsity
-        The estimated sparsity
-    """
-    # Can't be done at module because this is a cyclic import, too bad
-    from .template import Templates
-
-    assert method in ("radius", "best_channels"), "estimate_sparsity() handle only method='radius' or 'best_channel'"
-    if method == "radius":
-        assert (
-            len(recording.get_probes()) == 1
-        ), "The 'radius' method of `estimate_sparsity()` can handle only one probe"
-
-    nbefore = int(ms_before * recording.sampling_frequency / 1000.0)
-    nafter = int(ms_after * recording.sampling_frequency / 1000.0)
-
-    num_samples = [recording.get_num_samples(seg_index) for seg_index in range(recording.get_num_segments())]
-    random_spikes_indices = random_spikes_selection(
-        sorting,
-        num_samples,
-        method="uniform",
-        max_spikes_per_unit=num_spikes_for_sparsity,
-        margin_size=max(nbefore, nafter),
-        seed=2205,
-    )
-    spikes = sorting.to_spike_vector()
-    spikes = spikes[random_spikes_indices]
-
-    templates_array = estimate_templates(
-        recording, spikes, sorting.unit_ids, nbefore, nafter, return_scaled=False, **job_kwargs
-    )
-    templates = Templates(
-        templates_array=templates_array,
-        sampling_frequency=recording.sampling_frequency,
-        nbefore=nbefore,
-        sparsity_mask=None,
-        channel_ids=recording.channel_ids,
-        unit_ids=sorting.unit_ids,
-        probe=recording.get_probe(),
-    )
-
-    sparsity = compute_sparsity(
-        templates, method=method, peak_sign=peak_sign, num_channels=num_channels, radius_um=radius_um
-    )
-
-    return sparsity
-
-
-=======
->>>>>>> 15d38999
 estimate_sparsity.__doc__ = estimate_sparsity.__doc__.format(_shared_job_kwargs_doc)