--- conflicted
+++ resolved
@@ -686,11 +686,7 @@
         sparsity = ChannelSparsity.from_best_channels(templates_or_sorting_analyzer, num_channels, peak_sign=peak_sign)
     elif method == "closest_channels":
         assert num_channels is not None, "For the 'closest_channels' method, 'num_channels' needs to be given"
-<<<<<<< HEAD
-        sparsity = ChannelSparsity.from_radius(templates_or_sorting_analyzer, num_channels)
-=======
         sparsity = ChannelSparsity.from_closest_channels(templates_or_sorting_analyzer, num_channels)
->>>>>>> 49dbcc66
     elif method == "radius":
         assert radius_um is not None, "For the 'radius' method, 'radius_um' needs to be given"
         sparsity = ChannelSparsity.from_radius(templates_or_sorting_analyzer, radius_um, peak_sign=peak_sign)
@@ -848,11 +844,7 @@
             )
         elif method == "closest_channels":
             assert num_channels is not None, "For the 'closest_channels' method, 'num_channels' needs to be given"
-<<<<<<< HEAD
-            sparsity = ChannelSparsity.from_best_channels(templates, num_channels)
-=======
             sparsity = ChannelSparsity.from_closest_channels(templates, num_channels)
->>>>>>> 49dbcc66
         elif method == "radius":
             assert radius_um is not None, "For the 'radius' method, 'radius_um' needs to be given"
             sparsity = ChannelSparsity.from_radius(templates, radius_um, peak_sign=peak_sign)
