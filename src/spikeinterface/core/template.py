import numpy as np
import json
from dataclasses import dataclass, field, astuple
from probeinterface import Probe
from .sparsity import ChannelSparsity


@dataclass
class Templates:
    """
    A class to represent spike templates, which can be either dense or sparse.

    Parameters
    ----------
    templates_array : np.ndarray
        Array containing the templates data.
    sampling_frequency : float
        Sampling frequency of the templates.
    nbefore : int
        Number of samples before the spike peak.
    sparsity_mask : np.ndarray or None, default: None
        Boolean array indicating the sparsity pattern of the templates.
        If `None`, the templates are considered dense.
    channel_ids : np.ndarray, optional default: None
        Array of channel IDs. If `None`, defaults to an array of increasing integers.
    unit_ids : np.ndarray, optional default: None
        Array of unit IDs. If `None`, defaults to an array of increasing integers.
    probe: Probe, default: None
<<<<<<< HEAD
        A probeinterface.probe object
=======
        A `probeinterface.Probe` object
>>>>>>> 03126a3a
    check_for_consistent_sparsity : bool, optional default: None
        When passing a sparsity_mask, this checks that the templates array is also sparse and that it matches the
        structure fo the sparsity_masl.

    The following attributes are available after construction:

    Attributes
    ----------
    num_units : int
        Number of units in the templates. Automatically determined from `templates_array`.
    num_samples : int
        Number of samples per template. Automatically determined from `templates_array`.
    num_channels : int
        Number of channels in the templates. Automatically determined from `templates_array` or `sparsity_mask`.
    nafter : int
        Number of samples after the spike peak. Calculated as `num_samples - nbefore - 1`.
    ms_before : float
        Milliseconds before the spike peak. Calculated from `nbefore` and `sampling_frequency`.
    ms_after : float
        Milliseconds after the spike peak. Calculated from `nafter` and `sampling_frequency`.
    sparsity : ChannelSparsity, optional
        Object representing the sparsity pattern of the templates. Calculated from `sparsity_mask`.
        If `None`, the templates are considered dense.
    """

    templates_array: np.ndarray
    sampling_frequency: float
    nbefore: int

    sparsity_mask: np.ndarray = None
    channel_ids: np.ndarray = None
    unit_ids: np.ndarray = None

    probe: Probe = None

    check_for_consistent_sparsity: bool = True

    num_units: int = field(init=False)
    num_samples: int = field(init=False)
    num_channels: int = field(init=False)

    nafter: int = field(init=False)
    ms_before: float = field(init=False)
    ms_after: float = field(init=False)
    sparsity: ChannelSparsity = field(init=False, default=None)

    def __post_init__(self):
        self.num_units, self.num_samples = self.templates_array.shape[:2]
        if self.sparsity_mask is None:
            self.num_channels = self.templates_array.shape[2]
        else:
            self.num_channels = self.sparsity_mask.shape[1]

        # Time and frames domain information
        self.nafter = self.num_samples - self.nbefore
        self.ms_before = self.nbefore / self.sampling_frequency * 1000
        self.ms_after = self.nafter / self.sampling_frequency * 1000

        # Initialize sparsity object
        if self.channel_ids is None:
            self.channel_ids = np.arange(self.num_channels)
        if self.unit_ids is None:
            self.unit_ids = np.arange(self.num_units)
        if self.sparsity_mask is not None:
            self.sparsity = ChannelSparsity(
                mask=self.sparsity_mask,
                unit_ids=self.unit_ids,
                channel_ids=self.channel_ids,
            )

            # Test that the templates are sparse if a sparsity mask is passed
            if self.check_for_consistent_sparsity:
                if not self._are_passed_templates_sparse():
                    raise ValueError("Sparsity mask passed but the templates are not sparse")

    def get_one_template_dense(self, unit_index):
        if self.sparsity is None:
            template = self.templates_array[unit_index, :, :]
        else:
            sparse_template = self.templates_array[unit_index, :, :]
            template = self.sparsity.densify_waveforms(waveforms=sparse_template, unit_id=self.unit_ids[unit_index])
            # dense_waveforms[unit_index, ...] = self.sparsity.densify_waveforms(waveforms=waveforms, unit_id=unit_id)
        return template


    def get_dense_templates(self) -> np.ndarray:
        # Assumes and object without a sparsity mask already has dense templates
        if self.sparsity is None:
            return self.templates_array

        densified_shape = (self.num_units, self.num_samples, self.num_channels)
        dense_waveforms = np.zeros(shape=densified_shape, dtype=self.templates_array.dtype)

        for unit_index, unit_id in enumerate(self.unit_ids):
            # waveforms = self.templates_array[unit_index, ...]
            # dense_waveforms[unit_index, ...] = self.sparsity.densify_waveforms(waveforms=waveforms, unit_id=unit_id)
            dense_waveforms[unit_index, ...] = self.get_one_template_dense(unit_index)

        return dense_waveforms

    def are_templates_sparse(self) -> bool:
        return self.sparsity is not None

    def _are_passed_templates_sparse(self) -> bool:
        """
        Tests if the templates passed to the init constructor are sparse
        """
        are_templates_sparse = True
        for unit_index, unit_id in enumerate(self.unit_ids):
            waveforms = self.templates_array[unit_index, ...]
            are_templates_sparse = self.sparsity.are_waveforms_sparse(waveforms, unit_id=unit_id)
            if not are_templates_sparse:
                return False

        return are_templates_sparse

    def to_dict(self):
        return {
            "templates_array": self.templates_array,
            "sparsity_mask": None if self.sparsity_mask is None else self.sparsity_mask,
            "channel_ids": self.channel_ids,
            "unit_ids": self.unit_ids,
            "sampling_frequency": self.sampling_frequency,
            "nbefore": self.nbefore,
            "probe": self.probe.to_dict() if self.probe is not None else None,
        }

    @classmethod
    def from_dict(cls, data):
        return cls(
            templates_array=np.asarray(data["templates_array"]),
            sparsity_mask=None if data["sparsity_mask"] is None else np.asarray(data["sparsity_mask"]),
            channel_ids=np.asarray(data["channel_ids"]),
            unit_ids=np.asarray(data["unit_ids"]),
            sampling_frequency=data["sampling_frequency"],
            nbefore=data["nbefore"],
            probe=data["probe"] if data["probe"] is None else Probe.from_dict(data["probe"]),
        )

    def to_json(self):
        from spikeinterface.core.core_tools import SIJsonEncoder

        return json.dumps(self.to_dict(), cls=SIJsonEncoder)

    @classmethod
    def from_json(cls, json_str):
        return cls.from_dict(json.loads(json_str))

    def __eq__(self, other):
        """
        Necessary to compare templates because they naturally compare objects by equality of their fields
        which is not possible for numpy arrays. Therefore, we override the __eq__ method to compare each numpy arrays
        using np.array_equal instead
        """
        if not isinstance(other, Templates):
            return False

        # Convert the instances to tuples
        self_tuple = astuple(self)
        other_tuple = astuple(other)

        # Compare each field
        for s_field, o_field in zip(self_tuple, other_tuple):
            if isinstance(s_field, np.ndarray):
                if not np.array_equal(s_field, o_field):
                    return False

            # Compare ChannelSparsity by its mask, unit_ids and channel_ids.
            # Maybe ChannelSparsity should have its own __eq__ method
            elif isinstance(s_field, ChannelSparsity):
                if not isinstance(o_field, ChannelSparsity):
                    return False

                # Compare ChannelSparsity by its mask, unit_ids and channel_ids
                if not np.array_equal(s_field.mask, o_field.mask):
                    return False
                if not np.array_equal(s_field.unit_ids, o_field.unit_ids):
                    return False
                if not np.array_equal(s_field.channel_ids, o_field.channel_ids):
                    return False
            elif isinstance(s_field, Probe):
                # TODO implement __eq__ in probeinterface...
                pass
            else:
                if s_field != o_field:
                    return False

        return True<|MERGE_RESOLUTION|>--- conflicted
+++ resolved
@@ -26,11 +26,7 @@
     unit_ids : np.ndarray, optional default: None
         Array of unit IDs. If `None`, defaults to an array of increasing integers.
     probe: Probe, default: None
-<<<<<<< HEAD
-        A probeinterface.probe object
-=======
         A `probeinterface.Probe` object
->>>>>>> 03126a3a
     check_for_consistent_sparsity : bool, optional default: None
         When passing a sparsity_mask, this checks that the templates array is also sparse and that it matches the
         structure fo the sparsity_masl.
