import pytest
from pathlib import Path

import shutil

from spikeinterface.core import generate_ground_truth_recording
from spikeinterface.core import create_sorting_analyzer

from spikeinterface.core.sortinganalyzer import _extension_children, _get_children_dependencies

import numpy as np

if hasattr(pytest, "global_test_folder"):
    cache_folder = pytest.global_test_folder / "core"
else:
    cache_folder = Path("cache_folder") / "core"


def get_sorting_analyzer(format="memory", sparse=True):
    recording, sorting = generate_ground_truth_recording(
        durations=[30.0],
        sampling_frequency=16000.0,
        num_channels=20,
        num_units=5,
        generate_sorting_kwargs=dict(firing_rates=10.0, refractory_period_ms=4.0),
        generate_unit_locations_kwargs=dict(
            margin_um=5.0,
            minimum_z=5.0,
            maximum_z=20.0,
        ),
        generate_templates_kwargs=dict(
            unit_params_range=dict(
                alpha=(9_000.0, 12_000.0),
            )
        ),
        noise_kwargs=dict(noise_level=5.0, strategy="tile_pregenerated"),
        seed=2406,
    )
    if format == "memory":
        folder = None
    elif format == "binary_folder":
        folder = cache_folder / f"test_ComputeWaveforms_{format}"
    elif format == "zarr":
        folder = cache_folder / f"test_ComputeWaveforms.zarr"
    if folder and folder.exists():
        shutil.rmtree(folder)

    sorting_analyzer = create_sorting_analyzer(
        sorting, recording, format=format, folder=folder, sparse=sparse, sparsity=None
    )

    return sorting_analyzer


def _check_result_extension(sorting_analyzer, extension_name):
    # select unit_ids to several format
    for format in ("memory", "binary_folder", "zarr"):
        # for format in ("memory", ):
        if format != "memory":
            if format == "zarr":
                folder = cache_folder / f"test_SortingAnalyzer_{extension_name}_select_units_with_{format}.zarr"
            else:
                folder = cache_folder / f"test_SortingAnalyzer_{extension_name}_select_units_with_{format}"
            if folder.exists():
                shutil.rmtree(folder)
        else:
            folder = None

        # check unit slice
        keep_unit_ids = sorting_analyzer.sorting.unit_ids[::2]
        sorting_analyzer2 = sorting_analyzer.select_units(unit_ids=keep_unit_ids, format=format, folder=folder)

        data = sorting_analyzer2.get_extension(extension_name).data
        # for k, arr in data.items():
        #     print(k, arr.shape)


@pytest.mark.parametrize("format", ["memory", "binary_folder", "zarr"])
@pytest.mark.parametrize(
    "sparse",
    [
        False,
    ],
)
def test_ComputeRandomSpikes(format, sparse):
    sorting_analyzer = get_sorting_analyzer(format=format, sparse=sparse)

    ext = sorting_analyzer.compute("random_spikes", max_spikes_per_unit=10, seed=2205)
    indices = ext.data["random_spikes_indices"]
    assert indices.size == 10 * sorting_analyzer.sorting.unit_ids.size
    # print(indices)

    _check_result_extension(sorting_analyzer, "random_spikes")


@pytest.mark.parametrize("format", ["memory", "binary_folder", "zarr"])
@pytest.mark.parametrize("sparse", [True, False])
def test_ComputeWaveforms(format, sparse):
    sorting_analyzer = get_sorting_analyzer(format=format, sparse=sparse)

    job_kwargs = dict(n_jobs=2, chunk_duration="1s", progress_bar=True)
    sorting_analyzer.compute("random_spikes", max_spikes_per_unit=50, seed=2205)
    ext = sorting_analyzer.compute("waveforms", **job_kwargs)
    wfs = ext.data["waveforms"]
    _check_result_extension(sorting_analyzer, "waveforms")


@pytest.mark.parametrize("format", ["memory", "binary_folder", "zarr"])
@pytest.mark.parametrize("sparse", [True, False])
def test_ComputeTemplates(format, sparse):
    sorting_analyzer = get_sorting_analyzer(format=format, sparse=sparse)

    sorting_analyzer.compute("random_spikes", max_spikes_per_unit=20, seed=2205)

    with pytest.raises(AssertionError):
        # This require "waveforms first and should trig an error
        sorting_analyzer.compute("templates")

    job_kwargs = dict(n_jobs=2, chunk_duration="1s", progress_bar=True)
    sorting_analyzer.compute("waveforms", **job_kwargs)

    # compute some operators
    sorting_analyzer.compute(
        "templates",
        operators=[
            "average",
            "std",
            ("percentile", 95.0),
        ],
    )

    # ask for more operator later
    ext = sorting_analyzer.get_extension("templates")
    templated_median = ext.get_templates(operator="median")
    templated_per_5 = ext.get_templates(operator="percentile", percentile=5.0)

    # they all should be in data
    data = sorting_analyzer.get_extension("templates").data
    for k in ["average", "std", "median", "pencentile_5.0", "pencentile_95.0"]:
        assert k in data.keys()
        assert data[k].shape[0] == sorting_analyzer.unit_ids.size
        assert data[k].shape[2] == sorting_analyzer.channel_ids.size
        assert np.any(data[k] > 0)

    # import matplotlib.pyplot as plt
    # for unit_index, unit_id in enumerate(sorting_analyzer.unit_ids):
    #     fig, ax = plt.subplots()
    #     for k in data.keys():
    #         wf0 = data[k][unit_index, :, :]
    #         ax.plot(wf0.T.flatten(), label=k)
    #     ax.legend()
    # plt.show()

    _check_result_extension(sorting_analyzer, "templates")


@pytest.mark.parametrize("format", ["memory", "binary_folder", "zarr"])
@pytest.mark.parametrize("sparse", [True, False])
def test_ComputeFastTemplates(format, sparse):
    sorting_analyzer = get_sorting_analyzer(format=format, sparse=sparse)

    # TODO check this because this is not passing with n_jobs=2
    job_kwargs = dict(n_jobs=1, chunk_duration="1s", progress_bar=True)

    ms_before = 1.0
    ms_after = 2.5

    sorting_analyzer.compute("random_spikes", max_spikes_per_unit=20, seed=2205)

    sorting_analyzer.compute("fast_templates", ms_before=ms_before, ms_after=ms_after, return_scaled=True, **job_kwargs)

    _check_result_extension(sorting_analyzer, "fast_templates")

    # compare ComputeTemplates with dense and ComputeFastTemplates: should give the same on "average"
    other_sorting_analyzer = get_sorting_analyzer(format=format, sparse=False)
    other_sorting_analyzer.compute("random_spikes", max_spikes_per_unit=20, seed=2205)
    other_sorting_analyzer.compute(
        "waveforms", ms_before=ms_before, ms_after=ms_after, return_scaled=True, **job_kwargs
    )
    other_sorting_analyzer.compute(
        "templates",
        operators=[
            "average",
        ],
    )

    templates0 = sorting_analyzer.get_extension("fast_templates").data["average"]
    templates1 = other_sorting_analyzer.get_extension("templates").data["average"]
    np.testing.assert_almost_equal(templates0, templates1)

    # import matplotlib.pyplot as plt
    # fig, ax = plt.subplots()
    # for unit_index, unit_id in enumerate(sorting_analyzer.unit_ids):
    #     wf0 = templates0[unit_index, :, :]
    #     ax.plot(wf0.T.flatten(), label=f"{unit_id}")
    #     wf1 = templates1[unit_index, :, :]
    #     ax.plot(wf1.T.flatten(), ls='--', color='k')
    # ax.legend()
    # plt.show()


@pytest.mark.parametrize("format", ["memory", "binary_folder", "zarr"])
@pytest.mark.parametrize("sparse", [True, False])
def test_ComputeNoiseLevels(format, sparse):
    sorting_analyzer = get_sorting_analyzer(format=format, sparse=sparse)

    sorting_analyzer.compute("noise_levels", return_scaled=True)
    print(sorting_analyzer)

    noise_levels = sorting_analyzer.get_extension("noise_levels").data["noise_levels"]
    assert noise_levels.shape[0] == sorting_analyzer.channel_ids.size


<<<<<<< HEAD
def test_ComputeFastTemplates_versus_ComputeTemplates():
    sorting_analyzer = get_sorting_analyzer(format="memory", sparse=False)
    sorting_analyzer.compute("random_spikes", max_spikes_per_unit=20, seed=2205)

    # compute fast_templates and templates
    sorting_analyzer.compute(["fast_templates", "waveforms", "templates"])

    templates_fast = sorting_analyzer.get_extension("fast_templates").get_templates()
    templates_fast_std = sorting_analyzer.get_extension("fast_templates").get_templates(operator="std")
    templates = sorting_analyzer.get_extension("templates").get_templates()
    templates_std = sorting_analyzer.get_extension("fast_templates").get_templates(operator="std")

    np.testing.assert_almost_equal(templates_fast, templates)
    np.testing.assert_almost_equal(templates_fast_std, templates_std)


if __name__ == "__main__":
=======
def test_get_children_dependencies():
    assert "fast_templates" in _extension_children["random_spikes"]
    assert "waveforms" in _extension_children["random_spikes"]

    children = _get_children_dependencies("random_spikes")
    assert "waveforms" in children
    assert "templates" in children
    assert "fast_templates" in children

>>>>>>> a5a3e463

def test_delete_on_recompute():
    sorting_analyzer = get_sorting_analyzer(format="memory", sparse=False)
    sorting_analyzer.compute("random_spikes")
    sorting_analyzer.compute("waveforms")
    sorting_analyzer.compute("templates")

    # re compute random_spikes should delete waveforms and templates
    sorting_analyzer.compute("random_spikes")
    assert sorting_analyzer.get_extension("templates") is None
    assert sorting_analyzer.get_extension("waveforms") is None


if __name__ == "__main__":

    # test_ComputeWaveforms(format="memory", sparse=True)
    # test_ComputeWaveforms(format="memory", sparse=False)
    # test_ComputeWaveforms(format="binary_folder", sparse=True)
    # test_ComputeWaveforms(format="binary_folder", sparse=False)
    # test_ComputeWaveforms(format="zarr", sparse=True)
    # test_ComputeWaveforms(format="zarr", sparse=False)
    # test_ComputeRandomSpikes(format="memory", sparse=True)

    # test_ComputeFastTemplates(format="memory", sparse=True)

    # test_ComputeNoiseLevels(format="memory", sparse=False)

<<<<<<< HEAD
    test_ComputeNoiseLevels(format="memory", sparse=False)

    test_ComputeFastTemplates_versus_ComputeTemplates()
=======
    test_get_children_dependencies()
    test_delete_on_recompute()
>>>>>>> a5a3e463
<|MERGE_RESOLUTION|>--- conflicted
+++ resolved
@@ -211,7 +211,6 @@
     assert noise_levels.shape[0] == sorting_analyzer.channel_ids.size
 
 
-<<<<<<< HEAD
 def test_ComputeFastTemplates_versus_ComputeTemplates():
     sorting_analyzer = get_sorting_analyzer(format="memory", sparse=False)
     sorting_analyzer.compute("random_spikes", max_spikes_per_unit=20, seed=2205)
@@ -228,8 +227,6 @@
     np.testing.assert_almost_equal(templates_fast_std, templates_std)
 
 
-if __name__ == "__main__":
-=======
 def test_get_children_dependencies():
     assert "fast_templates" in _extension_children["random_spikes"]
     assert "waveforms" in _extension_children["random_spikes"]
@@ -239,7 +236,6 @@
     assert "templates" in children
     assert "fast_templates" in children
 
->>>>>>> a5a3e463
 
 def test_delete_on_recompute():
     sorting_analyzer = get_sorting_analyzer(format="memory", sparse=False)
@@ -262,16 +258,9 @@
     # test_ComputeWaveforms(format="zarr", sparse=True)
     # test_ComputeWaveforms(format="zarr", sparse=False)
     # test_ComputeRandomSpikes(format="memory", sparse=True)
-
     # test_ComputeFastTemplates(format="memory", sparse=True)
-
     # test_ComputeNoiseLevels(format="memory", sparse=False)
 
-<<<<<<< HEAD
-    test_ComputeNoiseLevels(format="memory", sparse=False)
-
     test_ComputeFastTemplates_versus_ComputeTemplates()
-=======
     test_get_children_dependencies()
-    test_delete_on_recompute()
->>>>>>> a5a3e463
+    test_delete_on_recompute()