import platform
from pathlib import Path

import pytest
import numpy as np

from spikeinterface.core import generate_recording
from spikeinterface.core.core_tools import write_binary_recording, write_memory_recording, recursive_path_modifier
from spikeinterface.core.binaryrecordingextractor import BinaryRecordingExtractor
from spikeinterface.core.generate import GeneratorRecording
<<<<<<< HEAD
=======

>>>>>>> b6d36604
try:
    from multiprocessing.shared_memory import SharedMemory

    HAVE_SHAREDMEMORY = True
except:
    HAVE_SHAREDMEMORY = False


if hasattr(pytest, "global_test_folder"):
    cache_folder = pytest.global_test_folder / "core"
else:
    cache_folder = Path("cache_folder") / "core"


def test_write_binary_recording(tmp_path):
    # Test write_binary_recording() with loop (n_jobs=1)
    # Setup
    sampling_frequency = 30_000
    num_channels = 2
    dtype = "float32"

    durations = [10.0]
    recording = GeneratorRecording(
        durations=durations, num_channels=num_channels, sampling_frequency=sampling_frequency
    )
    file_paths = [tmp_path / "binary01.raw"]

    # Write binary recording
    job_kwargs = dict(verbose=False, n_jobs=1)
    write_binary_recording(recording, file_paths=file_paths, dtype=dtype, **job_kwargs)

    # Check if written data matches original data
    recorder_binary = BinaryRecordingExtractor(
        file_paths=file_paths, sampling_frequency=sampling_frequency, num_chan=num_channels, dtype=dtype
    )
    assert np.allclose(recorder_binary.get_traces(), recording.get_traces())

<<<<<<< HEAD
=======

def test_write_binary_recording_offset(tmp_path):
    # Test write_binary_recording() with loop (n_jobs=1)
    # Setup
    sampling_frequency = 30_000
    num_channels = 2
    dtype = "float32"

    durations = [10.0]
    recording = GeneratorRecording(
        durations=durations, num_channels=num_channels, sampling_frequency=sampling_frequency
    )
    file_paths = [tmp_path / "binary01.raw"]

    # Write binary recording
    job_kwargs = dict(verbose=False, n_jobs=1)
    byte_offset = 125
    write_binary_recording(recording, file_paths=file_paths, dtype=dtype, byte_offset=byte_offset, **job_kwargs)

    # Check if written data matches original data
    recorder_binary = BinaryRecordingExtractor(
        file_paths=file_paths,
        sampling_frequency=sampling_frequency,
        num_chan=num_channels,
        dtype=dtype,
        file_offset=byte_offset,
    )
    assert np.allclose(recorder_binary.get_traces(), recording.get_traces())


>>>>>>> b6d36604
def test_write_binary_recording_parallel(tmp_path):
    # Test write_binary_recording() with parallel processing (n_jobs=2)

    # Setup
    sampling_frequency = 30_000
    num_channels = 2
    dtype = "float32"
    durations = [10.30, 3.5]
    recording = GeneratorRecording(
<<<<<<< HEAD
        durations=durations, num_channels=num_channels, sampling_frequency=sampling_frequency, dtype=dtype,
=======
        durations=durations,
        num_channels=num_channels,
        sampling_frequency=sampling_frequency,
        dtype=dtype,
>>>>>>> b6d36604
    )
    file_paths = [tmp_path / "binary01.raw", tmp_path / "binary02.raw"]

    # Write binary recording
    job_kwargs = dict(verbose=False, n_jobs=2, chunk_memory="100k", mp_context="spawn")
    write_binary_recording(recording, file_paths=file_paths, dtype=dtype, **job_kwargs)

    # Check if written data matches original data
    recorder_binary = BinaryRecordingExtractor(
        file_paths=file_paths, sampling_frequency=sampling_frequency, num_chan=num_channels, dtype=dtype
    )
    for segment_index in range(recording.get_num_segments()):
        binary_traces = recorder_binary.get_traces(segment_index=segment_index)
        recording_traces = recording.get_traces(segment_index=segment_index)
        assert np.allclose(binary_traces, recording_traces)


def test_write_binary_recording_multiple_segment(tmp_path):
    # Test write_binary_recording() with multiple segments (n_jobs=2)
    # Setup
    sampling_frequency = 30_000
    num_channels = 10
    dtype = "float32"

    durations = [10.30, 3.5]
    recording = GeneratorRecording(
        durations=durations, num_channels=num_channels, sampling_frequency=sampling_frequency
    )
    file_paths = [tmp_path / "binary01.raw", tmp_path / "binary02.raw"]

    # Write binary recording
    job_kwargs = dict(verbose=False, n_jobs=2, chunk_memory="100k", mp_context="spawn")
    write_binary_recording(recording, file_paths=file_paths, dtype=dtype, **job_kwargs)

    # Check if written data matches original data
    recorder_binary = BinaryRecordingExtractor(
        file_paths=file_paths, sampling_frequency=sampling_frequency, num_chan=num_channels, dtype=dtype
    )
<<<<<<< HEAD
    
=======

>>>>>>> b6d36604
    for segment_index in range(recording.get_num_segments()):
        binary_traces = recorder_binary.get_traces(segment_index=segment_index)
        recording_traces = recording.get_traces(segment_index=segment_index)
        assert np.allclose(binary_traces, recording_traces)


def test_write_memory_recording():
    # 2 segments
    recording = GeneratorRecording(num_channels=2, durations=[10.325, 3.5], sampling_frequency=30_000)
    # make dumpable
    recording = recording.save()

    # write with loop
    write_memory_recording(recording, dtype=None, verbose=True, n_jobs=1)

    write_memory_recording(recording, dtype=None, verbose=True, n_jobs=1, chunk_memory="100k", progress_bar=True)

    if HAVE_SHAREDMEMORY and platform.system() != "Windows":
        # write parrallel
        write_memory_recording(recording, dtype=None, verbose=False, n_jobs=2, chunk_memory="100k")

        # write parrallel
        write_memory_recording(recording, dtype=None, verbose=False, n_jobs=2, total_memory="200k", progress_bar=True)


def test_recursive_path_modifier():
    # this test nested depth 2 path modifier
    d = {
        "kwargs": {
            "path": "/yep/path1",
            "recording": {
                "module": "mock_module",
                "class": "mock_class",
                "version": "1.2",
                "annotations": {},
                "kwargs": {"path": "/yep/path2"},
            },
        }
    }

    d2 = recursive_path_modifier(d, lambda p: p.replace("/yep", "/yop"))
    assert d2["kwargs"]["path"].startswith("/yop")
    assert d2["kwargs"]["recording"]["kwargs"]["path"].startswith("/yop")


if __name__ == "__main__":
    # Create a temporary folder using the standard library
    import tempfile

<<<<<<< HEAD
if __name__ == '__main__':
    # Create a temporary folder using the standard library
    import tempfile
    with tempfile.TemporaryDirectory() as tmpdirname:
        tmp_path = Path(tmpdirname)
        test_write_binary_recording_with_chunk_memory(tmp_path)
        #test_write_memory_recording()
        #test_recursive_path_modifier()
=======
    with tempfile.TemporaryDirectory() as tmpdirname:
        tmp_path = Path(tmpdirname)
        test_write_binary_recording(tmp_path)
        # test_write_memory_recording()
        # test_recursive_path_modifier()
>>>>>>> b6d36604
<|MERGE_RESOLUTION|>--- conflicted
+++ resolved
@@ -4,14 +4,10 @@
 import pytest
 import numpy as np
 
-from spikeinterface.core import generate_recording
 from spikeinterface.core.core_tools import write_binary_recording, write_memory_recording, recursive_path_modifier
 from spikeinterface.core.binaryrecordingextractor import BinaryRecordingExtractor
 from spikeinterface.core.generate import GeneratorRecording
-<<<<<<< HEAD
-=======
 
->>>>>>> b6d36604
 try:
     from multiprocessing.shared_memory import SharedMemory
 
@@ -49,8 +45,6 @@
     )
     assert np.allclose(recorder_binary.get_traces(), recording.get_traces())
 
-<<<<<<< HEAD
-=======
 
 def test_write_binary_recording_offset(tmp_path):
     # Test write_binary_recording() with loop (n_jobs=1)
@@ -81,7 +75,6 @@
     assert np.allclose(recorder_binary.get_traces(), recording.get_traces())
 
 
->>>>>>> b6d36604
 def test_write_binary_recording_parallel(tmp_path):
     # Test write_binary_recording() with parallel processing (n_jobs=2)
 
@@ -91,14 +84,10 @@
     dtype = "float32"
     durations = [10.30, 3.5]
     recording = GeneratorRecording(
-<<<<<<< HEAD
-        durations=durations, num_channels=num_channels, sampling_frequency=sampling_frequency, dtype=dtype,
-=======
         durations=durations,
         num_channels=num_channels,
         sampling_frequency=sampling_frequency,
         dtype=dtype,
->>>>>>> b6d36604
     )
     file_paths = [tmp_path / "binary01.raw", tmp_path / "binary02.raw"]
 
@@ -137,11 +126,7 @@
     recorder_binary = BinaryRecordingExtractor(
         file_paths=file_paths, sampling_frequency=sampling_frequency, num_chan=num_channels, dtype=dtype
     )
-<<<<<<< HEAD
-    
-=======
 
->>>>>>> b6d36604
     for segment_index in range(recording.get_num_segments()):
         binary_traces = recorder_binary.get_traces(segment_index=segment_index)
         recording_traces = recording.get_traces(segment_index=segment_index)
@@ -191,19 +176,8 @@
     # Create a temporary folder using the standard library
     import tempfile
 
-<<<<<<< HEAD
-if __name__ == '__main__':
-    # Create a temporary folder using the standard library
-    import tempfile
-    with tempfile.TemporaryDirectory() as tmpdirname:
-        tmp_path = Path(tmpdirname)
-        test_write_binary_recording_with_chunk_memory(tmp_path)
-        #test_write_memory_recording()
-        #test_recursive_path_modifier()
-=======
     with tempfile.TemporaryDirectory() as tmpdirname:
         tmp_path = Path(tmpdirname)
         test_write_binary_recording(tmp_path)
         # test_write_memory_recording()
-        # test_recursive_path_modifier()
->>>>>>> b6d36604
+        # test_recursive_path_modifier()