import platform
import math
from pathlib import Path
import pytest
import numpy as np

from spikeinterface.core.core_tools import (
    recursive_path_modifier,
    make_paths_relative,
    make_paths_absolute,
    check_paths_relative,
    normal_pdf,
    convert_string_to_bytes,
    add_suffix,
)


<<<<<<< HEAD
=======
if hasattr(pytest, "global_test_folder"):
    cache_folder = pytest.global_test_folder / "core"
else:
    cache_folder = Path("cache_folder") / "core"


def test_add_suffix():
    # first case - no dot provided before extension
    file_path = "testpath"
    possible_suffix = ["raw", "bin", "path"]
    file_path_with_suffix = add_suffix(file_path, possible_suffix)
    expected_path = "testpath.raw"
    assert str(file_path_with_suffix) == expected_path

    # second case - dot provided before extension
    file_path = "testpath"
    possible_suffix = [".raw", ".bin", ".path"]
    file_path_with_suffix = add_suffix(file_path, possible_suffix)
    expected_path = "testpath.raw"
    assert str(file_path_with_suffix) == expected_path


>>>>>>> 46734ebf
def test_path_utils_functions():
    if platform.system() != "Windows":
        # posix path
        d = {
            "kwargs": {
                "path": "/yep/sub/path1",
                "recording": {
                    "module": "mock_module",
                    "class": "mock_class",
                    "version": "1.2",
                    "annotations": {},
                    "kwargs": {"path": "/yep/sub/path2"},
                },
            }
        }

        d2 = recursive_path_modifier(d, lambda p: p.replace("/yep", "/yop"))
        assert d2["kwargs"]["path"].startswith("/yop")
        assert d2["kwargs"]["recording"]["kwargs"]["path"].startswith("/yop")

        d3 = make_paths_relative(d, Path("/yep"))
        assert d3["kwargs"]["path"] == "sub/path1"
        assert d3["kwargs"]["recording"]["kwargs"]["path"] == "sub/path2"

        d4 = make_paths_absolute(d3, "/yop")
        assert d4["kwargs"]["path"].startswith("/yop")
        assert d4["kwargs"]["recording"]["kwargs"]["path"].startswith("/yop")

    if platform.system() == "Windows":
        # test for windows Path
        d = {
            "kwargs": {
                "path": r"c:\yep\sub\path1",
                "recording": {
                    "module": "mock_module",
                    "class": "mock_class",
                    "version": "1.2",
                    "annotations": {},
                    "kwargs": {"path": r"c:\yep\sub\path2"},
                },
            }
        }

        d2 = make_paths_relative(d, "c:\\yep")
        # the str be must unix like path even on windows for more portability
        assert d2["kwargs"]["path"] == "sub/path1"
        assert d2["kwargs"]["recording"]["kwargs"]["path"] == "sub/path2"

        # same drive
        assert check_paths_relative(d, r"c:\yep")
        # not the same drive
        assert not check_paths_relative(d, r"d:\yep")

        d = {
            "kwargs": {
                "path": r"\\host\share\yep\sub\path1",
            }
        }
        # UNC cannot be relative to d: drive
        assert not check_paths_relative(d, r"d:\yep")

        # UNC can be relative to the same UNC
        assert check_paths_relative(d, r"\\host\share")

    def test_convert_string_to_bytes():
        # Test SI prefixes
        assert convert_string_to_bytes("1k") == 1000
        assert convert_string_to_bytes("1M") == 1000000
        assert convert_string_to_bytes("1G") == 1000000000
        assert convert_string_to_bytes("1T") == 1000000000000
        assert convert_string_to_bytes("1P") == 1000000000000000
        # Test IEC prefixes
        assert convert_string_to_bytes("1Ki") == 1024
        assert convert_string_to_bytes("1Mi") == 1048576
        assert convert_string_to_bytes("1Gi") == 1073741824
        assert convert_string_to_bytes("1Ti") == 1099511627776
        assert convert_string_to_bytes("1Pi") == 1125899906842624
        # Test mixed values
        assert convert_string_to_bytes("1.5k") == 1500
        assert convert_string_to_bytes("2.5M") == 2500000
        assert convert_string_to_bytes("0.5G") == 500000000
        assert convert_string_to_bytes("1.2T") == 1200000000000
        assert convert_string_to_bytes("1.5Pi") == 1688849860263936
        # Test zero values
        assert convert_string_to_bytes("0k") == 0
        assert convert_string_to_bytes("0Ki") == 0
        # Test invalid inputs (should raise assertion error)
        with pytest.raises(AssertionError) as e:
            convert_string_to_bytes("1Z")
            assert str(e.value) == "Unknown suffix: Z"

        with pytest.raises(AssertionError) as e:
            convert_string_to_bytes("1Xi")
            assert str(e.value) == "Unknown suffix: Xi"


def test_normal_pdf() -> None:
    mu = 4.160771
    sigma = 2.9334
    dx = 0.001

    xaxis = np.arange(-15, 25, dx)
    gauss = normal_pdf(xaxis, mu=mu, sigma=sigma)

    assert math.isclose(1.0, dx * np.sum(gauss))  # Checking that sum of pdf is 1
    assert math.isclose(mu, dx * np.sum(xaxis * gauss))  # Checking that mean is mu
    assert math.isclose(sigma**2, dx * np.sum(xaxis**2 * gauss) - mu**2)  # Checking that variance is sigma^2

    print(normal_pdf(-0.9355, mu=mu, sigma=sigma))
    assert math.isclose(normal_pdf(-0.9355, mu=mu, sigma=sigma), 0.03006929091)


if __name__ == "__main__":
    test_path_utils_functions()<|MERGE_RESOLUTION|>--- conflicted
+++ resolved
@@ -13,15 +13,6 @@
     convert_string_to_bytes,
     add_suffix,
 )
-
-
-<<<<<<< HEAD
-=======
-if hasattr(pytest, "global_test_folder"):
-    cache_folder = pytest.global_test_folder / "core"
-else:
-    cache_folder = Path("cache_folder") / "core"
-
 
 def test_add_suffix():
     # first case - no dot provided before extension
@@ -39,7 +30,6 @@
     assert str(file_path_with_suffix) == expected_path
 
 
->>>>>>> 46734ebf
 def test_path_utils_functions():
     if platform.system() != "Windows":
         # posix path
