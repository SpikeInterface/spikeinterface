import pytest
import psutil

import numpy as np

from spikeinterface.core import load_extractor, extract_waveforms

from probeinterface import generate_multi_columns_probe
from spikeinterface.core.generate import (
    generate_recording,
    generate_sorting,
    NoiseGeneratorRecording,
    TransformSorting,
    generate_recording_by_size,
    InjectTemplatesRecording,
    generate_single_fake_waveform,
    generate_templates,
    generate_channel_locations,
    generate_unit_locations,
    generate_ground_truth_recording,
)


from spikeinterface.core.core_tools import convert_bytes_to_str

from spikeinterface.core.testing import check_recordings_equal

strategy_list = ["tile_pregenerated", "on_the_fly"]


def test_generate_recording():
    # TODO even this is extensively tested in all other functions
    pass


def test_generate_sorting():
    # TODO even this is extensively tested in all other functions
    pass


def test_generate_sorting_with_spikes_on_borders():
    num_spikes_on_borders = 10
    border_size_samples = 10
    segment_duration = 10
    for nseg in [1, 2, 3]:
        sorting = generate_sorting(
            durations=[segment_duration] * nseg,
            sampling_frequency=30000,
            num_units=10,
            add_spikes_on_borders=True,
            num_spikes_per_border=num_spikes_on_borders,
            border_size_samples=border_size_samples,
        )
        # check that segments are correctly sorted
        all_spikes = sorting.to_spike_vector()
        np.testing.assert_array_equal(all_spikes["segment_index"], np.sort(all_spikes["segment_index"]))

        spikes = sorting.to_spike_vector(concatenated=False)
        # at least num_border spikes at borders for all segments
        for spikes_in_segment in spikes:
            # check that sample indices are correctly sorted within segments
            np.testing.assert_array_equal(spikes_in_segment["sample_index"], np.sort(spikes_in_segment["sample_index"]))
            num_samples = int(segment_duration * 30000)
            assert np.sum(spikes_in_segment["sample_index"] < border_size_samples) >= num_spikes_on_borders
            assert (
                np.sum(spikes_in_segment["sample_index"] >= num_samples - border_size_samples) >= num_spikes_on_borders
            )


def measure_memory_allocation(measure_in_process: bool = True) -> float:
    """
    A local utility to measure memory allocation at a specific point in time.
    Can measure either the process resident memory or system wide memory available

    Uses psutil package.

    Parameters
    ----------
    measure_in_process : bool, True by default
        Mesure memory allocation in the current process only, if false then measures at the system
        level.
    """

    if measure_in_process:
        process = psutil.Process()
        memory = process.memory_info().rss
    else:
        mem_info = psutil.virtual_memory()
        memory = mem_info.total - mem_info.available

    return memory


def test_noise_generator_memory():
    # Test that get_traces does not consume more memory than allocated.

    bytes_to_MiB_factor = 1024**2
    relative_tolerance = 0.05  # relative tolerance of 5 per cent

    sampling_frequency = 30000  # Hz
    noise_block_size = 60_000
    durations = [20.0]
    dtype = np.dtype("float32")
    num_channels = 384
    seed = 0
    num_samples = int(durations[0] * sampling_frequency)

    # case 1 preallocation of noise use one noise block 88M for 60000 sample of 384
    before_instanciation_MiB = measure_memory_allocation() / bytes_to_MiB_factor
    rec1 = NoiseGeneratorRecording(
        num_channels=num_channels,
        sampling_frequency=sampling_frequency,
        durations=durations,
        dtype=dtype,
        seed=seed,
        strategy="tile_pregenerated",
        noise_block_size=noise_block_size,
    )
    after_instanciation_MiB = measure_memory_allocation() / bytes_to_MiB_factor
    memory_usage_MiB = after_instanciation_MiB - before_instanciation_MiB
    expected_allocation_MiB = dtype.itemsize * num_channels * noise_block_size / bytes_to_MiB_factor
    ratio = expected_allocation_MiB / expected_allocation_MiB
    assert (
        ratio <= 1.0 + relative_tolerance
    ), f"NoiseGeneratorRecording with 'tile_pregenerated' wrong memory {memory_usage_MiB} instead of {expected_allocation_MiB}"

    # case 2: no preallocation very few memory (under 2 MiB)
    before_instanciation_MiB = measure_memory_allocation() / bytes_to_MiB_factor
    rec2 = NoiseGeneratorRecording(
        num_channels=num_channels,
        sampling_frequency=sampling_frequency,
        durations=durations,
        dtype=dtype,
        seed=seed,
        strategy="on_the_fly",
        noise_block_size=noise_block_size,
    )
    after_instanciation_MiB = measure_memory_allocation() / bytes_to_MiB_factor
    memory_usage_MiB = after_instanciation_MiB - before_instanciation_MiB
    assert memory_usage_MiB < 2, f"NoiseGeneratorRecording with 'on_the_fly wrong memory  {memory_usage_MiB}MiB"


def test_noise_generator_under_giga():
    # Test that the recording has the correct size in memory when calling smaller than 1 GiB
    # This is a week test that only measures the size of the traces and not the  memory used
    recording = generate_recording_by_size(full_traces_size_GiB=0.5)
    recording_total_memory = convert_bytes_to_str(recording.get_memory_size())
    assert recording_total_memory == "512.00 MiB"

    recording = generate_recording_by_size(full_traces_size_GiB=0.3)
    recording_total_memory = convert_bytes_to_str(recording.get_memory_size())
    assert recording_total_memory == "307.20 MiB"

    recording = generate_recording_by_size(full_traces_size_GiB=0.1)
    recording_total_memory = convert_bytes_to_str(recording.get_memory_size())
    assert recording_total_memory == "102.40 MiB"


@pytest.mark.parametrize("strategy", strategy_list)
def test_noise_generator_correct_shape(strategy):
    # Test that the recording has the correct size in shape
    sampling_frequency = 30000  # Hz
    durations = [1.0]
    dtype = np.dtype("float32")
    num_channels = 2
    seed = 0

    lazy_recording = NoiseGeneratorRecording(
        num_channels=num_channels,
        sampling_frequency=sampling_frequency,
        durations=durations,
        dtype=dtype,
        seed=seed,
        strategy=strategy,
    )

    num_frames = lazy_recording.get_num_frames(segment_index=0)
    assert num_frames == sampling_frequency * durations[0]

    traces = lazy_recording.get_traces()

    assert traces.shape == (num_frames, num_channels)


@pytest.mark.parametrize("strategy", strategy_list)
@pytest.mark.parametrize(
    "start_frame, end_frame",
    [
        (0, None),
        (0, 80),
        (20_000, 30_000),
        (0, 30_000),
        (15_000, 30_0000),
    ],
)
def test_noise_generator_consistency_across_calls(strategy, start_frame, end_frame):
    # Calling the get_traces twice should return the same result
    sampling_frequency = 30000  # Hz
    durations = [2.0]
    dtype = np.dtype("float32")
    num_channels = 2
    seed = 0

    lazy_recording = NoiseGeneratorRecording(
        num_channels=num_channels,
        sampling_frequency=sampling_frequency,
        durations=durations,
        dtype=dtype,
        seed=seed,
        strategy=strategy,
    )

    traces = lazy_recording.get_traces(start_frame=start_frame, end_frame=end_frame)
    same_traces = lazy_recording.get_traces(start_frame=start_frame, end_frame=end_frame)
    assert np.allclose(traces, same_traces)


@pytest.mark.parametrize("strategy", strategy_list)
@pytest.mark.parametrize(
    "start_frame, end_frame, extra_samples",
    [
        (0, 1000, 10),
        (0, 20_000, 10_000),
        (1_000, 2_000, 300),
        (250, 750, 800),
        (10_000, 25_000, 3_000),
        (0, 60_000, 10_000),
    ],
)
def test_noise_generator_consistency_across_traces(strategy, start_frame, end_frame, extra_samples):
    # Test that the generated traces behave like true arrays. Calling a larger array and then slicing it should
    # give the same result as calling the slice directly
    sampling_frequency = 30000  # Hz
    durations = [10.0]
    dtype = np.dtype("float32")
    num_channels = 2
    seed = start_frame + end_frame + extra_samples  # To make sure that the seed is different for each test

    lazy_recording = NoiseGeneratorRecording(
        num_channels=num_channels,
        sampling_frequency=sampling_frequency,
        durations=durations,
        dtype=dtype,
        seed=seed,
        strategy=strategy,
    )

    traces = lazy_recording.get_traces(start_frame=start_frame, end_frame=end_frame)
    end_frame_larger_array = end_frame + extra_samples
    larger_traces = lazy_recording.get_traces(start_frame=start_frame, end_frame=end_frame_larger_array)
    equivalent_trace_from_larger_traces = larger_traces[:-extra_samples, :]  # Remove the extra samples
    assert np.allclose(traces, equivalent_trace_from_larger_traces)


@pytest.mark.parametrize("strategy", strategy_list)
@pytest.mark.parametrize("seed", [None, 42])
def test_noise_generator_consistency_after_dump(strategy, seed):
    # test same noise after dump even with seed=None
    rec0 = NoiseGeneratorRecording(
        num_channels=2,
        sampling_frequency=30000.0,
        durations=[2.0],
        dtype="float32",
        seed=seed,
        strategy=strategy,
    )
    traces0 = rec0.get_traces()

    rec1 = load_extractor(rec0.to_dict())
    traces1 = rec1.get_traces()

    assert np.allclose(traces0, traces1)


def test_generate_recording():
    # check the high level function
    rec = generate_recording()


def test_generate_single_fake_waveform():
    sampling_frequency = 30000.0
    ms_before = 1.0
    ms_after = 3.0
    wf = generate_single_fake_waveform(ms_before=ms_before, ms_after=ms_after, sampling_frequency=sampling_frequency)

    # import matplotlib.pyplot as plt
    # times = np.arange(wf.size) / sampling_frequency * 1000 - ms_before
    # fig, ax = plt.subplots()
    # ax.plot(times, wf)
    # ax.axvline(0)
    # plt.show()


def test_generate_unit_locations():
    seed = 0

    probe = generate_multi_columns_probe(num_columns=2, num_contact_per_column=20, xpitch=20, ypitch=20)
    channel_locations = probe.contact_positions

    num_units = 100
    minimum_distance = 20.0
    unit_locations = generate_unit_locations(
        num_units,
        channel_locations,
        margin_um=20.0,
        minimum_z=5.0,
        maximum_z=40.0,
        minimum_distance=minimum_distance,
        max_iteration=500,
        distance_strict=False,
        seed=seed,
    )
    distances = np.linalg.norm(unit_locations[:, np.newaxis] - unit_locations[np.newaxis, :], axis=2)
    dist_flat = np.triu(distances, k=1).flatten()
    dist_flat = dist_flat[dist_flat > 0]
    assert np.all(dist_flat > minimum_distance)

    # import matplotlib.pyplot as plt
    # fig, ax = plt.subplots()
    # ax.hist(dist_flat, bins = np.arange(0, 400, 10))
    # fig, ax = plt.subplots()
    # from probeinterface.plotting import plot_probe
    # plot_probe(probe, ax=ax)
    # ax.scatter(unit_locations[:, 0], unit_locations[:,1], marker='*', s=20)
    # plt.show()


def test_generate_templates():
    seed = 0

    num_chans = 12
    num_columns = 1
    num_units = 10
    margin_um = 15.0
    channel_locations = generate_channel_locations(num_chans, num_columns, 20.0)
    unit_locations = generate_unit_locations(num_units, channel_locations, margin_um=margin_um, seed=seed)

    sampling_frequency = 30000.0
    ms_before = 1.0
    ms_after = 3.0

    # standard case
    templates = generate_templates(
        channel_locations,
        unit_locations,
        sampling_frequency,
        ms_before,
        ms_after,
        upsample_factor=None,
        seed=42,
        dtype="float32",
    )
    assert templates.ndim == 3
    assert templates.shape[2] == num_chans
    assert templates.shape[0] == num_units

    # play with params
    templates = generate_templates(
        channel_locations,
        unit_locations,
        sampling_frequency,
        ms_before,
        ms_after,
        upsample_factor=None,
        seed=42,
        dtype="float32",
        unit_params=dict(alpha=np.ones(num_units) * 8000.0),
        unit_params_range=dict(smooth_ms=(0.04, 0.05)),
    )

    # upsampling case
    templates = generate_templates(
        channel_locations,
        unit_locations,
        sampling_frequency,
        ms_before,
        ms_after,
        upsample_factor=3,
        seed=42,
        dtype="float32",
    )
    assert templates.ndim == 4
    assert templates.shape[2] == num_chans
    assert templates.shape[0] == num_units
    assert templates.shape[3] == 3

    # import matplotlib.pyplot as plt
    # fig, ax = plt.subplots()
    # for u in range(num_units):
    #     ax.plot(templates[u, :, ].T.flatten())
    # for f in range(templates.shape[3]):
    #     ax.plot(templates[0, :, :, f].T.flatten())
    # plt.show()


def test_inject_templates():
    num_channels = 4
    num_units = 3
    durations = [5.0, 2.5]
    sampling_frequency = 20000.0
    ms_before = 0.9
    ms_after = 2.2
    nbefore = int(ms_before * sampling_frequency)
    upsample_factor = 3

    # generate some sutff
    rec_noise = generate_recording(
        num_channels=num_channels, durations=durations, sampling_frequency=sampling_frequency, seed=42
    )
    channel_locations = rec_noise.get_channel_locations()
    sorting = generate_sorting(
        num_units=num_units, durations=durations, sampling_frequency=sampling_frequency, firing_rates=1.0, seed=42
    )
    units_locations = generate_unit_locations(num_units, channel_locations, margin_um=10.0, seed=42)
    templates_3d = generate_templates(
        channel_locations, units_locations, sampling_frequency, ms_before, ms_after, seed=42, upsample_factor=None
    )
    templates_4d = generate_templates(
        channel_locations,
        units_locations,
        sampling_frequency,
        ms_before,
        ms_after,
        seed=42,
        upsample_factor=upsample_factor,
    )

    # Case 1: parent_recording = None
    rec1 = InjectTemplatesRecording(
        sorting,
        templates_3d,
        nbefore=nbefore,
        num_samples=[rec_noise.get_num_frames(seg_ind) for seg_ind in range(rec_noise.get_num_segments())],
    )

    # Case 2: with parent_recording
    rec2 = InjectTemplatesRecording(sorting, templates_3d, nbefore=nbefore, parent_recording=rec_noise)

    # Case 3: with parent_recording + upsample_factor
    rng = np.random.default_rng(seed=42)
    upsample_vector = rng.integers(0, upsample_factor, size=sorting.to_spike_vector().size)
    rec3 = InjectTemplatesRecording(
        sorting, templates_4d, nbefore=nbefore, parent_recording=rec_noise, upsample_vector=upsample_vector
    )

    for rec in (rec1, rec2, rec3):
        assert rec.get_traces(end_frame=600, segment_index=0).shape == (600, 4)
        assert rec.get_traces(start_frame=100, end_frame=600, segment_index=1).shape == (500, 4)
        assert rec.get_traces(start_frame=rec_noise.get_num_frames(0) - 200, segment_index=0).shape == (200, 4)

        # Check dumpability
        saved_loaded = load_extractor(rec.to_dict())
        check_recordings_equal(rec, saved_loaded, return_scaled=False)


def test_transformsorting():
    sorting_1 = generate_sorting(seed=0)
    sorting_2 = generate_sorting(seed=1)
    sorting_3 = generate_sorting(num_units=50, seed=1)

    transformed_1 = TransformSorting(sorting_1, sorting_2.to_spike_vector())
    n_spikes_1 = len(sorting_1.to_spike_vector())
    n_spikes_2 = len(sorting_2.to_spike_vector())
    n_spikes_added_1 = len(transformed_1.to_spike_vector())
    assert n_spikes_added_1 == n_spikes_1 + n_spikes_2

<<<<<<< HEAD
    transformed_2 = TransformSorting.add_from_sorting(sorting_1, sorting_3)
    assert len(transformed_2.unit_ids) == 50

    transformed_2 = TransformSorting.add_from_sorting(sorting_1, sorting_3)
    assert len(transformed_2.unit_ids) == 50
=======
    transformed_2 = TransformSorting.add_units_from_sorting(sorting_1, sorting_3)

    assert n_spikes_added_2 < n_spikes_added_1
>>>>>>> d808960f

    # transformed_3 = TransformSorting(sorting_1, sorting_1.to_spike_vector())
    # n_spikes_added_3 = len(transformed_3.to_spike_vector())
    # assert n_spikes_added_3 == n_spikes_1

    # transformed_4 = TransformSorting(sorting_1, sorting_3.to_spike_vector(), refractory_period_ms=0.1)


def test_generate_ground_truth_recording():
    rec, sorting = generate_ground_truth_recording(upsample_factor=None)
    assert rec.templates.ndim == 3

    rec, sorting = generate_ground_truth_recording(upsample_factor=2)
    assert rec.templates.ndim == 4


if __name__ == "__main__":
    strategy = "tile_pregenerated"
    # strategy = "on_the_fly"
    # test_noise_generator_memory()
    # test_noise_generator_under_giga()
    # test_noise_generator_correct_shape(strategy)
    # test_noise_generator_consistency_across_calls(strategy, 0, 5)
    # test_noise_generator_consistency_across_traces(strategy, 0, 1000, 10)
    # test_noise_generator_consistency_after_dump(strategy, None)
    # test_generate_recording()
    # test_generate_single_fake_waveform()
    test_generate_unit_locations()
    # test_generate_templates()
    # test_inject_templates()
    # test_generate_ground_truth_recording()
    # test_generate_sorting_with_spikes_on_borders()<|MERGE_RESOLUTION|>--- conflicted
+++ resolved
@@ -464,17 +464,8 @@
     n_spikes_added_1 = len(transformed_1.to_spike_vector())
     assert n_spikes_added_1 == n_spikes_1 + n_spikes_2
 
-<<<<<<< HEAD
     transformed_2 = TransformSorting.add_from_sorting(sorting_1, sorting_3)
     assert len(transformed_2.unit_ids) == 50
-
-    transformed_2 = TransformSorting.add_from_sorting(sorting_1, sorting_3)
-    assert len(transformed_2.unit_ids) == 50
-=======
-    transformed_2 = TransformSorting.add_units_from_sorting(sorting_1, sorting_3)
-
-    assert n_spikes_added_2 < n_spikes_added_1
->>>>>>> d808960f
 
     # transformed_3 = TransformSorting(sorting_1, sorting_1.to_spike_vector())
     # n_spikes_added_3 = len(transformed_3.to_spike_vector())
