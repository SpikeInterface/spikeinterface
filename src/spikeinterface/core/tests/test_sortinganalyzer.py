import pytest
from pathlib import Path
import numpy as np

import shutil

from spikeinterface.core import (
    generate_ground_truth_recording,
    create_sorting_analyzer,
    load_sorting_analyzer,
    get_available_analyzer_extensions,
    get_default_analyzer_extension_params,
)
from spikeinterface.core.sortinganalyzer import (
    register_result_extension,
    AnalyzerExtension,
    _sort_extensions_by_dependency,
)

import numpy as np


def get_dataset():
    recording, sorting = generate_ground_truth_recording(
        durations=[30.0],
        sampling_frequency=16000.0,
        num_channels=10,
        num_units=5,
        generate_sorting_kwargs=dict(firing_rates=10.0, refractory_period_ms=4.0),
        noise_kwargs=dict(noise_levels=5.0, strategy="tile_pregenerated"),
        seed=2205,
    )
    return recording, sorting


@pytest.fixture(scope="module")
def dataset():
    return get_dataset()


def test_SortingAnalyzer_memory(tmp_path, dataset):
    recording, sorting = dataset
    sorting_analyzer = create_sorting_analyzer(sorting, recording, format="memory", sparse=False, sparsity=None)
    _check_sorting_analyzers(sorting_analyzer, sorting, cache_folder=tmp_path)

    sorting_analyzer = create_sorting_analyzer(sorting, recording, format="memory", sparse=True, sparsity=None)
    _check_sorting_analyzers(sorting_analyzer, sorting, cache_folder=tmp_path)

    sorting_analyzer = create_sorting_analyzer(
        sorting, recording, format="memory", sparse=False, return_scaled=True, sparsity=None
    )
    assert sorting_analyzer.return_scaled
    _check_sorting_analyzers(sorting_analyzer, sorting, cache_folder=tmp_path)

    sorting_analyzer = create_sorting_analyzer(
        sorting, recording, format="memory", sparse=False, return_scaled=False, sparsity=None
    )
    assert not sorting_analyzer.return_scaled


def test_SortingAnalyzer_binary_folder(tmp_path, dataset):
    recording, sorting = dataset

    folder = tmp_path / "test_SortingAnalyzer_binary_folder"
    if folder.exists():
        shutil.rmtree(folder)

    sorting_analyzer = create_sorting_analyzer(
        sorting, recording, format="binary_folder", folder=folder, sparse=False, sparsity=None
    )

    sorting_analyzer.compute(["random_spikes", "templates"])
    sorting_analyzer = load_sorting_analyzer(folder, format="auto")
    _check_sorting_analyzers(sorting_analyzer, sorting, cache_folder=tmp_path)

    # test select_units see https://github.com/SpikeInterface/spikeinterface/issues/3041
    # this bug requires that we have an info.json file so we calculate templates above
    select_units_sorting_analyer = sorting_analyzer.select_units(unit_ids=[1])
    assert len(select_units_sorting_analyer.unit_ids) == 1

    folder = tmp_path / "test_SortingAnalyzer_binary_folder"
    if folder.exists():
        shutil.rmtree(folder)

    sorting_analyzer = create_sorting_analyzer(
        sorting,
        recording,
        format="binary_folder",
        folder=folder,
        sparse=False,
        sparsity=None,
        return_scaled=False,
    )
    assert not sorting_analyzer.return_scaled
    _check_sorting_analyzers(sorting_analyzer, sorting, cache_folder=tmp_path)


def test_SortingAnalyzer_zarr(tmp_path, dataset):
    recording, sorting = dataset

    folder = tmp_path / "test_SortingAnalyzer_zarr.zarr"
    if folder.exists():
        shutil.rmtree(folder)

    sorting_analyzer = create_sorting_analyzer(
        sorting, recording, format="zarr", folder=folder, sparse=False, sparsity=None
    )
    sorting_analyzer.compute(["random_spikes", "templates"])
    sorting_analyzer = load_sorting_analyzer(folder, format="auto")
    _check_sorting_analyzers(sorting_analyzer, sorting, cache_folder=tmp_path)

    # test select_units see https://github.com/SpikeInterface/spikeinterface/issues/3041
    # this bug requires that we have an info.json file so we calculate templates above
    select_units_sorting_analyer = sorting_analyzer.select_units(unit_ids=[1])
    assert len(select_units_sorting_analyer.unit_ids) == 1

    folder = tmp_path / "test_SortingAnalyzer_zarr.zarr"
    if folder.exists():
        shutil.rmtree(folder)
    sorting_analyzer = create_sorting_analyzer(
        sorting, recording, format="zarr", folder=folder, sparse=False, sparsity=None, return_scaled=False
    )


def test_SortingAnalyzer_tmp_recording(dataset):
    recording, sorting = dataset
    recording_cached = recording.save(mode="memory")

    sorting_analyzer = create_sorting_analyzer(sorting, recording, format="memory", sparse=False, sparsity=None)
    sorting_analyzer.set_temporary_recording(recording_cached)
    assert sorting_analyzer.has_temporary_recording()
    # check that saving as uses the original recording
    sorting_analyzer_saved = sorting_analyzer.save_as(format="memory")
    assert sorting_analyzer_saved.has_recording()
    assert not sorting_analyzer_saved.has_temporary_recording()
    assert isinstance(sorting_analyzer_saved.recording, type(recording))

    recording_sliced = recording.channel_slice(recording.channel_ids[:-1])

    # wrong channels
    with pytest.raises(AssertionError):
        sorting_analyzer.set_temporary_recording(recording_sliced)


def _check_sorting_analyzers(sorting_analyzer, original_sorting, cache_folder):

    register_result_extension(DummyAnalyzerExtension)

    assert "channel_ids" in sorting_analyzer.rec_attributes
    assert "sampling_frequency" in sorting_analyzer.rec_attributes
    assert "num_samples" in sorting_analyzer.rec_attributes

    probe = sorting_analyzer.get_probe()
    sparsity = sorting_analyzer.sparsity

    # compute
    sorting_analyzer.compute("dummy", param1=5.5)
    # equivalent
    compute_dummy(sorting_analyzer=sorting_analyzer, param1=5.5)
    ext = sorting_analyzer.get_extension("dummy")
    assert ext is not None
    assert ext.params["param1"] == 5.5
    print(sorting_analyzer)
    # recompute
    sorting_analyzer.compute("dummy", param1=5.5)
    # and delete
    sorting_analyzer.delete_extension("dummy")
    ext = sorting_analyzer.get_extension("dummy")
    assert ext is None

    assert sorting_analyzer.has_recording()

    # save to several format
    for format in ("memory", "binary_folder", "zarr"):
        if format != "memory":
            if format == "zarr":
                folder = cache_folder / f"test_SortingAnalyzer_save_as_{format}.zarr"
            else:
                folder = cache_folder / f"test_SortingAnalyzer_save_as_{format}"
            if folder.exists():
                shutil.rmtree(folder)
        else:
            folder = None

        # compute one extension to check the save
        sorting_analyzer.compute("dummy")

        sorting_analyzer2 = sorting_analyzer.save_as(format=format, folder=folder)
        ext = sorting_analyzer2.get_extension("dummy")
        assert ext is not None

        data = sorting_analyzer2.get_extension("dummy").data
        assert "result_one" in data
        assert isinstance(data["result_one"], str)
        assert isinstance(data["result_two"], np.ndarray)
        assert data["result_two"].size == original_sorting.to_spike_vector().size
        assert np.array_equal(data["result_two"], sorting_analyzer.get_extension("dummy").data["result_two"])

        assert sorting_analyzer2.return_scaled == sorting_analyzer.return_scaled

        assert sorting_analyzer2.sparsity == sorting_analyzer.sparsity

    # select unit_ids to several format
    for format in ("memory", "binary_folder", "zarr"):
        if format != "memory":
            if format == "zarr":
                folder = cache_folder / f"test_SortingAnalyzer_select_units_with_{format}.zarr"
            else:
                folder = cache_folder / f"test_SortingAnalyzer_select_units_with_{format}"
            if folder.exists():
                shutil.rmtree(folder)
        else:
            folder = None
        # compute one extension to check the slice
        sorting_analyzer.compute("dummy")
        keep_unit_ids = original_sorting.unit_ids[::2]
        sorting_analyzer2 = sorting_analyzer.select_units(unit_ids=keep_unit_ids, format=format, folder=folder)

        # check propagation of result data and correct sligin
        assert np.array_equal(keep_unit_ids, sorting_analyzer2.unit_ids)
        data = sorting_analyzer2.get_extension("dummy").data
        assert data["result_one"] == sorting_analyzer.get_extension("dummy").data["result_one"]
        # unit 1, 3, ... should be removed
        assert np.all(~np.isin(data["result_two"], [1, 3]))

<<<<<<< HEAD
        # sorting_analyzer3 = sorting_analyzer.merge_units(units_to_merge=[[0, 1]], format=format, folder=folder)
        # sorting_analyzer4 = sorting_analyzer.merge_units(units_to_merge=[[0, 1]], new_unit_ids=[50], format=format, folder=folder)
=======
        if format != "memory":
            if format == "zarr":
                folder = cache_folder / f"test_SortingAnalyzer_select_units_with_{format}.zarr"
            else:
                folder = cache_folder / f"test_SortingAnalyzer_select_units_with_{format}"
            if folder.exists():
                shutil.rmtree(folder)
        else:
            folder = None
        sorting_analyzer3 = sorting_analyzer.merge_units(units_to_merge=[[0, 1]], format=format, folder=folder)

        if format != "memory":
            if format == "zarr":
                folder = cache_folder / f"test_SortingAnalyzer_select_units_with_{format}.zarr"
            else:
                folder = cache_folder / f"test_SortingAnalyzer_select_units_with_{format}"
            if folder.exists():
                shutil.rmtree(folder)
        else:
            folder = None
        sorting_analyzer4 = sorting_analyzer.merge_units(
            units_to_merge=[[0, 1]], new_unit_ids=[50], format=format, folder=folder
        )
>>>>>>> e3196362

    # test compute with extension-specific params
    sorting_analyzer.compute(["dummy"], extension_params={"dummy": {"param1": 5.5}})
    dummy_ext = sorting_analyzer.get_extension("dummy")
    assert dummy_ext.params["param1"] == 5.5


def test_extension_params():
    from spikeinterface.core.sortinganalyzer import _builtin_extensions

    computable_extension = get_available_analyzer_extensions()

    for ext, mod in _builtin_extensions.items():
        assert ext in computable_extension
        if mod == "spikeinterface.core":
            default_params = get_default_analyzer_extension_params(ext)
            # print(ext, default_params)
        else:
            try:
                default_params = get_default_analyzer_extension_params(ext)
                # print(ext, default_params)
            except:
                print(f"Failed to import {ext}")


class DummyAnalyzerExtension(AnalyzerExtension):
    extension_name = "dummy"
    depend_on = []
    need_recording = False
    use_nodepipeline = False

    def _set_params(self, param0="yep", param1=1.2, param2=[1, 2, 3.0]):
        params = dict(param0=param0, param1=param1, param2=param2)
        params["more_option"] = "yep"
        return params

    def _run(self, **kwargs):
        # print("dummy run")
        self.data["result_one"] = "abcd"
        # the result two has the same size of the spike vector!!
        # and represent nothing (the trick is to use unit_index for testing slice)
        spikes = self.sorting_analyzer.sorting.to_spike_vector()
        self.data["result_two"] = spikes["unit_index"].copy()
        self.data["result_three"] = np.zeros((len(self.sorting_analyzer.unit_ids), 2))

    def _select_extension_data(self, unit_ids):
        keep_unit_indices = np.flatnonzero(np.isin(self.sorting_analyzer.unit_ids, unit_ids))

        spikes = self.sorting_analyzer.sorting.to_spike_vector()
        keep_spike_mask = np.isin(spikes["unit_index"], keep_unit_indices)
        # here the first key do not depend on unit_id
        # but the second need to be sliced!!
        new_data = dict()
        new_data["result_one"] = self.data["result_one"]
        new_data["result_two"] = self.data["result_two"][keep_spike_mask]

        keep_spike_mask = np.isin(self.sorting_analyzer.unit_ids, unit_ids)
        new_data["result_three"] = self.data["result_three"][keep_spike_mask]

        return new_data

    def _merge_extension_data(self, units_to_merge, new_unit_ids, merged_sorting):

        all_new_unit_ids = merged_sorting.unit_ids
        new_data = dict()
        new_data["result_one"] = self.data["result_one"]
        new_data["result_two"] = self.data["result_two"]

        arr = self.data["result_three"]
        num_dims = arr.shape[1]
        new_data["result_three"] = np.zeros((len(all_new_unit_ids), num_dims), dtype=arr.dtype)
        for unit_ind, unit_id in enumerate(all_new_unit_ids):
            if unit_id not in new_unit_ids:
                keep_unit_index = self.sorting_analyzer.sorting.id_to_index(unit_id)
                new_data["result_three"][unit_ind] = arr[keep_unit_index]
            else:
                id = np.flatnonzero(new_unit_ids == unit_id)[0]
                keep_unit_indices = self.sorting_analyzer.sorting.ids_to_indices(units_to_merge[id])
                new_data["result_three"][unit_ind] = arr[keep_unit_indices].mean(axis=0)

        return new_data

    def _get_data(self):
        return self.data["result_one"]


compute_dummy = DummyAnalyzerExtension.function_factory()


class DummyAnalyzerExtension2(AnalyzerExtension):
    extension_name = "dummy"


def test_extension():
    register_result_extension(DummyAnalyzerExtension)
    # can be register twice without error
    register_result_extension(DummyAnalyzerExtension)

    # other extension with same name should trigger an error
    with pytest.raises(AssertionError):
        register_result_extension(DummyAnalyzerExtension2)


def test_extensions_sorting():

    # nothing happens if all parents are on the left of the children
    extensions_in_order = {"random_spikes": {"rs": 1}, "waveforms": {"wv": 2}}
    sorted_extensions_1 = _sort_extensions_by_dependency(extensions_in_order)
    assert list(sorted_extensions_1.keys()) == list(extensions_in_order.keys())

    extensions_out_of_order = {"waveforms": {"wv": 2}, "random_spikes": {"rs": 1}}
    sorted_extensions_2 = _sort_extensions_by_dependency(extensions_out_of_order)
    assert list(sorted_extensions_2.keys()) == list(extensions_in_order.keys())

    # doing two movements
    extensions_qm_left = {"quality_metrics": {}, "waveforms": {}, "templates": {}}
    extensions_qm_correct = {"waveforms": {}, "templates": {}, "quality_metrics": {}}
    sorted_extensions_3 = _sort_extensions_by_dependency(extensions_qm_left)
    assert list(sorted_extensions_3.keys()) == list(extensions_qm_correct.keys())

    # should move parent (waveforms) left of child (quality_metrics), and move grandparent (random_spikes) left of parent
    extensions_qm_left = {"quality_metrics": {}, "waveforms": {}, "templates": {}, "random_spikes": {}}
    extensions_qm_correct = {"random_spikes": {}, "waveforms": {}, "templates": {}, "quality_metrics": {}}
    sorted_extensions_4 = _sort_extensions_by_dependency(extensions_qm_left)
    assert list(sorted_extensions_4.keys()) == list(extensions_qm_correct.keys())


if __name__ == "__main__":
    tmp_path = Path("test_SortingAnalyzer")
    dataset = get_dataset()
    test_SortingAnalyzer_memory(tmp_path, dataset)
    test_SortingAnalyzer_binary_folder(tmp_path, dataset)
    test_SortingAnalyzer_zarr(tmp_path, dataset)
    test_SortingAnalyzer_tmp_recording(dataset)
    test_extension()
    test_extension_params()<|MERGE_RESOLUTION|>--- conflicted
+++ resolved
@@ -223,10 +223,6 @@
         # unit 1, 3, ... should be removed
         assert np.all(~np.isin(data["result_two"], [1, 3]))
 
-<<<<<<< HEAD
-        # sorting_analyzer3 = sorting_analyzer.merge_units(units_to_merge=[[0, 1]], format=format, folder=folder)
-        # sorting_analyzer4 = sorting_analyzer.merge_units(units_to_merge=[[0, 1]], new_unit_ids=[50], format=format, folder=folder)
-=======
         if format != "memory":
             if format == "zarr":
                 folder = cache_folder / f"test_SortingAnalyzer_select_units_with_{format}.zarr"
@@ -250,7 +246,6 @@
         sorting_analyzer4 = sorting_analyzer.merge_units(
             units_to_merge=[[0, 1]], new_unit_ids=[50], format=format, folder=folder
         )
->>>>>>> e3196362
 
     # test compute with extension-specific params
     sorting_analyzer.compute(["dummy"], extension_params={"dummy": {"param1": 5.5}})
