--- conflicted
+++ resolved
@@ -273,15 +273,11 @@
         mode,
         sparsity_mask,
     )
-<<<<<<< HEAD
-
-    job_kwargs["job_name"] = f"extract waveforms ({mode})"
+    if job_name is None:
+        job_kwargs["job_name"] = f"extract waveforms ({mode})"
     processor = ChunkRecordingExecutor(recording, func, init_func, init_args, **job_kwargs)
-=======
-    if job_name is None:
         job_name = f"extract waveforms {mode} multi buffer"
     processor = ChunkRecordingExecutor(recording, func, init_func, init_args, job_name=job_name, **job_kwargs)
->>>>>>> c94c8ae1
     processor.run()
 
 
