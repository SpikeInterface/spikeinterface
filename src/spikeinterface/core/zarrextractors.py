--- conflicted
+++ resolved
@@ -271,11 +271,7 @@
     """
     # TODO @alessio : we should have something more explicit in our zarr format to tell which object it is.
     # for the futur SortingAnalyzer we will have this 2 fields!!!
-<<<<<<< HEAD
-    root = zarr.open(str(folder_path), mode="r", storage_options=storage_options)
-=======
     root = anononymous_zarr_open(folder_path, mode="r", storage_options=storage_options)
->>>>>>> a606364d
     if "channel_ids" in root.keys():
         return read_zarr_recording(folder_path, storage_options=storage_options)
     elif "unit_ids" in root.keys():
