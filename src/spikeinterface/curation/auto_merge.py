from __future__ import annotations

import warnings

from typing import Tuple
import numpy as np
import math

try:
    import numba

    HAVE_NUMBA = True
except ImportError:
    HAVE_NUMBA = False

from ..core import SortingAnalyzer
from ..qualitymetrics import compute_refrac_period_violations, compute_firing_rates

from .mergeunitssorting import MergeUnitsSorting
from .curation_tools import resolve_merging_graph

_compute_merge_presets = {
    "similarity_correlograms": [
        "num_spikes",
        "remove_contaminated",
        "unit_locations",
        "template_similarity",
        "correlogram",
        "quality_score",
    ],
    "temporal_splits": [
        "num_spikes",
        "remove_contaminated",
        "unit_locations",
        "template_similarity",
        "presence_distance",
        "quality_score",
    ],
    "x_contaminations": [
        "num_spikes",
        "remove_contaminated",
        "unit_locations",
        "template_similarity",
        "cross_contamination",
        "quality_score",
    ],
    "feature_neighbors": [
        "num_spikes",
        "snr",
        "remove_contaminated",
        "unit_locations",
        "knn",
        "quality_score",
    ],
}

_required_extensions = {
    "unit_locations": ["templates", "unit_locations"],
    "correlogram": ["correlograms"],
    "snr": ["templates", "noise_levels"],
    "template_similarity": ["templates", "template_similarity"],
    "knn": ["templates", "spike_locations", "spike_amplitudes"],
}


_default_step_params = {
    "num_spikes": {"min_spikes": 100},
    "snr": {"min_snr": 2},
    "remove_contaminated": {"contamination_thresh": 0.2, "refractory_period_ms": 1.0, "censored_period_ms": 0.3},
    "unit_locations": {"max_distance_um": 150},
    "correlogram": {
        "corr_diff_thresh": 0.16,
        "censor_correlograms_ms": 0.15,
        "sigma_smooth_ms": 0.6,
        "adaptative_window_thresh": 0.5,
    },
    "template_similarity": {"template_diff_thresh": 0.25},
    "presence_distance": {"presence_distance_thresh": 100},
    "knn": {"k_nn": 10},
    "cross_contamination": {
        "cc_thresh": 0.1,
        "p_value": 0.2,
        "refractory_period_ms": 1.0,
        "censored_period_ms": 0.3,
    },
    "quality_score": {"firing_contamination_balance": 1.5, "refractory_period_ms": 1.0, "censored_period_ms": 0.3},
}


def compute_merge_unit_groups(
    sorting_analyzer: SortingAnalyzer,
    preset: str | None = "similarity_correlograms",
    resolve_graph: bool = True,
    steps_params: dict = None,
    compute_needed_extensions: bool = True,
    extra_outputs: bool = False,
    steps: list[str] | None = None,
    force_copy: bool = True,
    **job_kwargs,
) -> list[tuple[int | str, int | str]] | Tuple[list[tuple[int | str, int | str]], dict]:
    """
    Algorithm to find and check potential merges between units.

    The merges are proposed based on a series of steps with different criteria:

        * "num_spikes": enough spikes are found in each unit for computing the correlogram (`min_spikes`)
        * "snr": the SNR of the units is above a threshold (`min_snr`)
        * "remove_contaminated": each unit is not contaminated (by checking auto-correlogram - `contamination_thresh`)
        * "unit_locations": estimated unit locations are close enough (`max_distance_um`)
        * "correlogram": the cross-correlograms of the two units are similar to each auto-corrleogram (`corr_diff_thresh`)
        * "template_similarity": the templates of the two units are similar (`template_diff_thresh`)
        * "presence_distance": the presence of the units is complementary in time (`presence_distance_thresh`)
        * "cross_contamination": the cross-contamination is not significant (`cc_thresh` and `p_value`)
        * "knn": the two units are close in the feature space
        * "quality_score": the unit "quality score" is increased after the merge

    The "quality score" factors in the increase in firing rate (**f**) due to the merge and a possible increase in
    contamination (**C**), wheighted by a factor **k** (`firing_contamination_balance`).

    .. math::

        Q = f(1 - (k + 1)C)

    IMPORTANT: internally, all computations are relying on extensions of the analyzer, that are computed
    with default parameters if not present (i.e. correlograms, template_similarity, ...) If you want to
    have a finer control on these values, please precompute the extensions before applying the auto_merge

    Parameters
    ----------
    sorting_analyzer : SortingAnalyzer
        The SortingAnalyzer
    preset : "similarity_correlograms" | "x_contaminations" | "temporal_splits" | "feature_neighbors" | None, default: "similarity_correlograms"
        The preset to use for the auto-merge. Presets combine different steps into a recipe and focus on:

        * | "similarity_correlograms": mainly focused on template similarity and correlograms.
          | It uses the following steps: "num_spikes", "remove_contaminated", "unit_locations",
          | "template_similarity", "correlogram", "quality_score"
        * | "x_contaminations": similar to "similarity_correlograms", but checks for cross-contamination instead of correlograms.
          | It uses the following steps: "num_spikes", "remove_contaminated", "unit_locations",
          | "template_similarity", "cross_contamination", "quality_score"
        * | "temporal_splits": focused on finding temporal splits using presence distance.
          | It uses the following steps: "num_spikes", "remove_contaminated", "unit_locations",
          | "template_similarity", "presence_distance", "quality_score"
        * | "feature_neighbors": focused on finding unit pairs whose spikes are close in the feature space using kNN.
          | It uses the following steps: "num_spikes", "snr", "remove_contaminated", "unit_locations",
          | "knn", "quality_score"
        If `preset` is None, you can specify the steps manually with the `steps` parameter.
    resolve_graph : bool, default: True
        If True, the function resolves the potential unit pairs to be merged into multiple-unit merges.
    compute_needed_extensions : bool, default : True
        Should we force the computation of needed extensions, if not already computed?
    extra_outputs : bool, default: False
        If True, an additional dictionary (`outs`) with processed data is returned.
    steps : None or list of str, default: None
        Which steps to run, if no preset is used.
        Pontential steps : "num_spikes", "snr", "remove_contaminated", "unit_locations", "correlogram",
        "template_similarity", "presence_distance", "cross_contamination", "knn", "quality_score"
        Please check steps explanations above!
    steps_params : dict
        A dictionary whose keys are the steps, and keys are steps parameters.
    force_copy : boolean, default: True
        When new extensions are computed, the default is to make a copy of the analyzer, to avoid overwriting
        already computed extensions. False if you want to overwrite

    Returns
    -------
    merge_unit_groups:
        List of groups that need to be merge.
        When `resolve_graph` is true (default) a list of tuples of 2+ elements
        If `resolve_graph` is false then a list of tuple of 2 elements is returned instead.
    outs:
        Returned only when extra_outputs=True
        A dictionary that contains data for debugging and plotting.

    References
    ----------
    This function used to be inspired and built upon similar functions from Lussac [Llobet]_,
    done by Aurelien Wyngaard and Victor Llobet.
    https://github.com/BarbourLab/lussac/blob/v1.0.0/postprocessing/merge_units.py

    However, it has been greatly consolidated and refined depending on the presets.
    """
    import scipy

    sorting = sorting_analyzer.sorting
    unit_ids = sorting.unit_ids

    if preset is None and steps is None:
        raise ValueError("You need to specify a preset or steps for the auto-merge function")
    elif steps is not None:
        # steps has precedence on presets
        pass
    elif preset is not None:
        if preset not in _compute_merge_presets:
            raise ValueError(f"preset must be one of {list(_compute_merge_presets.keys())}")
        steps = _compute_merge_presets[preset]

    # check at least one extension is needed
    at_least_one_extension_to_compute = False
    for step in steps:
        assert step in _default_step_params, f"{step} is not a valid step"
        if step in _required_extensions:
            for ext in _required_extensions[step]:
                if sorting_analyzer.has_extension(ext):
                    continue
                if not compute_needed_extensions:
                    raise ValueError(f"{step} requires {ext} extension")
                at_least_one_extension_to_compute = True

    if force_copy and at_least_one_extension_to_compute:
        # To avoid erasing the extensions of the user
        sorting_analyzer = sorting_analyzer.copy()

    n = unit_ids.size
    pair_mask = np.triu(np.arange(n), 1) > 0
    outs = dict()

    for step in steps:

        if step in _required_extensions:
            for ext in _required_extensions[step]:
                if sorting_analyzer.has_extension(ext):
                    continue

                # special case for templates
                if ext == "templates" and not sorting_analyzer.has_extension("random_spikes"):
                    sorting_analyzer.compute(["random_spikes", "templates"], **job_kwargs)
                else:
                    sorting_analyzer.compute(ext, **job_kwargs)

        params = _default_step_params.get(step).copy()
        if steps_params is not None and step in steps_params:
            params.update(steps_params[step])

        # STEP : remove units with too few spikes
        if step == "num_spikes":
            num_spikes = sorting.count_num_spikes_per_unit(outputs="array")
            to_remove = num_spikes < params["min_spikes"]
            pair_mask[to_remove, :] = False
            pair_mask[:, to_remove] = False
            outs["num_spikes"] = to_remove

        # STEP : remove units with too small SNR
        elif step == "snr":
            qm_ext = sorting_analyzer.get_extension("quality_metrics")
            if qm_ext is None:
                sorting_analyzer.compute("quality_metrics", metric_names=["snr"], **job_kwargs)
                qm_ext = sorting_analyzer.get_extension("quality_metrics")

            snrs = qm_ext.get_data()["snr"].values
            to_remove = snrs < params["min_snr"]
            pair_mask[to_remove, :] = False
            pair_mask[:, to_remove] = False
            outs["snr"] = to_remove

        # STEP : remove contaminated auto corr
        elif step == "remove_contaminated":
            contaminations, nb_violations = compute_refrac_period_violations(
                sorting_analyzer,
                refractory_period_ms=params["refractory_period_ms"],
                censored_period_ms=params["censored_period_ms"],
            )
            nb_violations = np.array(list(nb_violations.values()))
            contaminations = np.array(list(contaminations.values()))
            to_remove = contaminations > params["contamination_thresh"]
            pair_mask[to_remove, :] = False
            pair_mask[:, to_remove] = False
            outs["remove_contaminated"] = to_remove

        # STEP : unit positions are estimated roughly with channel
        elif step == "unit_locations":
            location_ext = sorting_analyzer.get_extension("unit_locations")
            unit_locations = location_ext.get_data()[:, :2]

            unit_distances = scipy.spatial.distance.cdist(unit_locations, unit_locations, metric="euclidean")
            pair_mask = pair_mask & (unit_distances <= params["max_distance_um"])
            outs["unit_distances"] = unit_distances

        # STEP : potential auto merge by correlogram
        elif step == "correlogram":
            correlograms_ext = sorting_analyzer.get_extension("correlograms")
            correlograms, bins = correlograms_ext.get_data()
            censor_ms = params["censor_correlograms_ms"]
            sigma_smooth_ms = params["sigma_smooth_ms"]
            mask = (bins[:-1] >= -censor_ms) & (bins[:-1] < censor_ms)
            correlograms[:, :, mask] = 0
            correlograms_smoothed = smooth_correlogram(correlograms, bins, sigma_smooth_ms=sigma_smooth_ms)
            # find correlogram window for each units
            win_sizes = np.zeros(n, dtype=int)
            for unit_ind in range(n):
                auto_corr = correlograms_smoothed[unit_ind, unit_ind, :]
                thresh = np.max(auto_corr) * params["adaptative_window_thresh"]
                win_size = get_unit_adaptive_window(auto_corr, thresh)
                win_sizes[unit_ind] = win_size
            correlogram_diff = compute_correlogram_diff(
                sorting,
                correlograms_smoothed,
                win_sizes,
                pair_mask=pair_mask,
            )
            # print(correlogram_diff)
            pair_mask = pair_mask & (correlogram_diff < params["corr_diff_thresh"])
            outs["correlograms"] = correlograms
            outs["bins"] = bins
            outs["correlograms_smoothed"] = correlograms_smoothed
            outs["correlogram_diff"] = correlogram_diff
            outs["win_sizes"] = win_sizes

        # STEP : check if potential merge with CC also have template similarity
        elif step == "template_similarity":
            template_similarity_ext = sorting_analyzer.get_extension("template_similarity")
            templates_similarity = template_similarity_ext.get_data()
            templates_diff = 1 - templates_similarity
            pair_mask = pair_mask & (templates_diff < params["template_diff_thresh"])
            outs["templates_diff"] = templates_diff

        # STEP : check the vicinity of the spikes
        elif step == "knn":
            pair_mask = get_pairs_via_nntree(sorting_analyzer, **params, pair_mask=pair_mask)

        # STEP : check how the rates overlap in times
        elif step == "presence_distance":
            presence_distance_kwargs = params.copy()
            presence_distance_thresh = presence_distance_kwargs.pop("presence_distance_thresh")
            num_samples = [
                sorting_analyzer.get_num_samples(segment_index) for segment_index in range(sorting.get_num_segments())
            ]
            presence_distances = compute_presence_distance(
                sorting, pair_mask, num_samples=num_samples, **presence_distance_kwargs
            )
            pair_mask = pair_mask & (presence_distances > presence_distance_thresh)
            outs["presence_distances"] = presence_distances

        # STEP : check if the cross contamination is significant
        elif step == "cross_contamination":
            refractory = (
                params["censored_period_ms"],
                params["refractory_period_ms"],
            )
            CC, p_values = compute_cross_contaminations(
                sorting_analyzer, pair_mask, params["cc_thresh"], refractory, contaminations
            )
            pair_mask = pair_mask & (p_values > params["p_value"])
            outs["cross_contaminations"] = CC, p_values

        # STEP : validate the potential merges with CC increase the contamination quality metrics
        elif step == "quality_score":
            pair_mask, pairs_decreased_score = check_improve_contaminations_score(
                sorting_analyzer,
                pair_mask,
                contaminations,
                params["firing_contamination_balance"],
                params["refractory_period_ms"],
                params["censored_period_ms"],
            )
            outs["pairs_decreased_score"] = pairs_decreased_score

        # ind1, ind2 = np.nonzero(pair_mask)
        # print(step, len(ind1))

    # FINAL STEP : create the final list from pair_mask boolean matrix
    ind1, ind2 = np.nonzero(pair_mask)
    merge_unit_groups = list(zip(unit_ids[ind1], unit_ids[ind2]))

    if resolve_graph:
        merge_unit_groups = resolve_merging_graph(sorting, merge_unit_groups)

    if extra_outputs:
        return merge_unit_groups, outs
    else:
        return merge_unit_groups


def resolve_pairs(existing_merges, new_merges):
    """
    Convenient function used to resolve nested merges when merging units recursively.

    Parameters
    ----------

    existing_merges : dict
        The keys are the unit ids and the values are the list of unit ids to merge with
    new_merges : dict
        The keys are the new units ids that are merged, and the values are the list of unit ids to merge with

    Returns
    -------

    resolved_merges : dict
        The keys are the unit_ids, and the values are the list of unit_ids to merge with, solving the potential
        nested merges.


    """

    if existing_merges is None:
        return new_merges.copy()
    else:
        resolved_merges = existing_merges.copy()
        old_keys = list(existing_merges.keys())
        for key, pair in new_merges.items():
            nested_merge = np.flatnonzero([i in pair for i in old_keys])
            if len(nested_merge) == 0:
                resolved_merges.update({key: pair})
            else:
                for n in nested_merge:
                    previous_merges = resolved_merges.pop(old_keys[n])
                    pair.remove(old_keys[n])
                    pair += previous_merges
                    resolved_merges.update({key: pair})
        return resolved_merges


def _auto_merge_units_single_iteration(
    sorting_analyzer: SortingAnalyzer,
    compute_merge_kwargs: dict = {},
    apply_merge_kwargs: dict = {},
    extra_outputs: bool = False,
    force_copy: bool = True,
    merging_strategy: str = "warning",
    **job_kwargs,
) -> SortingAnalyzer:
    """
    Compute merge unit groups and apply it on a SortingAnalyzer. Used by auto_merge_units, see documentation there.
    Internally uses `compute_merge_unit_groups()`

    Parameters
    ----------

    sorting_analyzer : SortingAnalyzer
        The SortingAnalyzer to be merged
    compute_merge_kwargs : dict
        The parameters to be passed to compute_merge_unit_groups()
    apply_merge_kwargs : dict
        The parameters to be passed to merge_units()
    extra_outputs : bool, default: False
        If True, additional outputs are returned
    force_copy : bool, default: True
        If True, the sorting_analyzer is copied before applying the merges
    merging_strategy : str, default: "warning"
        The strategy to use when merging units. Can be "warning" or "strict". If "warning", the merging will
        stop with a warning if soft merges can not be done. Otherwise, if "strict", an error is thrown

    Returns
    -------
    sorting_analyzer:
        The new sorting analyzer where all the merges from all the presets have been applied

    resolved_merges, merge_unit_groups, outs:
        Returned only when extra_outputs=True
        A list with the merges performed, and dictionaries that contains data for debugging and plotting.
    """

    if force_copy:
        # To avoid erasing the extensions of the user
        sorting_analyzer = sorting_analyzer.copy()

    merge_unit_groups = compute_merge_unit_groups(
        sorting_analyzer, **compute_merge_kwargs, extra_outputs=extra_outputs, force_copy=False, **job_kwargs
    )

    if extra_outputs:
        merge_unit_groups, outs = merge_unit_groups

    merged_units = len(merge_unit_groups) > 0
    if merged_units:
        can_do_merges = sorting_analyzer.can_perform_merges(merge_unit_groups, **apply_merge_kwargs)
        if can_do_merges:
            merged_analyzer, new_unit_ids = sorting_analyzer.merge_units(
                merge_unit_groups, return_new_unit_ids=True, **apply_merge_kwargs, **job_kwargs
            )
        else:
            if merging_strategy == "warning":
                warnings.warn("Some merges can not be done. Merging is stopped", UserWarning)
                if extra_outputs:
                    return merged_analyzer, {}, merge_unit_groups, outs
                else:
                    return merged_analyzer
            elif merging_strategy == "strict":
                raise ValueError("Some merges can not be done. Merging is stopped")
    else:
        merged_analyzer = sorting_analyzer
        new_unit_ids = []

    resolved_merges = {key: value for (key, value) in zip(new_unit_ids, merge_unit_groups)}

    if extra_outputs:
        return merged_analyzer, resolved_merges, merge_unit_groups, outs
    else:
        return merged_analyzer


def get_potential_auto_merge(
    sorting_analyzer: SortingAnalyzer,
    preset: str | None = "similarity_correlograms",
    resolve_graph: bool = False,
    min_spikes: int = 100,
    min_snr: float = 2,
    max_distance_um: float = 150.0,
    corr_diff_thresh: float = 0.16,
    template_diff_thresh: float = 0.25,
    contamination_thresh: float = 0.2,
    presence_distance_thresh: float = 100,
    p_value: float = 0.2,
    cc_thresh: float = 0.1,
    censored_period_ms: float = 0.3,
    refractory_period_ms: float = 1.0,
    sigma_smooth_ms: float = 0.6,
    adaptative_window_thresh: float = 0.5,
    censor_correlograms_ms: float = 0.15,
    firing_contamination_balance: float = 1.5,
    k_nn: int = 10,
    knn_kwargs: dict | None = None,
    presence_distance_kwargs: dict | None = None,
    extra_outputs: bool = False,
    steps: list[str] | None = None,
) -> list[tuple[int | str, int | str]] | Tuple[tuple[int | str, int | str], dict]:
    """
    This function is deprecated. Use compute_merge_unit_groups() instead.
    This will be removed in 0.103.0

    Algorithm to find and check potential merges between units.

    The merges are proposed based on a series of steps with different criteria:

        * "num_spikes": enough spikes are found in each unit for computing the correlogram (`min_spikes`)
        * "snr": the SNR of the units is above a threshold (`min_snr`)
        * "remove_contaminated": each unit is not contaminated (by checking auto-correlogram - `contamination_thresh`)
        * "unit_locations": estimated unit locations are close enough (`max_distance_um`)
        * "correlogram": the cross-correlograms of the two units are similar to each auto-corrleogram (`corr_diff_thresh`)
        * "template_similarity": the templates of the two units are similar (`template_diff_thresh`)
        * "presence_distance": the presence of the units is complementary in time (`presence_distance_thresh`)
        * "cross_contamination": the cross-contamination is not significant (`cc_thresh` and `p_value`)
        * "knn": the two units are close in the feature space
        * "quality_score": the unit "quality score" is increased after the merge

    The "quality score" factors in the increase in firing rate (**f**) due to the merge and a possible increase in
    contamination (**C**), wheighted by a factor **k** (`firing_contamination_balance`).

    .. math::

        Q = f(1 - (k + 1)C)

    IMPORTANT: internally, all computations are relying on extensions of the analyzer, that are computed
    with default parameters if not present (i.e. correlograms, template_similarity, ...) If you want to
    have a finer control on these values, please precompute the extensions before applying the auto_merge

    Parameters
    ----------
    sorting_analyzer : SortingAnalyzer
        The SortingAnalyzer
    preset : "similarity_correlograms" | "x_contaminations" | "temporal_splits" | "feature_neighbors" | None, default: "similarity_correlograms"
        The preset to use for the auto-merge. Presets combine different steps into a recipe and focus on:

        * | "similarity_correlograms": mainly focused on template similarity and correlograms.
          | It uses the following steps: "num_spikes", "remove_contaminated", "unit_locations",
          | "template_similarity", "correlogram", "quality_score"
        * | "x_contaminations": similar to "similarity_correlograms", but checks for cross-contamination instead of correlograms.
          | It uses the following steps: "num_spikes", "remove_contaminated", "unit_locations",
          | "template_similarity", "cross_contamination", "quality_score"
        * | "temporal_splits": focused on finding temporal splits using presence distance.
          | It uses the following steps: "num_spikes", "remove_contaminated", "unit_locations",
          | "template_similarity", "presence_distance", "quality_score"
        * | "feature_neighbors": focused on finding unit pairs whose spikes are close in the feature space using kNN.
          | It uses the following steps: "num_spikes", "snr", "remove_contaminated", "unit_locations",
          | "knn", "quality_score"

        If `preset` is None, you can specify the steps manually with the `steps` parameter.
    resolve_graph : bool, default: False
        If True, the function resolves the potential unit pairs to be merged into multiple-unit merges.
    min_spikes : int, default: 100
        Minimum number of spikes for each unit to consider a potential merge.
        Enough spikes are needed to estimate the correlogram
    min_snr : float, default 2
        Minimum Signal to Noise ratio for templates to be considered while merging
    max_distance_um : float, default: 150
        Maximum distance between units for considering a merge
    corr_diff_thresh : float, default: 0.16
        The threshold on the "correlogram distance metric" for considering a merge.
        It needs to be between 0 and 1
    template_diff_thresh : float, default: 0.25
        The threshold on the "template distance metric" for considering a merge.
        It needs to be between 0 and 1
    contamination_thresh : float, default: 0.2
        Threshold for not taking in account a unit when it is too contaminated.
    presence_distance_thresh : float, default: 100
        Parameter to control how present two units should be simultaneously.
    p_value : float, default: 0.2
        The p-value threshold for the cross-contamination test.
    cc_thresh : float, default: 0.1
        The threshold on the cross-contamination for considering a merge.
    censored_period_ms : float, default: 0.3
        Used to compute the refractory period violations aka "contamination".
    refractory_period_ms : float, default: 1
        Used to compute the refractory period violations aka "contamination".
    sigma_smooth_ms : float, default: 0.6
        Parameters to smooth the correlogram estimation.
    adaptative_window_thresh : float, default: 0.5
        Parameter to detect the window size in correlogram estimation.
    censor_correlograms_ms : float, default: 0.15
        The period to censor on the auto and cross-correlograms.
    firing_contamination_balance : float, default: 1.5
        Parameter to control the balance between firing rate and contamination in computing unit "quality score".
    k_nn : int, default 5
        The number of neighbors to consider for every spike in the recording.
    knn_kwargs : dict, default None
        The dict of extra params to be passed to knn.
    extra_outputs : bool, default: False
        If True, an additional dictionary (`outs`) with processed data is returned.
    steps : None or list of str, default: None
        Which steps to run, if no preset is used.
        Pontential steps : "num_spikes", "snr", "remove_contaminated", "unit_locations", "correlogram",
        "template_similarity", "presence_distance", "cross_contamination", "knn", "quality_score"
        Please check steps explanations above!
    presence_distance_kwargs : None|dict, default: None
        A dictionary of kwargs to be passed to compute_presence_distance().

    Returns
    -------
    potential_merges:
        A list of tuples of 2 elements (if `resolve_graph`if false) or 2+ elements (if `resolve_graph` is true).
        List of pairs that could be merged.
    outs:
        Returned only when extra_outputs=True
        A dictionary that contains data for debugging and plotting.

    References
    ----------
    This function is inspired and built upon similar functions from Lussac [Llobet]_,
    done by Aurelien Wyngaard and Victor Llobet.
    https://github.com/BarbourLab/lussac/blob/v1.0.0/postprocessing/merge_units.py
    """
    warnings.warn(
        "get_potential_auto_merge() is deprecated. Use compute_merge_unit_groups() instead",
        DeprecationWarning,
        stacklevel=2,
    )

    presence_distance_kwargs = presence_distance_kwargs or dict()
    knn_kwargs = knn_kwargs or dict()
    return compute_merge_unit_groups(
        sorting_analyzer,
        preset,
        resolve_graph,
        steps_params={
            "num_spikes": {"min_spikes": min_spikes},
            "snr": {"min_snr": min_snr},
            "remove_contaminated": {
                "contamination_thresh": contamination_thresh,
                "refractory_period_ms": refractory_period_ms,
                "censored_period_ms": censored_period_ms,
            },
            "unit_locations": {"max_distance_um": max_distance_um},
            "correlogram": {
                "corr_diff_thresh": corr_diff_thresh,
                "censor_correlograms_ms": censor_correlograms_ms,
                "sigma_smooth_ms": sigma_smooth_ms,
                "adaptative_window_thresh": adaptative_window_thresh,
            },
            "template_similarity": {"template_diff_thresh": template_diff_thresh},
            "presence_distance": {"presence_distance_thresh": presence_distance_thresh, **presence_distance_kwargs},
            "knn": {"k_nn": k_nn, **knn_kwargs},
            "cross_contamination": {
                "cc_thresh": cc_thresh,
                "p_value": p_value,
                "refractory_period_ms": refractory_period_ms,
                "censored_period_ms": censored_period_ms,
            },
            "quality_score": {
                "firing_contamination_balance": firing_contamination_balance,
                "refractory_period_ms": refractory_period_ms,
                "censored_period_ms": censored_period_ms,
            },
        },
        compute_needed_extensions=True,
        extra_outputs=extra_outputs,
        steps=steps,
    )


def auto_merge_units(
    sorting_analyzer: SortingAnalyzer,
    presets: list | None = ["similarity_correlograms"],
    steps_params: dict = None,
    steps: list[str] | None = None,
    apply_merge_kwargs: dict = {},
    recursive: bool = False,
    merging_strategy: str = "warning",
    extra_outputs: bool = False,
    force_copy: bool = True,
    **job_kwargs,
) -> SortingAnalyzer:
    """
    Wrapper to conveniently be able to launch several presets for auto_merge_units in a row, as a list.
    Merges are applied sequentially or until no more merges are done, one preset at a time, and extensions
    are not recomputed thanks to the merging units. Internally, the function uses _auto_merge_units_single_iteration()
    that is called for every preset and/or combinations of steps

    Parameters
    ----------
    sorting_analyzer : SortingAnalyzer
        The SortingAnalyzer
    presets : str or list, default = "similarity_correlograms"
        A single preset or a list of presets, that should be applied iteratively to the data
    steps_params : dict or list of dict, default None
        The params that should be used for the steps or presets. Should be a single dict if only one steps,
        or a list of dict if multiples steps (same size as presets)
    steps : list or list of list, default None
        The list of steps that should be applied. If list of list is provided, then these lists will be applied
        iteratively. Mutually exclusive with presets
    apply_merge_kwargs : dict
        The paramaters that should be used while merging units after each preset/sequences of steps
    recursive : bool, default: False
        If True, then each presets of the list is applied until no further merges can be done, before trying
        the next one
    merging_strategy : str, default: "warning"
        The strategy to use when merging units. Can be "warning" or "strict". If "warning", the merging will
        stop with a warning if soft merges can not be done. Otherwise, if "strict", an error is thrown
    extra_outputs : bool, default: False
        If True, additional list of merges applied at every preset, and dictionary (`outs`) with processed data are returned.
    force_copy : boolean, default: True
        When new extensions are computed, the default is to make a copy of the analyzer, to avoid overwriting
        already computed extensions. False if you want to overwrite

    IMPORTANT: internally, all computations are relying on extensions of the analyzer, that are computed
    with default parameters if not present (i.e. correlograms, template_similarity, ...) If you want to
    have a finer control on these values, please precompute the extensions before applying the auto_merge

    If you have errors on sparsity_threshold, this is because you are trying to perform soft_merges for units
    that are barely overlapping. While in theory this should not happen, if this is the case, it means that either
    you are trying to perform too aggressive merges (and thus check params), and/or that you should switch to hard merges.

    Returns
    -------
    sorting_analyzer:
        The new sorting analyzer where all the merges from all the presets have been applied
    merges, outs:
        Returned only when extra_outputs=True
        A list with all the merges performed at every steps, and dictionaries that contains data for debugging and plotting.
    """

    if isinstance(presets, str):
        presets = [presets]

    if (steps is not None) and (presets is not None):
        raise Exception("presets and steps are mutually exclusive")

    if presets is not None:
        to_be_launched = presets
        launch_mode = "presets"
    elif steps is not None:
        to_be_launched = steps
        launch_mode = "steps"

    if steps_params is not None:
        assert len(steps_params) == len(to_be_launched), f"steps params should have the same size as {launch_mode}"
    else:
        steps_params = [None] * len(to_be_launched)

    if extra_outputs:
        all_merging_groups = []
        all_outs = []
        resolved_merges = {}

    if force_copy:
        sorting_analyzer = sorting_analyzer.copy()

    for to_launch, params in zip(to_be_launched, steps_params):

        if launch_mode == "presets":
            compute_merge_kwargs = {"preset": to_launch}
        elif launch_mode == "steps":
            compute_merge_kwargs = {"steps": to_launch}

        compute_merge_kwargs.update({"steps_params": params})
        found_merges = True

        while found_merges:
<<<<<<< HEAD
            
=======

>>>>>>> b0623743
            num_units = len(sorting_analyzer.unit_ids)
            sorting_analyzer = _auto_merge_units_single_iteration(
                sorting_analyzer,
                compute_merge_kwargs,
                apply_merge_kwargs=apply_merge_kwargs,
                extra_outputs=extra_outputs,
                merging_strategy=merging_strategy,
                force_copy=False,
                **job_kwargs,
            )

            if extra_outputs:
                sorting_analyzer, new_merges, merge_unit_groups, outs = sorting_analyzer
                all_merging_groups += [merge_unit_groups]
                resolved_merges = resolve_pairs(resolved_merges, new_merges)
                all_outs += [outs]
<<<<<<< HEAD
            
=======

>>>>>>> b0623743
            if not recursive:
                found_merges = False
            else:
                found_merges = len(sorting_analyzer.unit_ids) < num_units

    if extra_outputs:
        return sorting_analyzer, resolved_merges, merge_unit_groups, all_outs
    else:
        return sorting_analyzer


def get_pairs_via_nntree(sorting_analyzer, k_nn=5, pair_mask=None, **knn_kwargs):

    sorting = sorting_analyzer.sorting
    unit_ids = sorting.unit_ids
    n = len(unit_ids)

    if pair_mask is None:
        pair_mask = np.ones((n, n), dtype="bool")

    spike_positions = sorting_analyzer.get_extension("spike_locations").get_data()
    spike_amplitudes = sorting_analyzer.get_extension("spike_amplitudes").get_data()
    spikes = sorting_analyzer.sorting.to_spike_vector()

    ## We need to build a sparse distance matrix
    data = np.vstack((spike_amplitudes, spike_positions["x"], spike_positions["y"])).T
    from sklearn.neighbors import NearestNeighbors

    data = (data - data.mean(0)) / data.std(0)
    all_spike_counts = sorting_analyzer.sorting.count_num_spikes_per_unit()
    all_spike_counts = np.array(list(all_spike_counts.keys()))

    kdtree = NearestNeighbors(n_neighbors=k_nn, **knn_kwargs)
    kdtree.fit(data)

    for unit_ind in range(n):
        mask = spikes["unit_index"] == unit_ind
        valid = pair_mask[unit_ind, unit_ind + 1 :]
        valid_indices = np.arange(unit_ind + 1, n)[valid]
        if len(valid_indices) > 0:
            ind = kdtree.kneighbors(data[mask], return_distance=False)
            ind = ind.flatten()
            mask_2 = np.isin(spikes["unit_index"][ind], valid_indices)
            ind = ind[mask_2]
            chan_inds, all_counts = np.unique(spikes["unit_index"][ind], return_counts=True)
            all_counts = all_counts.astype(float)
            # all_counts /= all_spike_counts[chan_inds]
            best_indices = np.argsort(all_counts)[::-1]
            pair_mask[unit_ind, unit_ind + 1 :] &= np.isin(np.arange(unit_ind + 1, n), chan_inds[best_indices])
    return pair_mask


def compute_correlogram_diff(sorting, correlograms_smoothed, win_sizes, pair_mask=None):
    """
    Original author: Aurelien Wyngaard (lussac)

    Parameters
    ----------
    sorting : BaseSorting
        The sorting object.
    correlograms_smoothed : array 3d
        The 3d array containing all cross and auto correlograms
        (smoothed by a convolution with a gaussian curve).
    win_sizes : np.array[int]
        Window size for each unit correlogram.
    pair_mask : None or boolean array
        A bool matrix of size (num_units, num_units) to select
        which pair to compute.

    Returns
    -------
    corr_diff : 2D array
        The difference between the cross-correlogram and the auto-correlogram
        for each pair of units.
    """
    unit_ids = sorting.unit_ids
    n = len(unit_ids)

    if pair_mask is None:
        pair_mask = np.ones((n, n), dtype="bool")

    # Index of the middle of the correlograms.
    m = correlograms_smoothed.shape[2] // 2
    num_spikes = sorting.count_num_spikes_per_unit(outputs="array")

    corr_diff = np.full((n, n), np.nan, dtype="float64")
    for unit_ind1 in range(n):
        for unit_ind2 in range(unit_ind1 + 1, n):
            if not pair_mask[unit_ind1, unit_ind2]:
                continue

            num1, num2 = num_spikes[unit_ind1], num_spikes[unit_ind2]

            # Weighted window (larger unit imposes its window).
            win_size = int(round((num1 * win_sizes[unit_ind1] + num2 * win_sizes[unit_ind2]) / (num1 + num2)))
            # Plage of indices where correlograms are inside the window.
            corr_inds = np.arange(m - win_size, m + win_size, dtype=int)

            # TODO : for Aurelien
            shift = 0
            auto_corr1 = normalize_correlogram(correlograms_smoothed[unit_ind1, unit_ind1, :])
            auto_corr2 = normalize_correlogram(correlograms_smoothed[unit_ind2, unit_ind2, :])
            cross_corr = normalize_correlogram(correlograms_smoothed[unit_ind1, unit_ind2, :])
            diff1 = np.sum(np.abs(cross_corr[corr_inds - shift] - auto_corr1[corr_inds])) / len(corr_inds)
            diff2 = np.sum(np.abs(cross_corr[corr_inds - shift] - auto_corr2[corr_inds])) / len(corr_inds)
            # Weighted difference (larger unit imposes its difference).
            w_diff = (num1 * diff1 + num2 * diff2) / (num1 + num2)
            corr_diff[unit_ind1, unit_ind2] = w_diff

    return corr_diff


def normalize_correlogram(correlogram: np.ndarray):
    """
    Normalizes a correlogram so its mean in time is 1.
    If correlogram is 0 everywhere, stays 0 everywhere.

    Parameters
    ----------
    correlogram (np.ndarray):
        Correlogram to normalize.

    Returns
    -------
    normalized_correlogram (np.ndarray) [time]:
        Normalized correlogram to have a mean of 1.
    """
    mean = np.mean(correlogram)
    return correlogram if mean == 0 else correlogram / mean


def smooth_correlogram(correlograms, bins, sigma_smooth_ms=0.6):
    """
    Smooths cross-correlogram with a Gaussian kernel.
    """
    import scipy.signal

    # OLD implementation : smooth correlogram by low pass filter
    # b, a = scipy.signal.butter(N=2, Wn = correlogram_low_pass / (1e3 / bin_ms /2), btype="low")
    # correlograms_smoothed = scipy.signal.filtfilt(b, a, correlograms, axis=2)

    # new implementation smooth by convolution with a Gaussian kernel
    if len(correlograms) == 0:  # fftconvolve will not return the correct shape.
        return np.empty(correlograms.shape, dtype=np.float64)

    smooth_kernel = np.exp(-(bins**2) / (2 * sigma_smooth_ms**2))
    smooth_kernel /= np.sum(smooth_kernel)
    smooth_kernel = smooth_kernel[None, None, :]
    correlograms_smoothed = scipy.signal.fftconvolve(correlograms, smooth_kernel, mode="same", axes=2)

    return correlograms_smoothed


def get_unit_adaptive_window(auto_corr: np.ndarray, threshold: float) -> int:
    """
    Computes an adaptive window to correlogram (basically corresponds to the first peak).
    Based on a minimum threshold and minimum of second derivative.
    If no peak is found over threshold, recomputes with threshold/2.

    Parameters
    ----------
    auto_corr : np.ndarray
        Correlogram used for adaptive window.
    threshold : float
        Minimum threshold of correlogram (all peaks under this threshold are discarded).

    Returns
    -------
    unit_window : int
        Index at which the adaptive window has been calculated.
    """
    import scipy.signal

    if np.sum(np.abs(auto_corr)) == 0:
        return 20.0

    derivative_2 = -np.gradient(np.gradient(auto_corr))
    peaks = scipy.signal.find_peaks(derivative_2)[0]

    keep = auto_corr[peaks] >= threshold
    peaks = peaks[keep]
    keep = peaks < (auto_corr.shape[0] // 2)
    peaks = peaks[keep]

    if peaks.size == 0:
        # If threshold is too small and no peaks, then the problem is not feasible
        if threshold < 1e-5:
            return 1
        else:
            # If none of the peaks crossed the threshold, redo with threshold/2.
            return get_unit_adaptive_window(auto_corr, threshold / 2)

    # keep the last peak (nearest to center)
    win_size = auto_corr.shape[0] // 2 - peaks[-1]

    return win_size


def compute_cross_contaminations(analyzer, pair_mask, cc_thresh, refractory_period, contaminations=None):
    """
    Looks at a sorting analyzer, and returns statistical tests for cross_contaminations

    Parameters
    ----------
    analyzer : SortingAnalyzer
        The analyzer to look at
    CC_treshold : float, default: 0.1
        The threshold on the cross-contamination.
        Any pair above this threshold will not be considered.
    refractory_period : array/list/tuple of 2 floats
        (censored_period_ms, refractory_period_ms)
    contaminations : contaminations of the units, if already precomputed

    """
    sorting = analyzer.sorting
    unit_ids = sorting.unit_ids
    n = len(unit_ids)
    sf = analyzer.sampling_frequency
    n_frames = analyzer.get_total_samples()

    if pair_mask is None:
        pair_mask = np.ones((n, n), dtype="bool")

    CC = np.zeros((n, n), dtype=np.float32)
    p_values = np.zeros((n, n), dtype=np.float32)

    for unit_ind1 in range(len(unit_ids)):

        unit_id1 = unit_ids[unit_ind1]
        spike_train1 = np.array(sorting.get_unit_spike_train(unit_id1))

        for unit_ind2 in range(unit_ind1 + 1, len(unit_ids)):
            if not pair_mask[unit_ind1, unit_ind2]:
                continue

            unit_id2 = unit_ids[unit_ind2]
            spike_train2 = np.array(sorting.get_unit_spike_train(unit_id2))
            # Compuyting the cross-contamination difference
            if contaminations is not None:
                C1 = contaminations[unit_ind1]
            else:
                C1 = None
            CC[unit_ind1, unit_ind2], p_values[unit_ind1, unit_ind2] = estimate_cross_contamination(
                spike_train1, spike_train2, sf, n_frames, refractory_period, limit=cc_thresh, C1=C1
            )

    return CC, p_values


def check_improve_contaminations_score(
    sorting_analyzer, pair_mask, contaminations, firing_contamination_balance, refractory_period_ms, censored_period_ms
):
    """
    Check that the score is improve after a potential merge

    The score is a balance between:
      * contamination decrease
      * firing increase

    Check that the contamination score is improved (decrease)  after
    a potential merge
    """
    sorting = sorting_analyzer.sorting
    pair_mask = pair_mask.copy()
    pairs_removed = []

    firing_rates = list(compute_firing_rates(sorting_analyzer).values())

    inds1, inds2 = np.nonzero(pair_mask)
    for i in range(inds1.size):
        ind1, ind2 = inds1[i], inds2[i]

        c_1 = contaminations[ind1]
        c_2 = contaminations[ind2]

        f_1 = firing_rates[ind1]
        f_2 = firing_rates[ind2]

        # make a merged sorting and tale one unit (unit_id1 is used)
        unit_id1, unit_id2 = sorting.unit_ids[ind1], sorting.unit_ids[ind2]
        sorting_merged = MergeUnitsSorting(
            sorting, [[unit_id1, unit_id2]], new_unit_ids=[unit_id1], delta_time_ms=censored_period_ms
        ).select_units([unit_id1])

        # create recordingless analyzer
        sorting_analyzer_new = SortingAnalyzer(
            sorting=sorting_merged,
            recording=None,
            rec_attributes=sorting_analyzer.rec_attributes,
            format="memory",
            sparsity=None,
        )

        new_contaminations, _ = compute_refrac_period_violations(
            sorting_analyzer_new, refractory_period_ms=refractory_period_ms, censored_period_ms=censored_period_ms
        )
        c_new = new_contaminations[unit_id1]
        f_new = compute_firing_rates(sorting_analyzer_new)[unit_id1]

        # old and new scores
        k = 1 + firing_contamination_balance
        score_1 = f_1 * (1 - k * c_1)
        score_2 = f_2 * (1 - k * c_2)
        score_new = f_new * (1 - k * c_new)

        if score_new < score_1 or score_new < score_2:
            # the score is not improved
            pair_mask[ind1, ind2] = False
            pairs_removed.append((sorting.unit_ids[ind1], sorting.unit_ids[ind2]))

    return pair_mask, pairs_removed


def presence_distance(sorting, unit1, unit2, bin_duration_s=2, bins=None, num_samples=None):
    """
    Compute the presence distance between two units.

    The presence distance is defined as the Wasserstein distance between the two histograms of
    the firing activity over time.

    Parameters
    ----------
    sorting : Sorting
        The sorting object.
    unit1 : int or str
        The id of the first unit.
    unit2 : int or str
        The id of the second unit.
    bin_duration_s : float
        The duration of the bin in seconds.
    bins : array-like
        The bins used to compute the firing rate.
    num_samples : list | int | None, default: None
        The number of samples for each segment. Required if the sorting doesn't have a recording
        attached.

    Returns
    -------
    d : float
        The presence distance between the two units.
    """
    import scipy

    distances = []
    if num_samples is not None:
        if isinstance(num_samples, int):
            num_samples = [num_samples]

    if not sorting.has_recording():
        if num_samples is None:
            raise ValueError("num_samples must be provided if sorting has no recording")
        if len(num_samples) != sorting.get_num_segments():
            raise ValueError("num_samples must have the same length as the number of segments")

    for segment_index in range(sorting.get_num_segments()):
        if bins is None:
            bin_size = bin_duration_s * sorting.sampling_frequency
            if sorting.has_recording():
                ns = sorting.get_num_samples(segment_index)
            else:
                ns = num_samples[segment_index]
            bins = np.arange(0, ns, bin_size)

        st1 = sorting.get_unit_spike_train(unit_id=unit1)
        st2 = sorting.get_unit_spike_train(unit_id=unit2)

        h1, _ = np.histogram(st1, bins)
        h1 = h1.astype(float)

        h2, _ = np.histogram(st2, bins)
        h2 = h2.astype(float)

        xaxis = bins[1:] / sorting.sampling_frequency
        d = scipy.stats.wasserstein_distance(xaxis, xaxis, h1, h2)
        distances.append(d)

    return np.mean(d)


def compute_presence_distance(sorting, pair_mask, num_samples=None, **presence_distance_kwargs):
    """
    Get the potential drift-related merges based on similarity and presence completeness.

    Parameters
    ----------
    sorting : Sorting
        The sorting object
    pair_mask : None or boolean array
        A bool matrix of size (num_units, num_units) to select
        which pair to compute.
    num_samples : list | int | None, default: None
        The number of samples for each segment. Required if the sorting doesn't have a recording
        attached.
    presence_distance_threshold : float
        The presence distance threshold used to consider two units as similar
    presence_distance_kwargs : A dictionary of kwargs to be passed to compute_presence_distance().

    Returns
    -------
    potential_merges : NDArray
        The list of potential merges

    """

    unit_ids = sorting.unit_ids
    n = len(unit_ids)

    if pair_mask is None:
        pair_mask = np.ones((n, n), dtype="bool")

    presence_distances = np.ones((sorting.get_num_units(), sorting.get_num_units()))

    for unit_ind1 in range(n):
        for unit_ind2 in range(unit_ind1 + 1, n):
            if not pair_mask[unit_ind1, unit_ind2]:
                continue
            unit1 = unit_ids[unit_ind1]
            unit2 = unit_ids[unit_ind2]
            d = presence_distance(sorting, unit1, unit2, num_samples=num_samples, **presence_distance_kwargs)
            presence_distances[unit_ind1, unit_ind2] = d

    return presence_distances


# lussac methods
def binom_sf(x: int, n: float, p: float) -> float:
    """
    Computes the survival function (sf = 1 - cdf) of the binomial distribution.

    Parameters
    ----------
    x : int
        The number of successes.
    n : float
        The number of trials.
    p : float
        The probability of success.

    Returns
    -------
    sf : float
        The survival function of the binomial distribution.
    """

    import scipy

    n_array = np.arange(math.floor(n - 2), math.ceil(n + 3), 1)
    n_array = n_array[n_array >= 0]

    res = [scipy.stats.binom.sf(x, n_, p) for n_ in n_array]
    f = scipy.interpolate.interp1d(n_array, res, kind="quadratic")

    return f(n)


if HAVE_NUMBA:

    @numba.jit(nopython=True, nogil=True, cache=False)
    def _get_border_probabilities(max_time) -> tuple[int, int, float, float]:
        """
        Computes the integer borders, and the probability of 2 spikes distant by this border to be closer than max_time.

        Parameters
        ----------
        max_time : float
            The maximum time between 2 spikes to be considered as a coincidence.

        Returns
        -------
        border_low : int
            The lower border.
        border_high : int
            The higher border.
        p_low : float
            The probability of 2 spikes distant by the lower border to be closer than max_time.
        p_high : float
            The probability of 2 spikes distant by the higher border to be closer than max_time.
        """

        border_high = math.ceil(max_time)
        border_low = math.floor(max_time)
        p_high = 0.5 * (max_time - border_high + 1) ** 2
        p_low = 0.5 * (1 - (max_time - border_low) ** 2) + (max_time - border_low)

        if border_low == 0:
            p_low -= 0.5 * (-max_time + 1) ** 2

        return border_low, border_high, p_low, p_high

    @numba.jit(nopython=True, nogil=True, cache=False)
    def compute_nb_violations(spike_train, max_time) -> float:
        """
        Computes the number of refractory period violations in a spike train.

        Parameters
        ----------
        spike_train : array[int64] (n_spikes)
            The spike train to compute the number of violations for.
        max_time : float32
            The maximum time to consider for violations (in number of samples).

        Returns
        -------
        n_violations : float
            The number of spike pairs that violate the refractory period.
        """

        if max_time <= 0.0:
            return 0.0

        border_low, border_high, p_low, p_high = _get_border_probabilities(max_time)
        n_violations = 0
        n_violations_low = 0
        n_violations_high = 0

        for i in range(len(spike_train) - 1):
            for j in range(i + 1, len(spike_train)):
                diff = spike_train[j] - spike_train[i]

                if diff > border_high:
                    break
                if diff == border_high:
                    n_violations_high += 1
                elif diff == border_low:
                    n_violations_low += 1
                else:
                    n_violations += 1

        return n_violations + p_high * n_violations_high + p_low * n_violations_low

    @numba.jit(nopython=True, nogil=True, cache=False)
    def compute_nb_coincidence(spike_train1, spike_train2, max_time) -> float:
        """
        Computes the number of coincident spikes between two spike trains.

        Parameters
        ----------
        spike_train1 : array[int64] (n_spikes1)
            The spike train of the first unit.
        spike_train2 : array[int64] (n_spikes2)
            The spike train of the second unit.
        max_time : float32
            The maximum time to consider for coincidence (in number samples).

        Returns
        -------
        n_coincidence : float
            The number of coincident spikes.
        """

        if max_time <= 0:
            return 0.0

        border_low, border_high, p_low, p_high = _get_border_probabilities(max_time)
        n_coincident = 0
        n_coincident_low = 0
        n_coincident_high = 0

        start_j = 0
        for i in range(len(spike_train1)):
            for j in range(start_j, len(spike_train2)):
                diff = spike_train1[i] - spike_train2[j]

                if diff > border_high:
                    start_j += 1
                    continue
                if diff < -border_high:
                    break
                if abs(diff) == border_high:
                    n_coincident_high += 1
                elif abs(diff) == border_low:
                    n_coincident_low += 1
                else:
                    n_coincident += 1

        return n_coincident + p_high * n_coincident_high + p_low * n_coincident_low


def estimate_contamination(spike_train: np.ndarray, sf: float, T: int, refractory_period: tuple[float, float]) -> float:
    """
    Estimates the contamination of a spike train by looking at the number of refractory period violations.

    Parameters
    ----------
    spike_train : np.ndarray
        The unit's spike train.
    sf : float
        The sampling frequency of the spike train.
    T : int
        The duration of the spike train in samples.
    refractory_period : tuple[float, float]
        The censored and refractory period (t_c, t_r) used (in ms).

    Returns
    -------
    estimated_contamination : float
        The estimated contamination between 0 and 1.
    """

    t_c = refractory_period[0] * 1e-3 * sf
    t_r = refractory_period[1] * 1e-3 * sf
    n_v = compute_nb_violations(spike_train.astype(np.int64), t_r)

    N = len(spike_train)
    D = 1 - n_v * (T - 2 * N * t_c) / (N**2 * (t_r - t_c))
    contamination = 1.0 if D < 0 else 1 - math.sqrt(D)

    return contamination


def estimate_cross_contamination(
    spike_train1: np.ndarray,
    spike_train2: np.ndarray,
    sf: float,
    T: int,
    refractory_period: tuple[float, float],
    limit: float | None = None,
    C1: float | None = None,
) -> tuple[float, float] | float:
    """
    Estimates the cross-contamination of the second spike train with the neuron of the first spike train.
    Also performs a statistical test to check if the cross-contamination is significantly higher than a given limit.

    Parameters
    ----------
    spike_train1 : np.ndarray
        The spike train of the first unit.
    spike_train2 : np.ndarray
        The spike train of the second unit.
    sf : float
        The sampling frequency (in Hz).
    T : int
        The duration of the recording (in samples).
    refractory_period : tuple[float, float]
        The censored and refractory period (t_c, t_r) used (in ms).
    limit : float, optional
        The higher limit of cross-contamination for the statistical test.
    C1 : float, optional
        The contamination estimate of the first spike train.

    Returns
    -------
    (estimated_cross_cont, p_value) : tuple[float, float] if limit is not None
        estimated_cross_cont : float if limit is None
            The estimation of cross-contamination.
        p_value : float
            The p-value of the statistical test if the limit is given.
    """
    spike_train1 = spike_train1.astype(np.int64, copy=False)
    spike_train2 = spike_train2.astype(np.int64, copy=False)

    N1 = float(len(spike_train1))
    N2 = float(len(spike_train2))
    if C1 is None:
        C1 = estimate_contamination(spike_train1, sf, T, refractory_period)

    t_c = int(round(refractory_period[0] * 1e-3 * sf))
    t_r = int(round(refractory_period[1] * 1e-3 * sf))
    n_violations = compute_nb_coincidence(spike_train1, spike_train2, t_r) - compute_nb_coincidence(
        spike_train1, spike_train2, t_c
    )
    estimation = 1 - ((n_violations * T) / (2 * N1 * N2 * t_r) - 1.0) / (C1 - 1.0) if C1 != 1.0 else -np.inf
    if limit is None:
        return estimation

    # n and p for the binomial law for the number of coincidence (under the hypothesis of cross-contamination = limit).
    n = N1 * N2 * ((1 - C1) * limit + C1)
    p = 2 * t_r / T
    p_value = binom_sf(int(n_violations - 1), n, p)
    if np.isnan(p_value):  # Should be unreachable
        raise ValueError(
            f"Could not compute p-value for cross-contamination:\n\tn_violations = {n_violations}\n\tn = {n}\n\tp = {p}"
        )

    return estimation, p_value<|MERGE_RESOLUTION|>--- conflicted
+++ resolved
@@ -776,11 +776,6 @@
         found_merges = True
 
         while found_merges:
-<<<<<<< HEAD
-            
-=======
-
->>>>>>> b0623743
             num_units = len(sorting_analyzer.unit_ids)
             sorting_analyzer = _auto_merge_units_single_iteration(
                 sorting_analyzer,
@@ -797,11 +792,6 @@
                 all_merging_groups += [merge_unit_groups]
                 resolved_merges = resolve_pairs(resolved_merges, new_merges)
                 all_outs += [outs]
-<<<<<<< HEAD
-            
-=======
-
->>>>>>> b0623743
             if not recursive:
                 found_merges = False
             else:
