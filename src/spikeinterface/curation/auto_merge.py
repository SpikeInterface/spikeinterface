--- conflicted
+++ resolved
@@ -106,7 +106,6 @@
         * | "feature_neighbors": focused on finding unit pairs whose spikes are close in the feature space using kNN.
           | It uses the following steps: "num_spikes", "snr", "remove_contaminated", "unit_locations",
           | "knn", "quality_score"
-
         If `preset` is None, you can specify the steps manually with the `steps` parameter.
     resolve_graph : bool, default: False
         If True, the function resolves the potential unit pairs to be merged into multiple-unit merges.
@@ -118,16 +117,10 @@
         Which steps to run, if no preset is used.
         Pontential steps : "num_spikes", "snr", "remove_contaminated", "unit_locations", "correlogram",
         "template_similarity", "presence_distance", "cross_contamination", "knn", "quality_score"
-<<<<<<< HEAD
         Please check steps explanations above!$
     force_copy : boolean, default: True
         When new extensions are computed, the default is to make a copy of the analyzer, to avoid overwriting
         already computed extensions. False if you want to overwrite
-=======
-        Please check steps explanations above!
-    presence_distance_kwargs : None|dict, default: None
-        A dictionary of kwargs to be passed to compute_presence_distance().
->>>>>>> b9f50e3e
 
     Returns
     -------
@@ -365,9 +358,6 @@
     ind1, ind2 = np.nonzero(pair_mask)
     potential_merges = list(zip(unit_ids[ind1], unit_ids[ind2]))
 
-    # some methods return identities ie (1,1) which we can cleanup first.
-    potential_merges = [(ids[0], ids[1]) for ids in potential_merges if ids[0] != ids[1]]
-
     if resolve_graph:
         potential_merges = resolve_merging_graph(sorting, potential_merges)
 
@@ -445,6 +435,7 @@
         * | "feature_neighbors": focused on finding unit pairs whose spikes are close in the feature space using kNN.
           | It uses the following steps: "num_spikes", "snr", "remove_contaminated", "unit_locations",
           | "knn", "quality_score"
+
         If `preset` is None, you can specify the steps manually with the `steps` parameter.
     resolve_graph : bool, default: False
         If True, the function resolves the potential unit pairs to be merged into multiple-unit merges.
@@ -492,6 +483,8 @@
         Pontential steps : "num_spikes", "snr", "remove_contaminated", "unit_locations", "correlogram",
         "template_similarity", "presence_distance", "cross_contamination", "knn", "quality_score"
         Please check steps explanations above!
+    presence_distance_kwargs : None|dict, default: None
+        A dictionary of kwargs to be passed to compute_presence_distance().
 
     Returns
     -------
