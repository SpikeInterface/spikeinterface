from __future__ import annotations

from typing import Tuple
import numpy as np
import math

try:
    import numba

    HAVE_NUMBA = True
except ImportError:
    HAVE_NUMBA = False

from ..core import SortingAnalyzer, Templates
from ..core.template_tools import get_template_extremum_channel
from ..postprocessing import compute_correlograms
from ..qualitymetrics import compute_refrac_period_violations, compute_firing_rates

from .mergeunitssorting import MergeUnitsSorting
from .curation_tools import resolve_merging_graph


_possible_presets = ["similarity_correlograms", "x_contaminations", "temporal_splits", "feature_neighbors"]

_required_extensions = {
    "unit_locations": ["unit_locations"],
    "correlogram": ["correlograms"],
    "min_snr": ["noise_levels", "templates"],
    "template_similarity": ["template_similarity"],
    "knn": ["spike_locations", "spike_amplitudes"],
}

_templates_needed = ["unit_locations", "min_snr", "template_similarity", "spike_locations", "spike_amplitudes"]


def auto_merges(
    sorting_analyzer: SortingAnalyzer,
    preset: str | None = "similarity_correlograms",
    resolve_graph: bool = False,
    num_spikes_kwargs={"min_spikes": 100},
    snr_kwargs={"min_snr": 2},
    remove_contaminated_kwargs={"contamination_thresh": 0.2, "refractory_period_ms": 1.0, "censored_period_ms": 0.3},
    unit_locations_kwargs={"max_distance_um": 150},
    correlogram_kwargs={
        "corr_diff_thresh": 0.16,
        "censor_correlograms_ms": 0.15,
        "sigma_smooth_ms": 0.6,
        "adaptative_window_thresh": 0.5,
    },
    template_similarity_kwargs={"template_diff_thresh": 0.25},
    presence_distance_kwargs={"presence_distance_thresh": 100},
    knn_kwargs={"k_nn": 10},
    cross_contamination_kwargs={
        "cc_thresh": 0.1,
        "p_value": 0.2,
        "refractory_period_ms": 1.0,
        "censored_period_ms": 0.3,
    },
    quality_score_kwargs={"firing_contamination_balance": 2.5, "refractory_period_ms": 1.0, "censored_period_ms": 0.3},
    compute_needed_extensions: bool = True,
    extra_outputs: bool = False,
    steps: list[str] | None = None,
    **job_kwargs,
) -> list[tuple[int | str, int | str]] | Tuple[tuple[int | str, int | str], dict]:
    """
    Algorithm to find and check potential merges between units.

    The merges are proposed based on a series of steps with different criteria:

        * "num_spikes": enough spikes are found in each unit for computing the correlogram (`min_spikes`)
        * "snr": the SNR of the units is above a threshold (`min_snr`)
        * "remove_contaminated": each unit is not contaminated (by checking auto-correlogram - `contamination_thresh`)
        * "unit_locations": estimated unit locations are close enough (`max_distance_um`)
        * "correlogram": the cross-correlograms of the two units are similar to each auto-corrleogram (`corr_diff_thresh`)
        * "template_similarity": the templates of the two units are similar (`template_diff_thresh`)
        * "presence_distance": the presence of the units is complementary in time (`presence_distance_thresh`)
        * "cross_contamination": the cross-contamination is not significant (`cc_thresh` and `p_value`)
        * "knn": the two units are close in the feature space
        * "quality_score": the unit "quality score" is increased after the merge

    The "quality score" factors in the increase in firing rate (**f**) due to the merge and a possible increase in
    contamination (**C**), wheighted by a factor **k** (`firing_contamination_balance`).

    .. math::

        Q = f(1 - (k + 1)C)


    Parameters
    ----------
    sorting_analyzer : SortingAnalyzer
        The SortingAnalyzer
    preset : "similarity_correlograms" | "x_contaminations" | "temporal_splits" | "feature_neighbors" | None, default: "similarity_correlograms"
        The preset to use for the auto-merge. Presets combine different steps into a recipe and focus on:

        * | "similarity_correlograms": mainly focused on template similarity and correlograms.
          | It uses the following steps: "num_spikes", "remove_contaminated", "unit_locations",
          | "template_similarity", "correlogram", "quality_score"
        * | "x_contaminations": similar to "similarity_correlograms", but checks for cross-contamination instead of correlograms.
          | It uses the following steps: "num_spikes", "remove_contaminated", "unit_locations",
          | "template_similarity", "cross_contamination", "quality_score"
        * | "temporal_splits": focused on finding temporal splits using presence distance.
          | It uses the following steps: "num_spikes", "remove_contaminated", "unit_locations",
          | "template_similarity", "presence_distance", "quality_score"
        * | "feature_neighbors": focused on finding unit pairs whose spikes are close in the feature space using kNN.
          | It uses the following steps: "num_spikes", "snr", "remove_contaminated", "unit_locations",
          | "knn", "quality_score"
        If `preset` is None, you can specify the steps manually with the `steps` parameter.
    resolve_graph : bool, default: False
        If True, the function resolves the potential unit pairs to be merged into multiple-unit merges.

    extra_outputs : bool, default: False
        If True, an additional dictionary (`outs`) with processed data is returned.
    steps : None or list of str, default: None
        Which steps to run, if no preset is used.
        Pontential steps : "num_spikes", "snr", "remove_contaminated", "unit_locations", "correlogram",
        "template_similarity", "presence_distance", "cross_contamination", "knn", "quality_score"
        Please check steps explanations above!

    Returns
    -------
    potential_merges:
        A list of tuples of 2 elements (if `resolve_graph`if false) or 2+ elements (if `resolve_graph` is true).
        List of pairs that could be merged.
    outs:
        Returned only when extra_outputs=True
        A dictionary that contains data for debugging and plotting.

    References
    ----------
    This function is inspired and built upon similar functions from Lussac [Llobet]_,
    done by Aurelien Wyngaard and Victor Llobet.
    https://github.com/BarbourLab/lussac/blob/v1.0.0/postprocessing/merge_units.py
    """
    import scipy

    sorting = sorting_analyzer.sorting
    unit_ids = sorting.unit_ids

    # to get fast computation we will not analyse pairs when:
    #    * not enough spikes for one of theses
    #    * auto correlogram is contaminated
    #    * to far away one from each other

    all_steps = [
        "num_spikes",
        "snr",
        "remove_contaminated",
        "unit_locations",
        "correlogram",
        "template_similarity",
        "presence_distance",
        "knn",
        "cross_contamination",
        "quality_score",
    ]

    if preset is not None and preset not in _possible_presets:
        raise ValueError(f"preset must be one of {_possible_presets}")

    if steps is None:
        if preset is None:
            if steps is None:
                raise ValueError("You need to specify a preset or steps for the auto-merge function")
        elif preset == "similarity_correlograms":
            steps = [
                "num_spikes",
                "remove_contaminated",
                "unit_locations",
                "template_similarity",
                "correlogram",
                "quality_score",
            ]
        elif preset == "temporal_splits":
            steps = [
                "num_spikes",
                "remove_contaminated",
                "unit_locations",
                "template_similarity",
                "presence_distance",
                "quality_score",
            ]
        elif preset == "x_contaminations":
            steps = [
                "num_spikes",
                "remove_contaminated",
                "unit_locations",
                "template_similarity",
                "cross_contamination",
                "quality_score",
            ]
        elif preset == "feature_neighbors":
            steps = [
                "num_spikes",
                "snr",
                "remove_contaminated",
                "unit_locations",
                "knn",
                "quality_score",
            ]

    for step in steps:
        if step in _required_extensions:
            for ext in _required_extensions[step]:
                if compute_needed_extensions:
                    if step in _templates_needed:
                        template_ext = sorting_analyzer.get_extension("templates")
                        if template_ext is None:
                            sorting_analyzer.compute(["random_spikes", "templates"])
                    params = eval(f"{step}_kwargs")
                    params = params.get(ext, dict())
                    sorting_analyzer.compute(ext, **params, **job_kwargs)
                else:
                    if not sorting_analyzer.has_extension(ext):
                        raise ValueError(f"{step} requires {ext} extension")

    n = unit_ids.size
    pair_mask = np.triu(np.arange(n)) > 0
    outs = dict()

    for step in steps:

        assert step in all_steps, f"{step} is not a valid step"

        # STEP : remove units with too few spikes
        if step == "num_spikes":
            num_spikes = sorting.count_num_spikes_per_unit(outputs="array")
            to_remove = num_spikes < num_spikes_kwargs["min_spikes"]
            pair_mask[to_remove, :] = False
            pair_mask[:, to_remove] = False
            outs["num_spikes"] = to_remove

        # STEP : remove units with too small SNR
        elif step == "snr":
            qm_ext = sorting_analyzer.get_extension("quality_metrics")
            if qm_ext is None:
                sorting_analyzer.compute(["noise_levels"], **job_kwargs)
                sorting_analyzer.compute("quality_metrics", metric_names=["snr"], **job_kwargs)
                qm_ext = sorting_analyzer.get_extension("quality_metrics")

            snrs = qm_ext.get_data()["snr"].values
            to_remove = snrs < snr_kwargs["min_snr"]
            pair_mask[to_remove, :] = False
            pair_mask[:, to_remove] = False
            outs["snr"] = to_remove

        # STEP : remove contaminated auto corr
        elif step == "remove_contaminated":
            contaminations, nb_violations = compute_refrac_period_violations(
                sorting_analyzer,
                refractory_period_ms=remove_contaminated_kwargs["refractory_period_ms"],
                censored_period_ms=remove_contaminated_kwargs["censored_period_ms"],
            )
            nb_violations = np.array(list(nb_violations.values()))
            contaminations = np.array(list(contaminations.values()))
            to_remove = contaminations > remove_contaminated_kwargs["contamination_thresh"]
            pair_mask[to_remove, :] = False
            pair_mask[:, to_remove] = False
            outs["remove_contaminated"] = to_remove

        # STEP : unit positions are estimated roughly with channel
        elif step == "unit_locations" in steps:
            location_ext = sorting_analyzer.get_extension("unit_locations")
            unit_locations = location_ext.get_data()[:, :2]

            unit_distances = scipy.spatial.distance.cdist(unit_locations, unit_locations, metric="euclidean")
            pair_mask = pair_mask & (unit_distances <= unit_locations_kwargs["max_distance_um"])
            outs["unit_distances"] = unit_distances

        # STEP : potential auto merge by correlogram
        elif step == "correlogram" in steps:
            correlograms_ext = sorting_analyzer.get_extension("correlograms")
            correlograms, bins = correlograms_ext.get_data()
            censor_ms = correlogram_kwargs["censor_correlograms_ms"]
            sigma_smooth_ms = correlogram_kwargs["sigma_smooth_ms"]
            mask = (bins[:-1] >= -censor_ms) & (bins[:-1] < censor_ms)
            correlograms[:, :, mask] = 0
            correlograms_smoothed = smooth_correlogram(correlograms, bins, sigma_smooth_ms=sigma_smooth_ms)
            # find correlogram window for each units
            win_sizes = np.zeros(n, dtype=int)
            for unit_ind in range(n):
                auto_corr = correlograms_smoothed[unit_ind, unit_ind, :]
                thresh = np.max(auto_corr) * correlogram_kwargs["adaptative_window_thresh"]
                win_size = get_unit_adaptive_window(auto_corr, thresh)
                win_sizes[unit_ind] = win_size
            correlogram_diff = compute_correlogram_diff(
                sorting,
                correlograms_smoothed,
                win_sizes,
                pair_mask=pair_mask,
            )
            # print(correlogram_diff)
            pair_mask = pair_mask & (correlogram_diff < correlogram_kwargs["corr_diff_thresh"])
            outs["correlograms"] = correlograms
            outs["bins"] = bins
            outs["correlograms_smoothed"] = correlograms_smoothed
            outs["correlogram_diff"] = correlogram_diff
            outs["win_sizes"] = win_sizes

        # STEP : check if potential merge with CC also have template similarity
        elif step == "template_similarity" in steps:
            template_similarity_ext = sorting_analyzer.get_extension("template_similarity")
            templates_similarity = template_similarity_ext.get_data()
            templates_diff = 1 - templates_similarity
            pair_mask = pair_mask & (templates_diff < template_similarity_kwargs["template_diff_thresh"])
            outs["templates_diff"] = templates_diff

        # STEP : check the vicinity of the spikes
        elif step == "knn" in steps:
            pair_mask = get_pairs_via_nntree(sorting_analyzer, **knn_kwargs, pair_mask=pair_mask)

        # STEP : check how the rates overlap in times
        elif step == "presence_distance" in steps:
            presence_distance_kwargs = presence_distance_kwargs.copy()
            presence_distance_thresh = presence_distance_kwargs.pop("presence_distance_thresh")
            num_samples = [
                sorting_analyzer.get_num_samples(segment_index) for segment_index in range(sorting.get_num_segments())
            ]
            presence_distances = compute_presence_distance(
                sorting, pair_mask, num_samples=num_samples, **presence_distance_kwargs
            )
            pair_mask = pair_mask & (presence_distances > presence_distance_thresh)
            outs["presence_distances"] = presence_distances

        # STEP : check if the cross contamination is significant
        elif step == "cross_contamination" in steps:
            refractory = (
                cross_contamination_kwargs["censored_period_ms"],
                cross_contamination_kwargs["refractory_period_ms"],
            )
            CC, p_values = compute_cross_contaminations(
                sorting_analyzer, pair_mask, cross_contamination_kwargs["cc_thresh"], refractory, contaminations
            )
            pair_mask = pair_mask & (p_values > cross_contamination_kwargs["p_value"])
            outs["cross_contaminations"] = CC, p_values

        # STEP : validate the potential merges with CC increase the contamination quality metrics
        elif step == "quality_score" in steps:
            pair_mask, pairs_decreased_score = check_improve_contaminations_score(
                sorting_analyzer,
                pair_mask,
                contaminations,
                quality_score_kwargs["firing_contamination_balance"],
                quality_score_kwargs["refractory_period_ms"],
                quality_score_kwargs["censored_period_ms"],
            )
            outs["pairs_decreased_score"] = pairs_decreased_score

    # FINAL STEP : create the final list from pair_mask boolean matrix
    ind1, ind2 = np.nonzero(pair_mask)
    potential_merges = list(zip(unit_ids[ind1], unit_ids[ind2]))

    if resolve_graph:
        potential_merges = resolve_merging_graph(sorting, potential_merges)

    if extra_outputs:
        return potential_merges, outs
    else:
        return potential_merges


def get_potential_auto_merge(
    sorting_analyzer: SortingAnalyzer,
    preset: str | None = "similarity_correlograms",
    resolve_graph: bool = False,
    min_spikes: int = 100,
    min_snr: float = 2,
    max_distance_um: float = 150.0,
    corr_diff_thresh: float = 0.16,
    template_diff_thresh: float = 0.25,
    contamination_thresh: float = 0.2,
    presence_distance_thresh: float = 100,
    p_value: float = 0.2,
    cc_thresh: float = 0.1,
    censored_period_ms: float = 0.3,
    refractory_period_ms: float = 1.0,
    sigma_smooth_ms: float = 0.6,
    adaptative_window_thresh: float = 0.5,
    censor_correlograms_ms: float = 0.15,
    firing_contamination_balance: float = 2.5,
    k_nn: int = 10,
    knn_kwargs: dict | None = None,
    presence_distance_kwargs: dict | None = None,
    extra_outputs: bool = False,
    steps: list[str] | None = None,
) -> list[tuple[int | str, int | str]] | Tuple[tuple[int | str, int | str], dict]:
    """
    Algorithm to find and check potential merges between units.

    The merges are proposed based on a series of steps with different criteria:

        * "num_spikes": enough spikes are found in each unit for computing the correlogram (`min_spikes`)
        * "snr": the SNR of the units is above a threshold (`min_snr`)
        * "remove_contaminated": each unit is not contaminated (by checking auto-correlogram - `contamination_thresh`)
        * "unit_locations": estimated unit locations are close enough (`max_distance_um`)
        * "correlogram": the cross-correlograms of the two units are similar to each auto-corrleogram (`corr_diff_thresh`)
        * "template_similarity": the templates of the two units are similar (`template_diff_thresh`)
        * "presence_distance": the presence of the units is complementary in time (`presence_distance_thresh`)
        * "cross_contamination": the cross-contamination is not significant (`cc_thresh` and `p_value`)
        * "knn": the two units are close in the feature space
        * "quality_score": the unit "quality score" is increased after the merge

    The "quality score" factors in the increase in firing rate (**f**) due to the merge and a possible increase in
    contamination (**C**), wheighted by a factor **k** (`firing_contamination_balance`).

    .. math::

        Q = f(1 - (k + 1)C)


    Parameters
    ----------
    sorting_analyzer : SortingAnalyzer
        The SortingAnalyzer
    preset : "similarity_correlograms" | "x_contaminations" | "temporal_splits" | "feature_neighbors" | None, default: "similarity_correlograms"
        The preset to use for the auto-merge. Presets combine different steps into a recipe and focus on:

        * | "similarity_correlograms": mainly focused on template similarity and correlograms.
          | It uses the following steps: "num_spikes", "remove_contaminated", "unit_locations",
          | "template_similarity", "correlogram", "quality_score"
        * | "x_contaminations": similar to "similarity_correlograms", but checks for cross-contamination instead of correlograms.
          | It uses the following steps: "num_spikes", "remove_contaminated", "unit_locations",
          | "template_similarity", "cross_contamination", "quality_score"
        * | "temporal_splits": focused on finding temporal splits using presence distance.
          | It uses the following steps: "num_spikes", "remove_contaminated", "unit_locations",
          | "template_similarity", "presence_distance", "quality_score"
        * | "feature_neighbors": focused on finding unit pairs whose spikes are close in the feature space using kNN.
          | It uses the following steps: "num_spikes", "snr", "remove_contaminated", "unit_locations",
          | "knn", "quality_score"
        If `preset` is None, you can specify the steps manually with the `steps` parameter.
    resolve_graph : bool, default: False
        If True, the function resolves the potential unit pairs to be merged into multiple-unit merges.
    min_spikes : int, default: 100
        Minimum number of spikes for each unit to consider a potential merge.
        Enough spikes are needed to estimate the correlogram
    min_snr : float, default 2
        Minimum Signal to Noise ratio for templates to be considered while merging
    max_distance_um : float, default: 150
        Maximum distance between units for considering a merge
    corr_diff_thresh : float, default: 0.16
        The threshold on the "correlogram distance metric" for considering a merge.
        It needs to be between 0 and 1
    template_diff_thresh : float, default: 0.25
        The threshold on the "template distance metric" for considering a merge.
        It needs to be between 0 and 1
    contamination_thresh : float, default: 0.2
        Threshold for not taking in account a unit when it is too contaminated.
    presence_distance_thresh : float, default: 100
        Parameter to control how present two units should be simultaneously.
    p_value : float, default: 0.2
        The p-value threshold for the cross-contamination test.
    cc_thresh : float, default: 0.1
        The threshold on the cross-contamination for considering a merge.
    censored_period_ms : float, default: 0.3
        Used to compute the refractory period violations aka "contamination".
    refractory_period_ms : float, default: 1
        Used to compute the refractory period violations aka "contamination".
    sigma_smooth_ms : float, default: 0.6
        Parameters to smooth the correlogram estimation.
    adaptative_window_thresh : float, default: 0.5
        Parameter to detect the window size in correlogram estimation.
    censor_correlograms_ms : float, default: 0.15
        The period to censor on the auto and cross-correlograms.
    firing_contamination_balance : float, default: 2.5
        Parameter to control the balance between firing rate and contamination in computing unit "quality score".
    k_nn : int, default 5
        The number of neighbors to consider for every spike in the recording.
    knn_kwargs : dict, default None
        The dict of extra params to be passed to knn.
    extra_outputs : bool, default: False
        If True, an additional dictionary (`outs`) with processed data is returned.
    steps : None or list of str, default: None
        Which steps to run, if no preset is used.
        Pontential steps : "num_spikes", "snr", "remove_contaminated", "unit_locations", "correlogram",
        "template_similarity", "presence_distance", "cross_contamination", "knn", "quality_score"
        Please check steps explanations above!

    Returns
    -------
    potential_merges:
        A list of tuples of 2 elements (if `resolve_graph`if false) or 2+ elements (if `resolve_graph` is true).
        List of pairs that could be merged.
    outs:
        Returned only when extra_outputs=True
        A dictionary that contains data for debugging and plotting.

    References
    ----------
    This function is inspired and built upon similar functions from Lussac [Llobet]_,
    done by Aurelien Wyngaard and Victor Llobet.
    https://github.com/BarbourLab/lussac/blob/v1.0.0/postprocessing/merge_units.py
    """
    presence_distance_kwargs = presence_distance_kwargs or dict()
    knn_kwargs = knn_kwargs or dict()
    return auto_merges(
        sorting_analyzer,
        preset,
        resolve_graph,
        num_spikes_kwargs={"min_spikes": min_spikes},
        snr_kwargs={"min_snr": min_snr},
        remove_contaminated_kwargs={
            "contamination_thresh": contamination_thresh,
            "refractory_period_ms": refractory_period_ms,
            "censored_period_ms": censored_period_ms,
        },
        unit_locations_kwargs={"max_distance_um": max_distance_um},
        correlogram_kwargs={
            "corr_diff_thresh": corr_diff_thresh,
            "censor_correlograms_ms": censor_correlograms_ms,
            "sigma_smooth_ms": sigma_smooth_ms,
            "adaptative_window_thresh": adaptative_window_thresh,
        },
        template_similarity_kwargs={"template_diff_thresh": template_diff_thresh},
        presence_distance_kwargs={"presence_distance_thresh": presence_distance_thresh, **presence_distance_kwargs},
        knn_kwargs={"k_nn": k_nn, **knn_kwargs},
        cross_contamination_kwargs={
            "cc_thresh": cc_thresh,
            "p_value": p_value,
            "refractory_period_ms": refractory_period_ms,
            "censored_period_ms": censored_period_ms,
        },
        quality_score_kwargs={
            "firing_contamination_balance": firing_contamination_balance,
            "refractory_period_ms": refractory_period_ms,
            "censored_period_ms": censored_period_ms,
        },
        compute_needed_extensions=False,
        extra_outputs=extra_outputs,
        steps=steps,
    )


<<<<<<< HEAD
def iterative_merges(sorting_analyzer, 
                         presets, 
                         params=None, 
                         merging_kwargs={'merging_mode' : 'soft', "sparsity_overlap" : 0.5, "censor_ms" : 3},
                         compute_needed_extensions=True,
                         verbose=False,
                         **job_kwargs):
=======
def iterative_merges(
    sorting_analyzer,
    presets,
    params=None,
    merging_params={"merging_mode": "soft", "censor_ms": 3},
    compute_needed_extensions=True,
    verbose=False,
    **job_kwargs,
):
>>>>>>> c6e1e00a
    if params is None:
        params = [{}] * len(presets)

    assert len(presets) == len(params)

    for i in range(len(presets)):
<<<<<<< HEAD
        merges = auto_merges(sorting_analyzer, 
                             resolve_graph=True, 
                             compute_needed_extensions=compute_needed_extensions * (i==0), 
                             extra_outputs=False,
                             **params[i], **job_kwargs)
=======
        merges = auto_merges(
            sorting_analyzer,
            resolve_graph=True,
            compute_needed_extensions=compute_needed_extensions,
            **params[i],
            **job_kwargs,
        )
>>>>>>> c6e1e00a
        if verbose:
            n_merges = len(merges)
            print(f"{n_merges} merges have been made during pass", presets[i])

        sorting_analyzer = sorting_analyzer.merge_units(merges, **merging_kwargs, **job_kwargs)
    return sorting_analyzer


def get_pairs_via_nntree(sorting_analyzer, k_nn=5, pair_mask=None, **knn_kwargs):

    sorting = sorting_analyzer.sorting
    unit_ids = sorting.unit_ids
    n = len(unit_ids)

    if pair_mask is None:
        pair_mask = np.ones((n, n), dtype="bool")

    spike_positions = sorting_analyzer.get_extension("spike_locations").get_data()
    spike_amplitudes = sorting_analyzer.get_extension("spike_amplitudes").get_data()
    spikes = sorting_analyzer.sorting.to_spike_vector()

    ## We need to build a sparse distance matrix
    data = np.vstack((spike_amplitudes, spike_positions["x"], spike_positions["y"])).T
    from sklearn.neighbors import NearestNeighbors

    data = (data - data.mean(0)) / data.std(0)
    all_spike_counts = sorting_analyzer.sorting.count_num_spikes_per_unit()
    all_spike_counts = np.array(list(all_spike_counts.keys()))

    kdtree = NearestNeighbors(n_neighbors=k_nn, **knn_kwargs)
    kdtree.fit(data)

    for unit_ind in range(n):
        mask = spikes["unit_index"] == unit_ind
        valid = pair_mask[unit_ind, unit_ind + 1 :]
        valid_indices = np.arange(unit_ind + 1, n)[valid]
        if len(valid_indices) > 0:
            ind = kdtree.kneighbors(data[mask], return_distance=False)
            ind = ind.flatten()
            mask_2 = np.isin(spikes["unit_index"][ind], valid_indices)
            ind = ind[mask_2]
            chan_inds, all_counts = np.unique(spikes["unit_index"][ind], return_counts=True)
            all_counts = all_counts.astype(float)
            # all_counts /= all_spike_counts[chan_inds]
            best_indices = np.argsort(all_counts)[::-1]
            pair_mask[unit_ind, unit_ind + 1 :] &= np.isin(np.arange(unit_ind + 1, n), chan_inds[best_indices])
    return pair_mask


def compute_correlogram_diff(sorting, correlograms_smoothed, win_sizes, pair_mask=None):
    """
    Original author: Aurelien Wyngaard (lussac)

    Parameters
    ----------
    sorting : BaseSorting
        The sorting object.
    correlograms_smoothed : array 3d
        The 3d array containing all cross and auto correlograms
        (smoothed by a convolution with a gaussian curve).
    win_sizes : np.array[int]
        Window size for each unit correlogram.
    pair_mask : None or boolean array
        A bool matrix of size (num_units, num_units) to select
        which pair to compute.

    Returns
    -------
    corr_diff : 2D array
        The difference between the cross-correlogram and the auto-correlogram
        for each pair of units.
    """
    unit_ids = sorting.unit_ids
    n = len(unit_ids)

    if pair_mask is None:
        pair_mask = np.ones((n, n), dtype="bool")

    # Index of the middle of the correlograms.
    m = correlograms_smoothed.shape[2] // 2
    num_spikes = sorting.count_num_spikes_per_unit(outputs="array")

    corr_diff = np.full((n, n), np.nan, dtype="float64")
    for unit_ind1 in range(n):
        for unit_ind2 in range(unit_ind1 + 1, n):
            if not pair_mask[unit_ind1, unit_ind2]:
                continue

            num1, num2 = num_spikes[unit_ind1], num_spikes[unit_ind2]

            # Weighted window (larger unit imposes its window).
            win_size = int(round((num1 * win_sizes[unit_ind1] + num2 * win_sizes[unit_ind2]) / (num1 + num2)))
            # Plage of indices where correlograms are inside the window.
            corr_inds = np.arange(m - win_size, m + win_size, dtype=int)

            # TODO : for Aurelien
            shift = 0
            auto_corr1 = normalize_correlogram(correlograms_smoothed[unit_ind1, unit_ind1, :])
            auto_corr2 = normalize_correlogram(correlograms_smoothed[unit_ind2, unit_ind2, :])
            cross_corr = normalize_correlogram(correlograms_smoothed[unit_ind1, unit_ind2, :])
            diff1 = np.sum(np.abs(cross_corr[corr_inds - shift] - auto_corr1[corr_inds])) / len(corr_inds)
            diff2 = np.sum(np.abs(cross_corr[corr_inds - shift] - auto_corr2[corr_inds])) / len(corr_inds)
            # Weighted difference (larger unit imposes its difference).
            w_diff = (num1 * diff1 + num2 * diff2) / (num1 + num2)
            corr_diff[unit_ind1, unit_ind2] = w_diff

    return corr_diff


def normalize_correlogram(correlogram: np.ndarray):
    """
    Normalizes a correlogram so its mean in time is 1.
    If correlogram is 0 everywhere, stays 0 everywhere.

    Parameters
    ----------
    correlogram (np.ndarray):
        Correlogram to normalize.

    Returns
    -------
    normalized_correlogram (np.ndarray) [time]:
        Normalized correlogram to have a mean of 1.
    """
    mean = np.mean(correlogram)
    return correlogram if mean == 0 else correlogram / mean


def smooth_correlogram(correlograms, bins, sigma_smooth_ms=0.6):
    """
    Smooths cross-correlogram with a Gaussian kernel.
    """
    import scipy.signal

    # OLD implementation : smooth correlogram by low pass filter
    # b, a = scipy.signal.butter(N=2, Wn = correlogram_low_pass / (1e3 / bin_ms /2), btype="low")
    # correlograms_smoothed = scipy.signal.filtfilt(b, a, correlograms, axis=2)

    # new implementation smooth by convolution with a Gaussian kernel
    if len(correlograms) == 0:  # fftconvolve will not return the correct shape.
        return np.empty(correlograms.shape, dtype=np.float64)

    smooth_kernel = np.exp(-(bins**2) / (2 * sigma_smooth_ms**2))
    smooth_kernel /= np.sum(smooth_kernel)
    smooth_kernel = smooth_kernel[None, None, :]
    correlograms_smoothed = scipy.signal.fftconvolve(correlograms, smooth_kernel, mode="same", axes=2)

    return correlograms_smoothed


def get_unit_adaptive_window(auto_corr: np.ndarray, threshold: float):
    """
    Computes an adaptive window to correlogram (basically corresponds to the first peak).
    Based on a minimum threshold and minimum of second derivative.
    If no peak is found over threshold, recomputes with threshold/2.

    Parameters
    ----------
    auto_corr : np.ndarray
        Correlogram used for adaptive window.
    threshold : float
        Minimum threshold of correlogram (all peaks under this threshold are discarded).

    Returns
    -------
    unit_window : int
        Index at which the adaptive window has been calculated.
    """
    import scipy.signal

    if np.sum(np.abs(auto_corr)) == 0:
        return 20.0

    derivative_2 = -np.gradient(np.gradient(auto_corr))
    peaks = scipy.signal.find_peaks(derivative_2)[0]

    keep = auto_corr[peaks] >= threshold
    peaks = peaks[keep]
    keep = peaks < (auto_corr.shape[0] // 2)
    peaks = peaks[keep]

    if peaks.size == 0:
        # If none of the peaks crossed the threshold, redo with threshold/2.
        return get_unit_adaptive_window(auto_corr, threshold / 2)

    # keep the last peak (nearest to center)
    win_size = auto_corr.shape[0] // 2 - peaks[-1]

    return win_size


def compute_cross_contaminations(analyzer, pair_mask, cc_thresh, refractory_period, contaminations=None):
    """
    Looks at a sorting analyzer, and returns statistical tests for cross_contaminations

    Parameters
    ----------
    analyzer : SortingAnalyzer
        The analyzer to look at
    CC_treshold : float, default: 0.1
        The threshold on the cross-contamination.
        Any pair above this threshold will not be considered.
    refractory_period : array/list/tuple of 2 floats
        (censored_period_ms, refractory_period_ms)
    contaminations : contaminations of the units, if already precomputed

    """
    sorting = analyzer.sorting
    unit_ids = sorting.unit_ids
    n = len(unit_ids)
    sf = analyzer.sampling_frequency
    n_frames = analyzer.get_total_samples()

    if pair_mask is None:
        pair_mask = np.ones((n, n), dtype="bool")

    CC = np.zeros((n, n), dtype=np.float32)
    p_values = np.zeros((n, n), dtype=np.float32)

    for unit_ind1 in range(len(unit_ids)):

        unit_id1 = unit_ids[unit_ind1]
        spike_train1 = np.array(sorting.get_unit_spike_train(unit_id1))

        for unit_ind2 in range(unit_ind1 + 1, len(unit_ids)):
            if not pair_mask[unit_ind1, unit_ind2]:
                continue

            unit_id2 = unit_ids[unit_ind2]
            spike_train2 = np.array(sorting.get_unit_spike_train(unit_id2))
            # Compuyting the cross-contamination difference
            if contaminations is not None:
                C1 = contaminations[unit_ind1]
            else:
                C1 = None
            CC[unit_ind1, unit_ind2], p_values[unit_ind1, unit_ind2] = estimate_cross_contamination(
                spike_train1, spike_train2, sf, n_frames, refractory_period, limit=cc_thresh, C1=C1
            )

    return CC, p_values


def check_improve_contaminations_score(
    sorting_analyzer, pair_mask, contaminations, firing_contamination_balance, refractory_period_ms, censored_period_ms
):
    """
    Check that the score is improve after a potential merge

    The score is a balance between:
      * contamination decrease
      * firing increase

    Check that the contamination score is improved (decrease)  after
    a potential merge
    """
    sorting = sorting_analyzer.sorting
    pair_mask = pair_mask.copy()
    pairs_removed = []

    firing_rates = list(compute_firing_rates(sorting_analyzer).values())

    inds1, inds2 = np.nonzero(pair_mask)
    for i in range(inds1.size):
        ind1, ind2 = inds1[i], inds2[i]

        c_1 = contaminations[ind1]
        c_2 = contaminations[ind2]

        f_1 = firing_rates[ind1]
        f_2 = firing_rates[ind2]

        # make a merged sorting and tale one unit (unit_id1 is used)
        unit_id1, unit_id2 = sorting.unit_ids[ind1], sorting.unit_ids[ind2]
        sorting_merged = MergeUnitsSorting(
            sorting, [[unit_id1, unit_id2]], new_unit_ids=[unit_id1], delta_time_ms=censored_period_ms
        ).select_units([unit_id1])

        # create recordingless analyzer
        sorting_analyzer_new = SortingAnalyzer(
            sorting=sorting_merged,
            recording=None,
            rec_attributes=sorting_analyzer.rec_attributes,
            format="memory",
            sparsity=None,
        )

        new_contaminations, _ = compute_refrac_period_violations(
            sorting_analyzer_new, refractory_period_ms=refractory_period_ms, censored_period_ms=censored_period_ms
        )
        c_new = new_contaminations[unit_id1]
        f_new = compute_firing_rates(sorting_analyzer_new)[unit_id1]

        # old and new scores
        k = firing_contamination_balance
        score_1 = f_1 * (1 - (k + 1) * c_1)
        score_2 = f_2 * (1 - (k + 1) * c_2)
        score_new = f_new * (1 - (k + 1) * c_new)

        if score_new < score_1 or score_new < score_2:
            # the score is not improved
            pair_mask[ind1, ind2] = False
            pairs_removed.append((sorting.unit_ids[ind1], sorting.unit_ids[ind2]))

    return pair_mask, pairs_removed


def presence_distance(sorting, unit1, unit2, bin_duration_s=2, bins=None, num_samples=None):
    """
    Compute the presence distance between two units.

    The presence distance is defined as the Wasserstein distance between the two histograms of
    the firing activity over time.

    Parameters
    ----------
    sorting : Sorting
        The sorting object.
    unit1 : int or str
        The id of the first unit.
    unit2 : int or str
        The id of the second unit.
    bin_duration_s : float
        The duration of the bin in seconds.
    bins : array-like
        The bins used to compute the firing rate.
    num_samples : list | int | None, default: None
        The number of samples for each segment. Required if the sorting doesn't have a recording
        attached.

    Returns
    -------
    d : float
        The presence distance between the two units.
    """
    import scipy

    distances = []
    if num_samples is not None:
        if isinstance(num_samples, int):
            num_samples = [num_samples]

    if not sorting.has_recording():
        if num_samples is None:
            raise ValueError("num_samples must be provided if sorting has no recording")
        if len(num_samples) != sorting.get_num_segments():
            raise ValueError("num_samples must have the same length as the number of segments")

    for segment_index in range(sorting.get_num_segments()):
        if bins is None:
            bin_size = bin_duration_s * sorting.sampling_frequency
            if sorting.has_recording():
                ns = sorting.get_num_samples(segment_index)
            else:
                ns = num_samples[segment_index]
            bins = np.arange(0, ns, bin_size)

        st1 = sorting.get_unit_spike_train(unit_id=unit1)
        st2 = sorting.get_unit_spike_train(unit_id=unit2)

        h1, _ = np.histogram(st1, bins)
        h1 = h1.astype(float)

        h2, _ = np.histogram(st2, bins)
        h2 = h2.astype(float)

        xaxis = bins[1:] / sorting.sampling_frequency
        d = scipy.stats.wasserstein_distance(xaxis, xaxis, h1, h2)
        distances.append(d)

    return np.mean(d)


def compute_presence_distance(sorting, pair_mask, num_samples=None, **presence_distance_kwargs):
    """
    Get the potential drift-related merges based on similarity and presence completeness.

    Parameters
    ----------
    sorting : Sorting
        The sorting object
    pair_mask : None or boolean array
        A bool matrix of size (num_units, num_units) to select
        which pair to compute.
    num_samples : list | int | None, default: None
        The number of samples for each segment. Required if the sorting doesn't have a recording
        attached.
    presence_distance_threshold : float
        The presence distance threshold used to consider two units as similar
    presence_distance_kwargs : A dictionary of kwargs to be passed to compute_presence_distance().

    Returns
    -------
    potential_merges : list
        The list of potential merges

    """

    unit_ids = sorting.unit_ids
    n = len(unit_ids)

    if pair_mask is None:
        pair_mask = np.ones((n, n), dtype="bool")

    presence_distances = np.ones((sorting.get_num_units(), sorting.get_num_units()))

    for unit_ind1 in range(n):
        for unit_ind2 in range(unit_ind1 + 1, n):
            if not pair_mask[unit_ind1, unit_ind2]:
                continue
            unit1 = unit_ids[unit_ind1]
            unit2 = unit_ids[unit_ind2]
            d = presence_distance(sorting, unit1, unit2, num_samples=num_samples, **presence_distance_kwargs)
            presence_distances[unit_ind1, unit_ind2] = d

    return presence_distances


# lussac methods
def binom_sf(x: int, n: float, p: float) -> float:
    """
    Computes the survival function (sf = 1 - cdf) of the binomial distribution.

    Parameters
    ----------
    x : int
        The number of successes.
    n : float
        The number of trials.
    p : float
        The probability of success.

    Returns
    -------
    sf : float
        The survival function of the binomial distribution.
    """

    import scipy

    n_array = np.arange(math.floor(n - 2), math.ceil(n + 3), 1)
    n_array = n_array[n_array >= 0]

    res = [scipy.stats.binom.sf(x, n_, p) for n_ in n_array]
    f = scipy.interpolate.interp1d(n_array, res, kind="quadratic")

    return f(n)


if HAVE_NUMBA:

    @numba.jit(nopython=True, nogil=True, cache=False)
    def _get_border_probabilities(max_time) -> tuple[int, int, float, float]:
        """
        Computes the integer borders, and the probability of 2 spikes distant by this border to be closer than max_time.

        Parameters
        ----------
        max_time : float
            The maximum time between 2 spikes to be considered as a coincidence.

        Returns
        -------
        border_low : int
            The lower border.
        border_high : int
            The higher border.
        p_low : float
            The probability of 2 spikes distant by the lower border to be closer than max_time.
        p_high : float
            The probability of 2 spikes distant by the higher border to be closer than max_time.
        """

        border_high = math.ceil(max_time)
        border_low = math.floor(max_time)
        p_high = 0.5 * (max_time - border_high + 1) ** 2
        p_low = 0.5 * (1 - (max_time - border_low) ** 2) + (max_time - border_low)

        if border_low == 0:
            p_low -= 0.5 * (-max_time + 1) ** 2

        return border_low, border_high, p_low, p_high

    @numba.jit(nopython=True, nogil=True, cache=False)
    def compute_nb_violations(spike_train, max_time) -> float:
        """
        Computes the number of refractory period violations in a spike train.

        Parameters
        ----------
        spike_train : array[int64] (n_spikes)
            The spike train to compute the number of violations for.
        max_time : float32
            The maximum time to consider for violations (in number of samples).

        Returns
        -------
        n_violations : float
            The number of spike pairs that violate the refractory period.
        """

        if max_time <= 0.0:
            return 0.0

        border_low, border_high, p_low, p_high = _get_border_probabilities(max_time)
        n_violations = 0
        n_violations_low = 0
        n_violations_high = 0

        for i in range(len(spike_train) - 1):
            for j in range(i + 1, len(spike_train)):
                diff = spike_train[j] - spike_train[i]

                if diff > border_high:
                    break
                if diff == border_high:
                    n_violations_high += 1
                elif diff == border_low:
                    n_violations_low += 1
                else:
                    n_violations += 1

        return n_violations + p_high * n_violations_high + p_low * n_violations_low

    @numba.jit(nopython=True, nogil=True, cache=False)
    def compute_nb_coincidence(spike_train1, spike_train2, max_time) -> float:
        """
        Computes the number of coincident spikes between two spike trains.

        Parameters
        ----------
        spike_train1 : array[int64] (n_spikes1)
            The spike train of the first unit.
        spike_train2 : array[int64] (n_spikes2)
            The spike train of the second unit.
        max_time : float32
            The maximum time to consider for coincidence (in number samples).

        Returns
        -------
        n_coincidence : float
            The number of coincident spikes.
        """

        if max_time <= 0:
            return 0.0

        border_low, border_high, p_low, p_high = _get_border_probabilities(max_time)
        n_coincident = 0
        n_coincident_low = 0
        n_coincident_high = 0

        start_j = 0
        for i in range(len(spike_train1)):
            for j in range(start_j, len(spike_train2)):
                diff = spike_train1[i] - spike_train2[j]

                if diff > border_high:
                    start_j += 1
                    continue
                if diff < -border_high:
                    break
                if abs(diff) == border_high:
                    n_coincident_high += 1
                elif abs(diff) == border_low:
                    n_coincident_low += 1
                else:
                    n_coincident += 1

        return n_coincident + p_high * n_coincident_high + p_low * n_coincident_low


def estimate_contamination(spike_train: np.ndarray, sf: float, T: int, refractory_period: tuple[float, float]) -> float:
    """
    Estimates the contamination of a spike train by looking at the number of refractory period violations.

    Parameters
    ----------
    spike_train : np.ndarray
        The unit's spike train.
    sf : float
        The sampling frequency of the spike train.
    T : int
        The duration of the spike train in samples.
    refractory_period : tuple[float, float]
        The censored and refractory period (t_c, t_r) used (in ms).

    Returns
    -------
    estimated_contamination : float
        The estimated contamination between 0 and 1.
    """

    t_c = refractory_period[0] * 1e-3 * sf
    t_r = refractory_period[1] * 1e-3 * sf
    n_v = compute_nb_violations(spike_train.astype(np.int64), t_r)

    N = len(spike_train)
    D = 1 - n_v * (T - 2 * N * t_c) / (N**2 * (t_r - t_c))
    contamination = 1.0 if D < 0 else 1 - math.sqrt(D)

    return contamination


def estimate_cross_contamination(
    spike_train1: np.ndarray,
    spike_train2: np.ndarray,
    sf: float,
    T: int,
    refractory_period: tuple[float, float],
    limit: float | None = None,
    C1: float | None = None,
) -> tuple[float, float] | float:
    """
    Estimates the cross-contamination of the second spike train with the neuron of the first spike train.
    Also performs a statistical test to check if the cross-contamination is significantly higher than a given limit.

    Parameters
    ----------
    spike_train1 : np.ndarray
        The spike train of the first unit.
    spike_train2 : np.ndarray
        The spike train of the second unit.
    sf : float
        The sampling frequency (in Hz).
    T : int
        The duration of the recording (in samples).
    refractory_period : tuple[float, float]
        The censored and refractory period (t_c, t_r) used (in ms).
    limit : float, optional
        The higher limit of cross-contamination for the statistical test.
    C1 : float, optional
        The contamination estimate of the first spike train.

    Returns
    -------
    (estimated_cross_cont, p_value) : tuple[float, float] if limit is not None
        estimated_cross_cont : float if limit is None
            The estimation of cross-contamination.
        p_value : float
            The p-value of the statistical test if the limit is given.
    """
    spike_train1 = spike_train1.astype(np.int64, copy=False)
    spike_train2 = spike_train2.astype(np.int64, copy=False)

    N1 = float(len(spike_train1))
    N2 = float(len(spike_train2))
    if C1 is None:
        C1 = estimate_contamination(spike_train1, sf, T, refractory_period)

    t_c = int(round(refractory_period[0] * 1e-3 * sf))
    t_r = int(round(refractory_period[1] * 1e-3 * sf))
    n_violations = compute_nb_coincidence(spike_train1, spike_train2, t_r) - compute_nb_coincidence(
        spike_train1, spike_train2, t_c
    )

    estimation = 1 - ((n_violations * T) / (2 * N1 * N2 * t_r) - 1.0) / (C1 - 1.0) if C1 != 1.0 else -np.inf
    if limit is None:
        return estimation

    # n and p for the binomial law for the number of coincidence (under the hypothesis of cross-contamination = limit).
    n = N1 * N2 * ((1 - C1) * limit + C1)
    p = 2 * t_r / T
    p_value = binom_sf(int(n_violations - 1), n, p)
    if np.isnan(p_value):  # Should be unreachable
        raise ValueError(
            f"Could not compute p-value for cross-contamination:\n\tn_violations = {n_violations}\n\tn = {n}\n\tp = {p}"
        )

    return estimation, p_value<|MERGE_RESOLUTION|>--- conflicted
+++ resolved
@@ -530,7 +530,6 @@
     )
 
 
-<<<<<<< HEAD
 def iterative_merges(sorting_analyzer, 
                          presets, 
                          params=None, 
@@ -538,38 +537,17 @@
                          compute_needed_extensions=True,
                          verbose=False,
                          **job_kwargs):
-=======
-def iterative_merges(
-    sorting_analyzer,
-    presets,
-    params=None,
-    merging_params={"merging_mode": "soft", "censor_ms": 3},
-    compute_needed_extensions=True,
-    verbose=False,
-    **job_kwargs,
-):
->>>>>>> c6e1e00a
     if params is None:
         params = [{}] * len(presets)
 
     assert len(presets) == len(params)
 
     for i in range(len(presets)):
-<<<<<<< HEAD
         merges = auto_merges(sorting_analyzer, 
                              resolve_graph=True, 
                              compute_needed_extensions=compute_needed_extensions * (i==0), 
                              extra_outputs=False,
                              **params[i], **job_kwargs)
-=======
-        merges = auto_merges(
-            sorting_analyzer,
-            resolve_graph=True,
-            compute_needed_extensions=compute_needed_extensions,
-            **params[i],
-            **job_kwargs,
-        )
->>>>>>> c6e1e00a
         if verbose:
             n_merges = len(merges)
             print(f"{n_merges} merges have been made during pass", presets[i])
