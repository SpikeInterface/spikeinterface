from typing import Optional
import numpy as np
from spikeinterface.core import BaseSorting, BaseSortingSegment
from spikeinterface.core.core_tools import define_function_from_class
from spikeinterface.curation.curation_tools import find_duplicated_spikes


class RemoveDuplicatedSpikesSorting(BaseSorting):
    """
    Class to remove duplicated spikes from the spike trains.
    Spikes are considered duplicated if they are less than x
    ms apart where x is the censored period.

    Parameters
    ----------
    sorting: BaseSorting
        The parent sorting.
    censored_period_ms: float
        The censored period to consider 2 spikes to be duplicated (in ms).
    method: str in ("keep_first", "keep_last", "keep_first_iterative', 'keep_last_iterative", random")
        Method used to remove the duplicated spikes.
        If method = "random", will randomly choose to remove the first or last spike.
        If method = "keep_first", for each ISI violation, will remove the second spike.
        If method = "keep_last", for each ISI violation, will remove the first spike.
        If method = "keep_first_iterative", will iteratively keep the first spike and remove the following violations.
        If method = "keep_last_iterative", does the same as "keep_first_iterative" but starting from the end.
        In the iterative methods, if there is a triplet A, B, C where (A, B) and (B, C) are in the censored period
        (but not (A, C)), then only B is removed. In the non iterative methods however, only one spike remains.

    Returns
    -------
    sorting_without_duplicated_spikes: Remove_DuplicatedSpikesSorting
        The sorting without any duplicated spikes.
    """

    def __init__(self, sorting: BaseSorting, censored_period_ms: float = 0.3, method: str = "keep_first") -> None:
        super().__init__(sorting.get_sampling_frequency(), sorting.unit_ids)
        censored_period = int(round(censored_period_ms * 1e-3 * sorting.get_sampling_frequency()))
        seed = np.random.randint(low=0, high=np.iinfo(np.int32).max)

        for segment in sorting._sorting_segments:
            self.add_sorting_segment(
                RemoveDuplicatedSpikesSortingSegment(segment, censored_period, sorting.unit_ids, method, seed)
            )

        sorting.copy_metadata(self, only_main=False)
        if sorting.has_recording():
            self.register_recording(sorting._recording)

        self._kwargs = {"sorting": sorting, "censored_period_ms": censored_period_ms, "method": method}


class RemoveDuplicatedSpikesSortingSegment(BaseSortingSegment):
    def __init__(
        self,
        parent_segment: BaseSortingSegment,
        censored_period: int,
        unit_ids,
        method: str,
        seed: Optional[int] = None,
<<<<<<< HEAD
    ):
=======
    ) -> None:
>>>>>>> 006ed4c2
        super().__init__()
        self._parent_segment = parent_segment
        self._duplicated_spikes = {}
        self.censored_period = censored_period
        self.seed = seed
        self.method = method

<<<<<<< HEAD
        self._duplicated_spikes = {unit_id: None for unit_id in unit_ids}
=======
        for unit_id in unit_ids:
            self._duplicated_spikes[unit_id] = find_duplicated_spikes(
                parent_segment.get_unit_spike_train(unit_id, start_frame=None, end_frame=None),
                censored_period,
                method=method,
                seed=seed,
            )
>>>>>>> 006ed4c2

    def get_unit_spike_train(
        self, unit_id, start_frame: Optional[int] = None, end_frame: Optional[int] = None
    ) -> np.ndarray:
        spike_train = self._parent_segment.get_unit_spike_train(unit_id, start_frame=None, end_frame=None)
        # Calculate duplicated spikes and cache them on call
        if self._duplicated_spikes[unit_id] is None:
            self._duplicated_spikes[unit_id] = find_duplicated_spikes(
                self._parent_segment.get_unit_spike_train(unit_id, start_frame=None, end_frame=None),
                self.censored_period,
                method=self.method,
                seed=self.seed,
            )
        indices_to_remove = self._duplicated_spikes[unit_id]

        spike_train = np.delete(spike_train, indices_to_remove)

        start_frame = start_frame or 0
        end_frame = end_frame or spike_train[-1]

        start = np.searchsorted(spike_train, start_frame, side="left")
        end = np.searchsorted(spike_train, end_frame, side="right")

        return spike_train[start:end]


remove_duplicated_spikes = define_function_from_class(
    source_class=RemoveDuplicatedSpikesSorting, name="remove_duplicated_spikes"
)<|MERGE_RESOLUTION|>--- conflicted
+++ resolved
@@ -47,7 +47,7 @@
         if sorting.has_recording():
             self.register_recording(sorting._recording)
 
-        self._kwargs = {"sorting": sorting, "censored_period_ms": censored_period_ms, "method": method}
+        self._kwargs = {"sorting": sorting, 'censored_period_ms': censored_period_ms, "method": method}
 
 
 class RemoveDuplicatedSpikesSortingSegment(BaseSortingSegment):
@@ -58,11 +58,8 @@
         unit_ids,
         method: str,
         seed: Optional[int] = None,
-<<<<<<< HEAD
     ):
-=======
-    ) -> None:
->>>>>>> 006ed4c2
+
         super().__init__()
         self._parent_segment = parent_segment
         self._duplicated_spikes = {}
@@ -70,17 +67,8 @@
         self.seed = seed
         self.method = method
 
-<<<<<<< HEAD
         self._duplicated_spikes = {unit_id: None for unit_id in unit_ids}
-=======
-        for unit_id in unit_ids:
-            self._duplicated_spikes[unit_id] = find_duplicated_spikes(
-                parent_segment.get_unit_spike_train(unit_id, start_frame=None, end_frame=None),
-                censored_period,
-                method=method,
-                seed=seed,
-            )
->>>>>>> 006ed4c2
+
 
     def get_unit_spike_train(
         self, unit_id, start_frame: Optional[int] = None, end_frame: Optional[int] = None
