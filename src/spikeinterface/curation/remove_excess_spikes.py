--- conflicted
+++ resolved
@@ -62,11 +62,7 @@
         for segment_index in range(num_segments):
             spike_vector = parent_spike_vector[segments_bounds[segment_index] : segments_bounds[segment_index + 1]]
             end = np.searchsorted(spike_vector["sample_index"], self._num_samples[segment_index])
-<<<<<<< HEAD
-            start = np.searchsorted(spike_vector["sample_index"], 0)
-=======
             start = np.searchsorted(spike_vector["sample_index"], 0, side="left")
->>>>>>> a606364d
             list_spike_vectors.append(spike_vector[start:end])
 
         spike_vector = np.concatenate(list_spike_vectors)
