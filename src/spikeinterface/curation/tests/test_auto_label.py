--- conflicted
+++ resolved
@@ -25,7 +25,6 @@
     # TODO: make deterministic, small pipeline which is dependent on few/zero metrics
     return pipeline
 
-
 @pytest.fixture
 def required_metrics():
 
@@ -39,21 +38,7 @@
     assert model_based_classification.pipeline == pipeline
     assert model_based_classification.required_metrics == required_metrics
 
-<<<<<<< HEAD
 def test_model_based_classification_get_metrics_for_classification(sorting_analyzer_for_curation, pipeline, required_metrics):
-=======
-
-def test_model_based_classification_predict_labels(sorting_analyzer_for_curation, pipeline, required_metrics):
-    # Test the predict_labels() method of ModelBasedClassification
-    model_based_classification = ModelBasedClassification(sorting_analyzer_for_curation, pipeline, required_metrics)
-    classified_units = model_based_classification.predict_labels()
-    # TODO: check that classifications match some known set of outputs
-
-
-def test_model_based_classification_get_metrics_for_classification(
-    sorting_analyzer_for_curation, pipeline, required_metrics
-):
->>>>>>> 564e5ac0
     # Test the _get_metrics_for_classification() method of ModelBasedClassification
     model_based_classification = ModelBasedClassification(sorting_analyzer_for_curation, pipeline, required_metrics)
 
@@ -84,8 +69,7 @@
         model_based_classification._check_params_for_classification()
 
     # Check that function runs without error when required_metrics are computed
-<<<<<<< HEAD
-    sorting_analyzer_for_curation.compute("quality_metrics", metric_names = required_metrics)
+    sorting_analyzer_for_curation.compute("quality_metrics", metric_names=required_metrics)
     model_based_classification._check_params_for_classification()
 
 def test_model_based_classification_predict_labels(sorting_analyzer_for_curation, pipeline, required_metrics):
@@ -93,8 +77,4 @@
     model_based_classification = ModelBasedClassification(sorting_analyzer_for_curation, pipeline, required_metrics)
     classified_units = model_based_classification.predict_labels()
     # TODO: check that classifications match some known set of outputs
-    assert classified_units == [1,0,1,0,1]
-=======
-    sorting_analyzer_for_curation.compute("quality_metrics", metric_names=required_metrics)
-    model_based_classification._check_params_for_classification()
->>>>>>> 564e5ac0
+    assert classified_units == [1,0,1,0,1]