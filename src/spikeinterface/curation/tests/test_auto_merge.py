import pytest


from spikeinterface.core import create_sorting_analyzer
from spikeinterface.core.generate import inject_some_split_units
from spikeinterface.curation import compute_merge_unit_groups, auto_merge_units, auto_merge_units_iterative
from spikeinterface.generation import split_sorting_by_times


from spikeinterface.curation.tests.common import make_sorting_analyzer, sorting_analyzer_for_curation


@pytest.mark.parametrize(
    "preset", ["x_contaminations", "feature_neighbors", "temporal_splits", "similarity_correlograms", None]
)
def test_compute_merge_unit_groups(sorting_analyzer_for_curation, preset):

    print(sorting_analyzer_for_curation)
    sorting = sorting_analyzer_for_curation.sorting
    recording = sorting_analyzer_for_curation.recording
    num_unit_splited = 1
    num_split = 2

    split_ids = sorting.unit_ids[:num_unit_splited]
    sorting_with_split, other_ids = inject_some_split_units(
        sorting,
        split_ids=split_ids,
        num_split=num_split,
        output_ids=True,
        seed=42,
    )

    job_kwargs = dict(n_jobs=-1)

    sorting_analyzer = create_sorting_analyzer(sorting_with_split, recording, format="memory")
    sorting_analyzer.compute(
        [
            "random_spikes",
            "waveforms",
            "templates",
            "unit_locations",
            "spike_amplitudes",
            "spike_locations",
            "correlograms",
            "template_similarity",
        ],
        **job_kwargs,
    )

    if preset is not None:
        # do not resolve graph for checking true pairs
        merge_unit_groups, outs = compute_merge_unit_groups(
            sorting_analyzer,
            preset=preset,
            resolve_graph=False,
            # min_spikes=1000,
            # max_distance_um=150.0,
            # contamination_thresh=0.2,
            # corr_diff_thresh=0.16,
            # template_diff_thresh=0.25,
            # censored_period_ms=0.0,
            # refractory_period_ms=4.0,
            # sigma_smooth_ms=0.6,
            # adaptative_window_thresh=0.5,
            # firing_contamination_balance=1.5,
            extra_outputs=True,
            **job_kwargs,
        )
        if preset == "x_contaminations":
            assert len(merge_unit_groups) == num_unit_splited
            for true_pair in other_ids.values():
                true_pair = tuple(true_pair)
                assert true_pair in merge_unit_groups
    else:
        # when preset is None you have to specify the steps
        with pytest.raises(ValueError):
            merge_unit_groups = compute_merge_unit_groups(sorting_analyzer, preset=preset)
        merge_unit_groups = compute_merge_unit_groups(
            sorting_analyzer,
            preset=preset,
            steps=["num_spikes", "snr", "remove_contaminated", "unit_locations"],
            **job_kwargs,
        )

# DEBUG
# import matplotlib.pyplot as plt
# from spikeinterface.curation.auto_merge import normalize_correlogram
# templates_diff = outs['templates_diff']
# correlogram_diff = outs['correlogram_diff']
# bins = outs['bins']
# correlograms_smoothed = outs['correlograms_smoothed']
# correlograms = outs['correlograms']
# win_sizes = outs['win_sizes']

# fig, ax = plt.subplots()
# ax.hist(correlogram_diff.flatten(), bins=np.arange(0, 1, 0.05))

# fig, ax = plt.subplots()
# ax.hist(templates_diff.flatten(), bins=np.arange(0, 1, 0.05))

# m = correlograms.shape[2] // 2

# for unit_id1, unit_id2 in merge_unit_groups[:5]:
#     unit_ind1 = sorting_with_split.id_to_index(unit_id1)
#     unit_ind2 = sorting_with_split.id_to_index(unit_id2)

#     bins2 = bins[:-1] + np.mean(np.diff(bins))
#     fig, axs = plt.subplots(ncols=3)
#     ax = axs[0]
#     ax.plot(bins2, correlograms[unit_ind1, unit_ind1, :], color='b')
#     ax.plot(bins2, correlograms[unit_ind2, unit_ind2, :], color='r')
#     ax.plot(bins2, correlograms_smoothed[unit_ind1, unit_ind1, :], color='b')
#     ax.plot(bins2, correlograms_smoothed[unit_ind2, unit_ind2, :], color='r')

#     ax.set_title(f'{unit_id1} {unit_id2}')
#     ax = axs[1]
#     ax.plot(bins2, correlograms_smoothed[unit_ind1, unit_ind2, :], color='g')

#     auto_corr1 = normalize_correlogram(correlograms_smoothed[unit_ind1, unit_ind1, :])
#     auto_corr2 = normalize_correlogram(correlograms_smoothed[unit_ind2, unit_ind2, :])
#     cross_corr = normalize_correlogram(correlograms_smoothed[unit_ind1, unit_ind2, :])

#     ax = axs[2]
#     ax.plot(bins2, auto_corr1, color='b')
#     ax.plot(bins2, auto_corr2, color='r')
#     ax.plot(bins2, cross_corr, color='g')

#     ax.axvline(bins2[m - win_sizes[unit_ind1]], color='b')
#     ax.axvline(bins2[m + win_sizes[unit_ind1]], color='b')
#     ax.axvline(bins2[m - win_sizes[unit_ind2]], color='r')
#     ax.axvline(bins2[m + win_sizes[unit_ind2]], color='r')

#     ax.set_title(f'corr diff {correlogram_diff[unit_ind1, unit_ind2]} - temp diff {templates_diff[unit_ind1, unit_ind2]}')
#     plt.show()


def test_auto_merge_units(sorting_analyzer_for_curation):

    recording = sorting_analyzer_for_curation.recording
    job_kwargs = dict(n_jobs=-1)
    new_sorting, _ = split_sorting_by_times(sorting_analyzer_for_curation)
    sorting_analyzer = create_sorting_analyzer(new_sorting, recording, format="memory")
    sorting_analyzer.compute(
        [
            "random_spikes",
            "waveforms",
            "templates",
            "unit_locations",
            "spike_amplitudes",
            "spike_locations",
            "correlograms",
            "template_similarity",
        ],
        **job_kwargs,
    )

    merged_sorting = auto_merge_units(sorting_analyzer, {"preset": "x_contaminations"})
    assert len(merged_sorting.unit_ids) < len(sorting_analyzer_for_curation.unit_ids)


def test_auto_merge_units_iterative(sorting_analyzer_for_curation):

    recording = sorting_analyzer_for_curation.recording
    job_kwargs = dict(n_jobs=-1)
    new_sorting, _ = split_sorting_by_times(sorting_analyzer_for_curation)
    sorting_analyzer = create_sorting_analyzer(new_sorting, recording, format="memory")
    sorting_analyzer.compute(
        [
            "random_spikes",
            "waveforms",
            "templates",
            "unit_locations",
            "spike_amplitudes",
            "spike_locations",
            "correlograms",
            "template_similarity",
        ],
        **job_kwargs,
    )

    merged_sorting = auto_merge_units_iterative(sorting_analyzer, [{"preset": "x_contaminations"}])
    assert len(merged_sorting.unit_ids) < len(sorting_analyzer_for_curation.unit_ids)


if __name__ == "__main__":
    sorting_analyzer = make_sorting_analyzer(sparse=True)
    # preset = "x_contaminations"
    preset = None
<<<<<<< HEAD
    test_compute_merge_unit_groups(sorting_analyzer, preset=preset)
=======
    # test_compute_merge_unit_groups(sorting_analyzer, preset=preset)
>>>>>>> 07fdb5b4
    test_auto_merge_units(sorting_analyzer)
    test_auto_merge_units_iterative(sorting_analyzer)<|MERGE_RESOLUTION|>--- conflicted
+++ resolved
@@ -186,10 +186,6 @@
     sorting_analyzer = make_sorting_analyzer(sparse=True)
     # preset = "x_contaminations"
     preset = None
-<<<<<<< HEAD
     test_compute_merge_unit_groups(sorting_analyzer, preset=preset)
-=======
-    # test_compute_merge_unit_groups(sorting_analyzer, preset=preset)
->>>>>>> 07fdb5b4
     test_auto_merge_units(sorting_analyzer)
     test_auto_merge_units_iterative(sorting_analyzer)