import pytest


from spikeinterface.core import create_sorting_analyzer
from spikeinterface.core.generate import inject_some_split_units
from spikeinterface.curation import get_potential_auto_merge


from spikeinterface.curation.tests.common import make_sorting_analyzer, sorting_analyzer_for_curation


<<<<<<< HEAD
@pytest.mark.parametrize("preset", ["lussac", "knn", "temporal_splits", None])
=======
@pytest.mark.parametrize(
    "preset", ["x_contaminations", "feature_neighbors", "temporal_splits", "similarity_correlograms"]
)
>>>>>>> 7562b247
def test_get_auto_merge_list(sorting_analyzer_for_curation, preset):

    print(sorting_analyzer_for_curation)
    sorting = sorting_analyzer_for_curation.sorting
    recording = sorting_analyzer_for_curation.recording
    num_unit_splited = 1
    num_split = 2

    split_ids = sorting.unit_ids[:num_unit_splited]
    sorting_with_split, other_ids = inject_some_split_units(
        sorting,
        split_ids=split_ids,
        num_split=num_split,
        output_ids=True,
        seed=42,
    )

    job_kwargs = dict(n_jobs=-1)

    sorting_analyzer = create_sorting_analyzer(sorting_with_split, recording, format="memory")
<<<<<<< HEAD
    sorting_analyzer.compute("random_spikes")
    sorting_analyzer.compute("waveforms", **job_kwargs)
    sorting_analyzer.compute("templates")
    sorting_analyzer.compute(["spike_amplitudes", "spike_locations"])
=======
    sorting_analyzer.compute(
        [
            "random_spikes",
            "waveforms",
            "templates",
            "unit_locations",
            "spike_amplitudes",
            "spike_locations",
            "correlograms",
            "template_similarity",
        ],
        **job_kwargs,
    )
>>>>>>> 7562b247

    if preset is not None:
        potential_merges, outs = get_potential_auto_merge(
            sorting_analyzer,
            preset=preset,
<<<<<<< HEAD
            minimum_spikes=1000,
            maximum_distance_um=150.0,
            peak_sign="neg",
            bin_ms=0.25,
            window_ms=100.0,
=======
            min_spikes=1000,
            max_distance_um=150.0,
            contamination_thresh=0.2,
>>>>>>> 7562b247
            corr_diff_thresh=0.16,
            template_diff_thresh=0.25,
            censored_period_ms=0.0,
            refractory_period_ms=4.0,
            sigma_smooth_ms=0.6,
<<<<<<< HEAD
            contamination_threshold=0.2,
            adaptative_window_threshold=0.5,
            num_channels=5,
            num_shift=5,
            firing_contamination_balance=1.5,
            extra_outputs=True,
        )
        if preset == "lussac":
=======
            adaptative_window_thresh=0.5,
            firing_contamination_balance=1.5,
            extra_outputs=True,
        )
        if preset == "x_contaminations":
>>>>>>> 7562b247
            assert len(potential_merges) == num_unit_splited
            for true_pair in other_ids.values():
                true_pair = tuple(true_pair)
                assert true_pair in potential_merges
    else:
        # when preset is None you have to specify the steps
        with pytest.raises(ValueError):
            potential_merges = get_potential_auto_merge(sorting_analyzer, preset=preset)
        potential_merges = get_potential_auto_merge(
            sorting_analyzer, preset=preset, steps=["min_spikes", "min_snr", "remove_contaminated", "unit_positions"]
        )

    # DEBUG
    # import matplotlib.pyplot as plt
    # from spikeinterface.curation.auto_merge import normalize_correlogram
    # templates_diff = outs['templates_diff']
    # correlogram_diff = outs['correlogram_diff']
    # bins = outs['bins']
    # correlograms_smoothed = outs['correlograms_smoothed']
    # correlograms = outs['correlograms']
    # win_sizes = outs['win_sizes']

    # fig, ax = plt.subplots()
    # ax.hist(correlogram_diff.flatten(), bins=np.arange(0, 1, 0.05))

    # fig, ax = plt.subplots()
    # ax.hist(templates_diff.flatten(), bins=np.arange(0, 1, 0.05))

    # m = correlograms.shape[2] // 2

    # for unit_id1, unit_id2 in potential_merges[:5]:
    #     unit_ind1 = sorting_with_split.id_to_index(unit_id1)
    #     unit_ind2 = sorting_with_split.id_to_index(unit_id2)

    #     bins2 = bins[:-1] + np.mean(np.diff(bins))
    #     fig, axs = plt.subplots(ncols=3)
    #     ax = axs[0]
    #     ax.plot(bins2, correlograms[unit_ind1, unit_ind1, :], color='b')
    #     ax.plot(bins2, correlograms[unit_ind2, unit_ind2, :], color='r')
    #     ax.plot(bins2, correlograms_smoothed[unit_ind1, unit_ind1, :], color='b')
    #     ax.plot(bins2, correlograms_smoothed[unit_ind2, unit_ind2, :], color='r')

    #     ax.set_title(f'{unit_id1} {unit_id2}')
    #     ax = axs[1]
    #     ax.plot(bins2, correlograms_smoothed[unit_ind1, unit_ind2, :], color='g')

    #     auto_corr1 = normalize_correlogram(correlograms_smoothed[unit_ind1, unit_ind1, :])
    #     auto_corr2 = normalize_correlogram(correlograms_smoothed[unit_ind2, unit_ind2, :])
    #     cross_corr = normalize_correlogram(correlograms_smoothed[unit_ind1, unit_ind2, :])

    #     ax = axs[2]
    #     ax.plot(bins2, auto_corr1, color='b')
    #     ax.plot(bins2, auto_corr2, color='r')
    #     ax.plot(bins2, cross_corr, color='g')

    #     ax.axvline(bins2[m - win_sizes[unit_ind1]], color='b')
    #     ax.axvline(bins2[m + win_sizes[unit_ind1]], color='b')
    #     ax.axvline(bins2[m - win_sizes[unit_ind2]], color='r')
    #     ax.axvline(bins2[m + win_sizes[unit_ind2]], color='r')

    #     ax.set_title(f'corr diff {correlogram_diff[unit_ind1, unit_ind2]} - temp diff {templates_diff[unit_ind1, unit_ind2]}')
    #     plt.show()


if __name__ == "__main__":
    sorting_analyzer = make_sorting_analyzer(sparse=True)
    test_get_auto_merge_list(sorting_analyzer)<|MERGE_RESOLUTION|>--- conflicted
+++ resolved
@@ -9,13 +9,9 @@
 from spikeinterface.curation.tests.common import make_sorting_analyzer, sorting_analyzer_for_curation
 
 
-<<<<<<< HEAD
-@pytest.mark.parametrize("preset", ["lussac", "knn", "temporal_splits", None])
-=======
 @pytest.mark.parametrize(
     "preset", ["x_contaminations", "feature_neighbors", "temporal_splits", "similarity_correlograms"]
 )
->>>>>>> 7562b247
 def test_get_auto_merge_list(sorting_analyzer_for_curation, preset):
 
     print(sorting_analyzer_for_curation)
@@ -36,12 +32,6 @@
     job_kwargs = dict(n_jobs=-1)
 
     sorting_analyzer = create_sorting_analyzer(sorting_with_split, recording, format="memory")
-<<<<<<< HEAD
-    sorting_analyzer.compute("random_spikes")
-    sorting_analyzer.compute("waveforms", **job_kwargs)
-    sorting_analyzer.compute("templates")
-    sorting_analyzer.compute(["spike_amplitudes", "spike_locations"])
-=======
     sorting_analyzer.compute(
         [
             "random_spikes",
@@ -55,44 +45,24 @@
         ],
         **job_kwargs,
     )
->>>>>>> 7562b247
 
     if preset is not None:
         potential_merges, outs = get_potential_auto_merge(
             sorting_analyzer,
             preset=preset,
-<<<<<<< HEAD
-            minimum_spikes=1000,
-            maximum_distance_um=150.0,
-            peak_sign="neg",
-            bin_ms=0.25,
-            window_ms=100.0,
-=======
             min_spikes=1000,
             max_distance_um=150.0,
             contamination_thresh=0.2,
->>>>>>> 7562b247
             corr_diff_thresh=0.16,
             template_diff_thresh=0.25,
             censored_period_ms=0.0,
             refractory_period_ms=4.0,
             sigma_smooth_ms=0.6,
-<<<<<<< HEAD
-            contamination_threshold=0.2,
-            adaptative_window_threshold=0.5,
-            num_channels=5,
-            num_shift=5,
-            firing_contamination_balance=1.5,
-            extra_outputs=True,
-        )
-        if preset == "lussac":
-=======
             adaptative_window_thresh=0.5,
             firing_contamination_balance=1.5,
             extra_outputs=True,
         )
         if preset == "x_contaminations":
->>>>>>> 7562b247
             assert len(potential_merges) == num_unit_splited
             for true_pair in other_ids.values():
                 true_pair = tuple(true_pair)
