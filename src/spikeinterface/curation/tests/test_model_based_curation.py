import pytest
from pathlib import Path
from spikeinterface.curation.tests.common import sorting_analyzer_for_curation, trained_pipeline_path
from spikeinterface.curation.model_based_curation import ModelBasedClassification
from spikeinterface.curation import auto_label_units, load_model
from spikeinterface.curation.train_manual_curation import _get_computed_metrics

import numpy as np

if hasattr(pytest, "global_test_folder"):
    cache_folder = pytest.global_test_folder / "curation"
else:
    cache_folder = Path("cache_folder") / "curation"


@pytest.fixture
def model(trained_pipeline_path):
    """A toy model, created using the `sorting_analyzer_for_curation` from `spikeinterface.curation.tests.common`.
    It has been trained locally and, when applied to `sorting_analyzer_for_curation` will label its 5 units with
    the following labels: [1,0,1,0,1]."""

    model = load_model(trained_pipeline_path, trusted=["numpy.dtype"])
    return model


@pytest.fixture
def required_metrics():
    """These are the metrics which `model` are trained on."""
    return ["num_spikes", "snr", "half_width"]


def test_model_based_classification_init(sorting_analyzer_for_curation, model):
    """Test that the ModelBasedClassification attributes are correctly initialised"""

    model_based_classification = ModelBasedClassification(sorting_analyzer_for_curation, model[0])
    assert model_based_classification.sorting_analyzer == sorting_analyzer_for_curation
    assert model_based_classification.pipeline == model[0]
    assert np.all(model_based_classification.required_metrics == model_based_classification.pipeline.feature_names_in_)


def test_metric_ordering_independence(sorting_analyzer_for_curation, trained_pipeline_path):
    """The function `auto_label_units` needs the correct metrics to have been computed. However,
    it should be independent of the order of computation. We test this here."""

    sorting_analyzer_for_curation.compute("template_metrics", metric_names=["half_width"])
    sorting_analyzer_for_curation.compute("quality_metrics", metric_names=["num_spikes", "snr"])

    prediction_prob_dataframe_1 = auto_label_units(
        sorting_analyzer=sorting_analyzer_for_curation,
        model_folder=trained_pipeline_path,
        trusted=["numpy.dtype"],
    )

    sorting_analyzer_for_curation.compute("quality_metrics", metric_names=["snr", "num_spikes"])

    prediction_prob_dataframe_2 = auto_label_units(
        sorting_analyzer=sorting_analyzer_for_curation,
        model_folder=trained_pipeline_path,
        trusted=["numpy.dtype"],
    )

    assert prediction_prob_dataframe_1.equals(prediction_prob_dataframe_2)


def test_model_based_classification_get_metrics_for_classification(
    sorting_analyzer_for_curation, model, required_metrics
):
    """If the user has not computed the required metrics, an error should be returned.
    This test checks that an error occurs when the required metrics have not been computed,
    and that no error is returned when the required metrics have been computed.
    """

    sorting_analyzer_for_curation.delete_extension("quality_metrics")
    sorting_analyzer_for_curation.delete_extension("template_metrics")

    model_based_classification = ModelBasedClassification(sorting_analyzer_for_curation, model[0])

    # Check that ValueError is returned when no metrics are present in sorting_analyzer
    with pytest.raises(ValueError):
        computed_metrics = _get_computed_metrics(sorting_analyzer_for_curation)

    # Compute some (but not all) of the required metrics in sorting_analyzer, should still error
    sorting_analyzer_for_curation.compute("quality_metrics", metric_names=[required_metrics[0]])
    computed_metrics = _get_computed_metrics(sorting_analyzer_for_curation)
    with pytest.raises(ValueError):
        model_based_classification._check_required_metrics_are_present(computed_metrics)

    # Compute all of the required metrics in sorting_analyzer, no more error
    sorting_analyzer_for_curation.compute("quality_metrics", metric_names=required_metrics[0:2])
    sorting_analyzer_for_curation.compute("template_metrics", metric_names=[required_metrics[2]])

    metrics_data = _get_computed_metrics(sorting_analyzer_for_curation)
    assert metrics_data.shape[0] == len(sorting_analyzer_for_curation.sorting.get_unit_ids())
    assert set(metrics_data.columns.to_list()) == set(required_metrics)


def test_model_based_classification_export_to_phy(sorting_analyzer_for_curation, model):
    # Test the _export_to_phy() method of ModelBasedClassification
    model_based_classification = ModelBasedClassification(sorting_analyzer_for_curation, model[0])
    import pandas as pd

    classified_units = pd.DataFrame.from_dict({0: (1, 0.5), 1: (0, 0.5), 2: (1, 0.5), 3: (0, 0.5), 4: (1, 0.5)})
    # Function should fail here
    with pytest.raises(ValueError):
        model_based_classification._export_to_phy(classified_units)
    # Make temp output folder and set as phy_folder
    phy_folder = cache_folder / "phy_folder"
    phy_folder.mkdir(parents=True, exist_ok=True)

    model_based_classification.sorting_analyzer.sorting.annotate(phy_folder=phy_folder)
    model_based_classification._export_to_phy(classified_units)
    assert (phy_folder / "cluster_prediction.tsv").exists()


def test_model_based_classification_predict_labels(sorting_analyzer_for_curation, model):
    """The model `model` has been trained on the `sorting_analyzer` used in this test with
    the labels `[1, 0, 1, 0, 1]`. Hence if we apply the model to this `sorting_analyzer`
    we expect these labels to be outputted. The test checks this, and also checks
    that label conversion works as expected."""

    sorting_analyzer_for_curation.compute("template_metrics", metric_names=["half_width"])
    sorting_analyzer_for_curation.compute("quality_metrics", metric_names=["num_spikes", "snr"])

    # Test the predict_labels() method of ModelBasedClassification
    model_based_classification = ModelBasedClassification(sorting_analyzer_for_curation, model[0])
    classified_units = model_based_classification.predict_labels()
    predictions = classified_units["prediction"].values

    assert np.all(predictions == np.array([1, 0, 1, 0, 1]))

    conversion = {0: "noise", 1: "good"}
    classified_units_labelled = model_based_classification.predict_labels(label_conversion=conversion)
    predictions_labelled = classified_units_labelled["prediction"]
    assert np.all(predictions_labelled == ["good", "noise", "good", "noise", "good"])


<<<<<<< HEAD
def test_exception_raised_when_metricparams_not_equal(sorting_analyzer_for_curation, trained_pipeline_path):
=======
@pytest.mark.skip(reason="We need to retrain the model to reflect any changes in metric computation")
def test_exception_raised_when_metric_params_not_equal(sorting_analyzer_for_curation):
>>>>>>> 019dde48
    """We track whether the metric parameters used to compute the metrics used to train
    a model are the same as the parameters used to compute the metrics in the sorting
    analyzer which is being curated. If they are different, an error or warning will
    be raised depending on the `enforce_metric_params` kwarg. This behaviour is tested here."""

    sorting_analyzer_for_curation.compute(
        "quality_metrics", metric_names=["num_spikes", "snr"], metric_params={"snr": {"peak_mode": "peak_to_peak"}}
    )
    sorting_analyzer_for_curation.compute("template_metrics", metric_names=["half_width"])

    model, model_info = load_model(model_folder=trained_pipeline_path, trusted=["numpy.dtype"])
    model_based_classification = ModelBasedClassification(sorting_analyzer_for_curation, model)

    # an error should be raised if `enforce_metric_params` is True
    with pytest.raises(Exception):
        model_based_classification._check_params_for_classification(enforce_metric_params=True, model_info=model_info)

    # but only a warning if `enforce_metric_params` is False
    with pytest.warns(UserWarning):
        model_based_classification._check_params_for_classification(enforce_metric_params=False, model_info=model_info)

    # Now test the positive case. Recompute using the default parameters
    sorting_analyzer_for_curation.compute(
        "quality_metrics",
        metric_names=["num_spikes", "snr"],
        metric_params={"snr": {"peak_sign": "neg", "peak_mode": "extremum"}},
    )
    sorting_analyzer_for_curation.compute("template_metrics", metric_names=["half_width"])

    model, model_info = load_model(model_folder=trained_pipeline_path, trusted=["numpy.dtype"])
    model_based_classification = ModelBasedClassification(sorting_analyzer_for_curation, model)
    model_based_classification._check_params_for_classification(enforce_metric_params=True, model_info=model_info)<|MERGE_RESOLUTION|>--- conflicted
+++ resolved
@@ -134,12 +134,8 @@
     assert np.all(predictions_labelled == ["good", "noise", "good", "noise", "good"])
 
 
-<<<<<<< HEAD
-def test_exception_raised_when_metricparams_not_equal(sorting_analyzer_for_curation, trained_pipeline_path):
-=======
 @pytest.mark.skip(reason="We need to retrain the model to reflect any changes in metric computation")
-def test_exception_raised_when_metric_params_not_equal(sorting_analyzer_for_curation):
->>>>>>> 019dde48
+def test_exception_raised_when_metric_params_not_equal(sorting_analyzer_for_curation, trained_pipeline_path):
     """We track whether the metric parameters used to compute the metrics used to train
     a model are the same as the parameters used to compute the metrics in the sorting
     analyzer which is being curated. If they are different, an error or warning will
