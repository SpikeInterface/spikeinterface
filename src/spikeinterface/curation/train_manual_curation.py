import os
import warnings
import numpy as np
import json
import spikeinterface
from spikeinterface.core.job_tools import fix_job_kwargs

# TODO fix with new metrics
from spikeinterface.metrics import (
<<<<<<< HEAD
    get_quality_metric_list,
    get_quality_pca_metric_list,
    # qm_compute_name_to_column_names,
)
from spikeinterface.metrics.template import get_template_metric_names
=======
    ComputeQualityMetrics,
    ComputeTemplateMetrics,
    get_quality_metric_list,
    get_quality_pca_metric_list,
    get_template_metric_list,
)
>>>>>>> 90300a18
from pathlib import Path


def get_default_classifier_search_spaces():

    from scipy.stats import uniform, randint

    # note: the top value of randint is exclusive
    default_classifier_search_spaces = {
        "RandomForestClassifier": {
            "n_estimators": randint(low=100, high=150),
            "criterion": ["gini", "entropy"],
            "min_samples_split": randint(low=2, high=5),
            "min_samples_leaf": randint(low=2, high=5),
            "class_weight": ["balanced", "balanced_subsample"],
        },
        "AdaBoostClassifier": {
            "learning_rate": randint(low=1, high=3),
            "n_estimators": randint(low=50, high=100),
            "algorithm": ["SAMME", "SAMME.R"],
        },
        "GradientBoostingClassifier": {
            "learning_rate": uniform(0.05, 0.1),
            "n_estimators": randint(100, 150),
            "max_depth": randint(low=2, high=5),
            "min_samples_split": randint(low=2, high=5),
            "min_samples_leaf": randint(low=2, high=5),
        },
        "SVC": {
            "C": uniform(0.001, 10.0),
            "kernel": ["sigmoid", "rbf"],
            "gamma": uniform(0.001, 10.0),
            "probability": [True],
        },
        "LogisticRegression": {
            "C": uniform(0.001, 10.0),
            "solver": ["newton-cg", "lbfgs", "liblinear", "sag", "saga"],
            "max_iter": [100],
        },
        "XGBClassifier": {
            "max_depth": randint(low=2, high=5),
            "eta": uniform(0.2, 0.5),
            "sampling_method": ["uniform"],
            "grow_policy": ["depthwise", "lossguide"],
        },
        "CatBoostClassifier": {
            "depth": randint(low=2, high=5),
            "learning_rate": uniform(0.05, 0.15),
            "n_estimators": randint(low=100, high=150),
        },
        "LGBMClassifier": {
            "learning_rate": uniform(0.05, 0.15),
            "n_estimators": randint(100, 150),
        },
        "MLPClassifier": {
            "activation": ["tanh", "relu"],
            "solver": ["adam"],
            "alpha": uniform(1e-7, 1e-1),
            "learning_rate": ["constant", "adaptive"],
            "n_iter_no_change": [32],
        },
    }

    return default_classifier_search_spaces


class CurationModelTrainer:
    """
    Used to train and evaluate machine learning models for spike sorting curation.

    Parameters
    ----------
    labels : list of lists, default: None
        List of curated labels for each unit; must be in the same order as the metrics data.
    folder : str, default: None
        The folder where outputs such as models and evaluation metrics will be saved, if specified. Requires the skops library. If None, output will not be saved on file system.
    metric_names : list of str, default: None
        A list of metrics to use for training. If None, default metrics will be used.
    imputation_strategies : list of str | None, default: None
        A list of imputation strategies to try. Can be "knn", "iterative" or any allowed
        strategy passable to the sklearn `SimpleImputer`. If None, the default strategies
        `["median", "most_frequent", "knn", "iterative"]` will be used.
    scaling_techniques : list of str | None, default: None
        A list of scaling techniques to try. Can be "standard_scaler", "min_max_scaler",
        or "robust_scaler", If None, all techniques will be used.
    classifiers : list of str or dict, default: None
        A list of classifiers to evaluate. Optionally, a dictionary of classifiers and their hyperparameter search spaces can be provided. If None, default classifiers will be used. Check the `get_classifier_search_space` method for the default search spaces & format for custom spaces.
    test_size : float, default: 0.2
        Proportion of the dataset to include in the test split, passed to `train_test_split` from `sklear`.
    seed : int, default: None
        Random seed for reproducibility. If None, a random seed will be generated.
    smote : bool, default: False
        Whether to apply SMOTE for class imbalance. Default is False. Requires imbalanced-learn package.
    verbose : bool, default: True
        If True, useful information is printed during training.
    search_kwargs : dict or None, default: None
        Keyword arguments passed to `BayesSearchCV` or `RandomizedSearchCV` from `sklearn`. If None, use
        `search_kwargs = {'cv': 3, 'scoring': 'balanced_accuracy', 'n_iter': 25}`.

    Attributes
    ----------
    folder : str
        The folder where outputs such as models and evaluation metrics will be saved. Requires the skops library.
    labels : list of lists, default: None
        List of curated labels for each `sorting_analyzer` and each unit; must be in the same order as the metrics data.
    imputation_strategies : list of str | None, default: None
        A list of imputation strategies to try. Can be "knn", "iterative" or any allowed
        strategy passable to the sklearn `SimpleImputer`. If None, the default strategies
        `["median", "most_frequent", "knn", "iterative"]` will be used.
    scaling_techniques : list of str | None, default: None
        A list of scaling techniques to try. Can be "standard_scaler", "min_max_scaler",
        or "robust_scaler", If None, all techniques will be used.
    classifiers : list of str
        The list of classifiers to evaluate.
    classifier_search_space : dict or None
        Dictionary of classifiers and their hyperparameter search spaces, if provided. If None, default search spaces are used.
    seed : int
        Random seed for reproducibility.
    metrics_list : list of str
        The list of metrics to use for training.
    X : pandas.DataFrame or None
        The feature matrix after preprocessing.
    y : pandas.Series or None
        The target vector after preprocessing.
    testing_metrics : dict or None
        Dictionary to hold testing metrics data.
    label_conversion : dict or None
        Dictionary to map string labels to integer codes if target column contains string labels.

    Methods
    -------
    get_default_metrics_list()
        Returns the default list of metrics.
    load_and_preprocess_full(path)
        Loads and preprocesses the data from the given path.
    load_data_file(path)
        Loads the data file from the given path.
    process_test_data_for_classification()
        Processes the test data for classification.
    apply_scaling_imputation(imputation_strategy, scaling_technique, X_train, X_val, y_train, y_val)
        Applies the specified imputation and scaling techniques to the data.
    get_classifier_instance(classifier_name)
        Returns an instance of the specified classifier.
    get_classifier_search_space(classifier_name)
        Returns the search space for hyperparameter tuning for the specified classifier.
    get_classifier_search_space()
        Returns the default search spaces for hyperparameter tuning for the classifiers.
    evaluate_model_config(imputation_strategies, scaling_techniques, classifiers)
        Evaluates the model configurations with the given imputation strategies, scaling techniques, and classifiers.
    """

    def __init__(
        self,
        labels=None,
        folder=None,
        metric_names=None,
        imputation_strategies=None,
        scaling_techniques=None,
        classifiers=None,
        test_size=0.2,
        seed=None,
        smote=False,
        verbose=True,
        search_kwargs=None,
        **job_kwargs,
    ):

        import pandas as pd

        if imputation_strategies is None:
            imputation_strategies = ["median", "most_frequent", "knn", "iterative"]

        if scaling_techniques is None:
            scaling_techniques = [
                "standard_scaler",
                "min_max_scaler",
                "robust_scaler",
            ]

        if classifiers is None:
            self.classifiers = ["RandomForestClassifier"]
            self.classifier_search_space = None
        elif isinstance(classifiers, dict):
            self.classifiers = list(classifiers.keys())
            self.classifier_search_space = classifiers
        elif isinstance(classifiers, list):
            self.classifiers = classifiers
            self.classifier_search_space = None
        else:
            raise ValueError("classifiers must be a list or dictionary")

        # check if labels is a list of lists
        if not all(isinstance(label, list) or isinstance(label, np.ndarray) for label in labels):
            raise ValueError("labels must be a list of lists")

        self.folder = Path(folder) if folder is not None else None
        self.imputation_strategies = imputation_strategies
        self.scaling_techniques = scaling_techniques
        self.test_size = test_size
        self.seed = seed if seed is not None else np.random.default_rng(seed=None).integers(0, 2**31)
        self.metrics_params = {}
        self.smote = smote
        self.label_conversion = None
        self.verbose = verbose
        self.search_kwargs = search_kwargs

        self.X = None
        self.testing_metrics = None

        self.requirements = {"spikeinterface": spikeinterface.__version__}

        self.y = pd.concat([pd.DataFrame(one_labels)[0] for one_labels in labels])

        self.metric_names = metric_names

        if self.folder is not None and not self.folder.is_dir():
            self.folder.mkdir(parents=True, exist_ok=True)

        # update job_kwargs with global ones
        job_kwargs = fix_job_kwargs(job_kwargs)
        self.n_jobs = job_kwargs["n_jobs"]

    def get_default_metrics_list(self):
        """Returns the default list of metrics."""
        return get_quality_metric_list() + get_quality_pca_metric_list() + get_template_metric_list()

    def load_and_preprocess_analyzers(self, analyzers, enforce_metric_params):
        """
        Loads and preprocesses the quality metrics and labels from the given list of SortingAnalyzer objects.
        """
        import pandas as pd

        metrics_for_each_analyzer = [_get_computed_metrics(an) for an in analyzers]
        check_metric_names_are_the_same(metrics_for_each_analyzer)

        self.testing_metrics = pd.concat(metrics_for_each_analyzer, axis=0)

        # Set metric names to those calculated if not provided
        if self.metric_names is None:
            warnings.warn("No metric_names provided, using all metrics calculated by the analyzers")
            self.metric_names = self.testing_metrics.columns.tolist()

        conflicting_metrics = self._check_metrics_parameters(analyzers, enforce_metric_params)

        self.metrics_params = {}

        extension_names = ["quality_metrics", "template_metrics"]
        metric_extensions = [analyzers[0].get_extension(extension_name) for extension_name in extension_names]

        for metric_extension, extension_name in zip(metric_extensions, extension_names):

            # remove the 's' at the end of the extension name
            extension_name = extension_name[:-1]
            if metric_extension is not None:
                self.metrics_params[extension_name + "_params"] = metric_extension.params

                # Only save metric params which are 1) consistent and 2) exist in metric_names
                metric_names = metric_extension.params["metric_names"]
                consistent_metrics = list(set(metric_names).difference(set(conflicting_metrics)))
                consistent_metric_params = {
                    metric: metric_extension.params["metric_params"][metric] for metric in consistent_metrics
                }
                self.metrics_params[extension_name + "_params"]["metric_params"] = consistent_metric_params

        self.process_test_data_for_classification()

    def _check_metrics_parameters(self, analyzers, enforce_metric_params):
        """Checks that the metrics of each analyzer have been calcualted using the same parameters"""

        extension_names = ["quality_metrics", "template_metrics"]

        conflicting_metrics = []
        for analyzer_index_1, analyzer_1 in enumerate(analyzers):
            for analyzer_index_2, analyzer_2 in enumerate(analyzers):

                if analyzer_index_1 <= analyzer_index_2:
                    continue
                else:

                    metric_params_1 = {}
                    metric_params_2 = {}

                    for extension_name in extension_names:
                        if (extension_1 := analyzer_1.get_extension(extension_name)) is not None:
                            metric_params_1.update(extension_1.params["metric_params"])
                        if (extension_2 := analyzer_2.get_extension(extension_name)) is not None:
                            metric_params_2.update(extension_2.params["metric_params"])

                    conflicting_metrics_between_1_2 = []
                    # check quality metrics params
                    for metric, params_1 in metric_params_1.items():
                        if params_1 != metric_params_2.get(metric):
                            conflicting_metrics_between_1_2.append(metric)

                    conflicting_metrics += conflicting_metrics_between_1_2

                    if len(conflicting_metrics_between_1_2) > 0:
                        warning_message = f"Parameters used to calculate {conflicting_metrics_between_1_2} are different for sorting_analyzers #{analyzer_index_1} and #{analyzer_index_2}"
                        if enforce_metric_params is True:
                            raise Exception(warning_message)
                        else:
                            warnings.warn(warning_message)

        unique_conflicting_metrics = set(conflicting_metrics)
        return unique_conflicting_metrics

    def load_and_preprocess_csv(self, paths):
        self._load_data_files(paths)
        self.process_test_data_for_classification()
        self.get_metric_params_csv()

    def get_metric_params_csv(self):

        qm_metric_names = ComputeQualityMetrics.get_metric_columns()
        tm_metric_names = ComputeTemplateMetrics.get_metric_columns()

        quality_metric_names = []
        template_metric_names = []

        for metric_name in self.metric_names:
            if metric_name in qm_metric_names:
                quality_metric_names.append(metric_name)
            if metric_name in tm_metric_names:
                template_metric_names.append(metric_name)

        self.metrics_params = {}
        if quality_metric_names != {}:
            self.metrics_params["quality_metric_params"] = {"metric_names": quality_metric_names}
        if template_metric_names != {}:
            self.metrics_params["template_metric_params"] = {"metric_names": template_metric_names}

        return

    def process_test_data_for_classification(self):
        """
        Cleans the input data so that it can be used by sklearn.

        Extracts the target variable and features from the loaded dataset.
        It handles string labels by converting them to integer codes and reindexes the
        feature matrix to match the specified metrics list. Infinite values in the features
        are replaced with NaN, and any remaining NaN values are filled with zeros.

        Raises
        ------
        ValueError
            If the target column specified is not found in the loaded dataset.

        Notes
        -----
        If the target column contains string labels, a warning is issued and the labels
        are converted to integer codes. The mapping from string labels to integer codes
        is stored in the `label_conversion` attribute.
        """

        # Convert string labels to integer codes to allow classification
        new_y = self.y.astype("category").cat.codes
        self.label_conversion = dict(zip(new_y, self.y))
        self.y = new_y

        # Extract features
        try:
            if (set(self.metric_names) - set(self.testing_metrics.columns) != set()) and self.verbose is True:
                print(
                    f"Dropped metrics (calculated but not included in metric_names): {set(self.testing_metrics.columns) - set(self.metric_names)}"
                )
            self.X = self.testing_metrics[self.metric_names]
        except KeyError as e:
            raise KeyError(f"{str(e)}, metrics_list contains invalid metric names")

        self.X = self.testing_metrics.reindex(columns=self.metric_names)
        self.X = _format_metric_dataframe(self.X)

    def apply_scaling_imputation(self, imputation_strategy, scaling_technique, X_train, X_test, y_train, y_test):
        """Impute and scale the data using the specified techniques."""
        from sklearn.experimental import enable_iterative_imputer
        from sklearn.impute import SimpleImputer, KNNImputer, IterativeImputer
        from sklearn.ensemble import HistGradientBoostingRegressor
        from sklearn.preprocessing import StandardScaler, MinMaxScaler, RobustScaler

        if imputation_strategy == "knn":
            imputer = KNNImputer(n_neighbors=5)
        elif imputation_strategy == "iterative":
            imputer = IterativeImputer(
                estimator=HistGradientBoostingRegressor(random_state=self.seed), random_state=self.seed
            )
        else:
            imputer = SimpleImputer(strategy=imputation_strategy)

        if scaling_technique == "standard_scaler":
            scaler = StandardScaler()
        elif scaling_technique == "min_max_scaler":
            scaler = MinMaxScaler()
        elif scaling_technique == "robust_scaler":
            scaler = RobustScaler()
        else:
            raise ValueError(
                f"Unknown scaling technique: {scaling_technique}. Supported scaling techniques are 'standard_scaler', 'min_max_scaler' and 'robust_scaler."
            )

        y_train_processed = y_train.astype(int)
        y_test = y_test.astype(int)

        X_train_imputed = imputer.fit_transform(X_train)
        X_test_imputed = imputer.transform(X_test)
        X_train_processed = scaler.fit_transform(X_train_imputed)
        X_test_processed = scaler.transform(X_test_imputed)

        # Apply SMOTE for class imbalance
        if self.smote:
            try:
                from imblearn.over_sampling import SMOTE
            except ModuleNotFoundError:
                raise ModuleNotFoundError("Please install imbalanced-learn package to use SMOTE")
            smote = SMOTE(random_state=self.seed)
            X_train_processed, y_train_processed = smote.fit_resample(X_train_processed, y_train_processed)

        return X_train_processed, X_test_processed, y_train_processed, y_test, imputer, scaler

    def get_classifier_instance(self, classifier_name):
        from sklearn.ensemble import RandomForestClassifier, AdaBoostClassifier, GradientBoostingClassifier
        from sklearn.svm import SVC
        from sklearn.linear_model import LogisticRegression
        from sklearn.neural_network import MLPClassifier

        classifier_mapping = {
            "RandomForestClassifier": RandomForestClassifier(random_state=self.seed),
            "AdaBoostClassifier": AdaBoostClassifier(random_state=self.seed),
            "GradientBoostingClassifier": GradientBoostingClassifier(random_state=self.seed),
            "SVC": SVC(random_state=self.seed),
            "LogisticRegression": LogisticRegression(random_state=self.seed),
            "MLPClassifier": MLPClassifier(random_state=self.seed),
        }

        # Check lightgbm package install
        if classifier_name == "LGBMClassifier":
            try:
                import lightgbm

                self.requirements["lightgbm"] = lightgbm.__version__
                classifier_mapping["LGBMClassifier"] = lightgbm.LGBMClassifier(random_state=self.seed, verbose=-1)
            except ImportError:
                raise ImportError("Please install lightgbm package to use LGBMClassifier")
        elif classifier_name == "CatBoostClassifier":
            try:
                import catboost

                self.requirements["catboost"] = catboost.__version__
                classifier_mapping["CatBoostClassifier"] = catboost.CatBoostClassifier(
                    silent=True, random_state=self.seed
                )
            except ImportError:
                raise ImportError("Please install catboost package to use CatBoostClassifier")
        elif classifier_name == "XGBClassifier":
            try:
                import xgboost

                self.requirements["xgboost"] = xgboost.__version__
                classifier_mapping["XGBClassifier"] = xgboost.XGBClassifier(
                    use_label_encoder=False, random_state=self.seed
                )
            except ImportError:
                raise ImportError("Please install xgboost package to use XGBClassifier")

        if classifier_name not in classifier_mapping:
            raise ValueError(
                f"Unknown classifier: {classifier_name}. To see list of supported classifiers run\n\t>>> from spikeinterface.curation import get_default_classifier_search_spaces\n\t>>> print(get_default_classifier_search_spaces().keys())"
            )

        return classifier_mapping[classifier_name]

    def get_classifier_search_space(self, classifier_name):

        default_classifier_search_spaces = get_default_classifier_search_spaces()

        if classifier_name not in default_classifier_search_spaces:
            raise ValueError(
                f"Unknown classifier: {classifier_name}. To see list of supported classifiers run\n\t>>> from spikeinterface.curation import get_default_classifier_search_spaces\n\t>>> print(get_default_classifier_search_spaces().keys())"
            )

        model = self.get_classifier_instance(classifier_name)
        if self.classifier_search_space is not None:
            param_space = self.classifier_search_space[classifier_name]
        else:
            param_space = default_classifier_search_spaces[classifier_name]
        return model, param_space

    def evaluate_model_config(self):
        """
        Evaluates the model configurations with the given imputation strategies, scaling techniques, and classifiers.

        This method splits the preprocessed data into training and testing sets, then evaluates the specified
        combinations of imputation strategies, scaling techniques, and classifiers. The evaluation results are
        saved to the output folder.

        Raises
        ------
        ValueError
            If any of the specified classifier names are not recognized.

        Notes
        -----
        The method converts the classifier names to actual classifier instances before evaluating them.
        The evaluation results, including the best model and its parameters, are saved to the output folder.
        """
        from sklearn.model_selection import train_test_split

        X_train, X_test, y_train, y_test = train_test_split(
            self.X, self.y, test_size=self.test_size, random_state=self.seed, stratify=self.y
        )
        classifier_instances = [self.get_classifier_instance(clf) for clf in self.classifiers]
        self._evaluate(
            self.imputation_strategies,
            self.scaling_techniques,
            classifier_instances,
            X_train,
            X_test,
            y_train,
            y_test,
            self.search_kwargs,
        )

    def _load_data_files(self, paths):
        import pandas as pd

        self.testing_metrics = pd.concat([pd.read_csv(path, index_col=0) for path in paths], axis=0)

    def _evaluate(
        self, imputation_strategies, scaling_techniques, classifiers, X_train, X_test, y_train, y_test, search_kwargs
    ):
        from joblib import Parallel, delayed
        from sklearn.pipeline import Pipeline
        import pandas as pd

        results = Parallel(n_jobs=self.n_jobs)(
            delayed(self._train_and_evaluate)(
                imputation_strategy, scaler, classifier, X_train, X_test, y_train, y_test, idx, search_kwargs
            )
            for idx, (imputation_strategy, scaler, classifier) in enumerate(
                (imputation_strategy, scaler, classifier)
                for imputation_strategy in imputation_strategies
                for scaler in scaling_techniques
                for classifier in classifiers
            )
        )

        test_accuracies, models = zip(*results)

        if self.search_kwargs is None or self.search_kwargs.get("scoring"):
            scoring_method = "balanced_accuracy"
        else:
            scoring_method = self.search_kwargs.get("scoring")

        self.test_accuracies_df = pd.DataFrame(test_accuracies).sort_values(scoring_method, ascending=False)

        best_model_id = int(self.test_accuracies_df.iloc[0]["model_id"])
        best_model, best_imputer, best_scaler = models[best_model_id]

        best_pipeline = Pipeline(
            [("imputer", best_imputer), ("scaler", best_scaler), ("classifier", best_model.best_estimator_)]
        )

        self.best_pipeline = best_pipeline

        if self.folder is not None:
            self._save()

    def _save(self):
        from skops.io import dump
        import sklearn
        import pandas as pd

        # export training data and labels
        pd.DataFrame(self.X).to_csv(self.folder / f"training_data.csv", index_label="unit_id")
        pd.DataFrame(self.y).to_csv(self.folder / f"labels.csv", index_label="unit_index")

        self.requirements["scikit-learn"] = sklearn.__version__

        # Dump to skops if folder is provided
        dump(self.best_pipeline, self.folder / f"best_model.skops")
        self.test_accuracies_df.to_csv(self.folder / f"model_accuracies.csv", float_format="%.4f")

        model_info = {}
        model_info["metric_params"] = self.metrics_params

        model_info["requirements"] = self.requirements

        model_info["label_conversion"] = self.label_conversion

        param_file = self.folder / "model_info.json"
        Path(param_file).write_text(json.dumps(model_info, indent=4), encoding="utf8")

    def _train_and_evaluate(
        self, imputation_strategy, scaler, classifier, X_train, X_test, y_train, y_test, model_id, search_kwargs
    ):
        from sklearn.metrics import balanced_accuracy_score, precision_score, recall_score

        search_kwargs = set_default_search_kwargs(search_kwargs)

        X_train_scaled, X_test_scaled, y_train, y_test, imputer, scaler = self.apply_scaling_imputation(
            imputation_strategy, scaler, X_train, X_test, y_train, y_test
        )
        if self.verbose is True:
            print(f"Running {classifier.__class__.__name__} with imputation {imputation_strategy} and scaling {scaler}")
        model, param_space = self.get_classifier_search_space(classifier.__class__.__name__)

        try:
            from skopt import BayesSearchCV

            model = BayesSearchCV(
                model,
                param_space,
                random_state=self.seed,
                **search_kwargs,
            )
        except:
            if self.verbose is True:
                print("BayesSearchCV from scikit-optimize not available, using RandomizedSearchCV")
            from sklearn.model_selection import RandomizedSearchCV

            model = RandomizedSearchCV(model, param_space, **search_kwargs)

        model.fit(X_train_scaled, y_train)
        y_pred = model.predict(X_test_scaled)
        balanced_acc = balanced_accuracy_score(y_test, y_pred)
        precision = precision_score(y_test, y_pred, average="macro")
        recall = recall_score(y_test, y_pred, average="macro")
        return {
            "classifier name": classifier.__class__.__name__,
            "imputation_strategy": imputation_strategy,
            "scaling_strategy": scaler,
            "balanced_accuracy": balanced_acc,
            "precision": precision,
            "recall": recall,
            "model_id": model_id,
            "best_params": model.best_params_,
        }, (model, imputer, scaler)


def train_model(
    mode="analyzers",
    labels=None,
    analyzers=None,
    metrics_paths=None,
    folder=None,
    metric_names=None,
    imputation_strategies=None,
    scaling_techniques=None,
    classifiers=None,
    test_size=0.2,
    overwrite=False,
    seed=None,
    search_kwargs=None,
    verbose=True,
    enforce_metric_params=False,
    **job_kwargs,
):
    """
    Trains and evaluates machine learning models for spike sorting curation.

    This function initializes a ``CurationModelTrainer`` object, loads and preprocesses the data,
    and evaluates the specified combinations of imputation strategies, scaling techniques, and classifiers.
    The evaluation results, including the best model and its parameters, are saved to the output folder.

    Parameters
    ----------
    mode : ``"analyzers"`` | ``"csv"``, default: ``"analyzers"``
        Mode to use for training.
    analyzers : list of ``SortingAnalyzer`` | None, default: None
        List of ``SortingAnalyzer`` objects containing the quality metrics and labels to use for training,
        if using ``"analyzers"`` mode.
    labels : list of list | None, default: None
        List of curated labels for each unit; must be in the same order as the metrics data.
    metrics_paths : list of str or None, default: None
        List of paths to the CSV files containing the metrics data if using ``"csv"`` mode.
    folder : str | None, default: None
        The folder where outputs such as models and evaluation metrics will be saved.
    metric_names : list of str | None, default: None
        A list of metrics to use for training. If None, default metrics will be used.
    imputation_strategies : list of str | None, default: None
        A list of imputation strategies to try. Can be ``"knn"``, ``"iterative"``, or any allowed
        strategy passable to the ``sklearn.SimpleImputer``. If None, the default strategies
        ``["median", "most_frequent", "knn", "iterative"]`` will be used.
    scaling_techniques : list of str | None, default: None
        A list of scaling techniques to try. Can be ``"standard_scaler"``, ``"min_max_scaler"``,
        or ``"robust_scaler"``. If None, all techniques will be used.
    classifiers : list of str | dict | None, default: None
        A list of classifiers to evaluate. Optionally, a dictionary of classifiers and their
        hyperparameter search spaces can be provided. If None, default classifiers will be used.
        Check the ``get_classifier_search_space`` method for the default search spaces & format for custom spaces.
    test_size : float, default: 0.2
        Proportion of the dataset to include in the test split, passed to ``train_test_split`` from ``sklearn``.
    overwrite : bool, default: False
        Overwrites the ``folder`` if it already exists.
    seed : int | None, default: None
        Random seed for reproducibility. If None, a random seed will be generated.
    search_kwargs : dict or None, default: None
        Keyword arguments passed to ``BayesSearchCV`` or ``RandomizedSearchCV`` from ``sklearn``. If None, use
        ``search_kwargs = {'cv': 3, 'scoring': 'balanced_accuracy', 'n_iter': 25}``.
    verbose : bool, default: True
        If True, useful information is printed during training.
    enforce_metric_params : bool, default: False
        If True and metric parameters used to calculate metrics for different ``sorting_analyzer`` objects are
        different, an error will be raised.

    Returns
    -------
    CurationModelTrainer
        The ``CurationModelTrainer`` object used for training and evaluation.

    Notes
    -----
    This function handles the entire workflow of initializing the trainer, loading and preprocessing the data,
    and evaluating the models. The evaluation results are saved to the specified output folder.
    """

    if folder is None:
        raise Exception("You must supply a folder for the model to be saved in using `folder='path/to/folder/'`")

    if overwrite is False:
        assert not Path(folder).is_dir(), f"folder {folder} already exists, choose another name or use overwrite=True"

    if labels is None:
        raise Exception("You must supply a list of lists of curated labels using `labels = [[...],[...],...]`")

    if mode not in ["analyzers", "csv"]:
        raise Exception("`mode` must be equal to 'analyzers' or 'csv'.")

    if (test_size > 1.0) or (0.0 > test_size):
        raise Exception("`test_size` must be between 0.0 and 1.0")

    trainer = CurationModelTrainer(
        labels=labels,
        folder=folder,
        metric_names=metric_names,
        imputation_strategies=imputation_strategies,
        scaling_techniques=scaling_techniques,
        classifiers=classifiers,
        test_size=test_size,
        seed=seed,
        verbose=verbose,
        search_kwargs=search_kwargs,
        **job_kwargs,
    )

    if mode == "analyzers":
        assert analyzers is not None, "Analyzers must be provided as a list for mode 'analyzers'"
        trainer.load_and_preprocess_analyzers(analyzers, enforce_metric_params)

    elif mode == "csv":
        for metrics_path in metrics_paths:
            assert Path(metrics_path).is_file(), f"{metrics_path} is not a file."
        trainer.load_and_preprocess_csv(metrics_paths)

    trainer.evaluate_model_config()
    return trainer


def _get_computed_metrics(sorting_analyzer):
    """Loads and organises the computed metrics from a sorting_analyzer into a single dataframe"""

    import pandas as pd

    quality_metrics, template_metrics = try_to_get_metrics_from_analyzer(sorting_analyzer)
    calculated_metrics = pd.concat([quality_metrics, template_metrics], axis=1)

    # Remove any metrics for non-existent units, raise error if no units are present
    calculated_metrics = calculated_metrics.loc[calculated_metrics.index.isin(sorting_analyzer.sorting.get_unit_ids())]
    if calculated_metrics.shape[0] == 0:
        raise ValueError("No units present in sorting data")

    return calculated_metrics


def try_to_get_metrics_from_analyzer(sorting_analyzer):

    extension_names = ["quality_metrics", "template_metrics"]
    metric_extensions = [sorting_analyzer.get_extension(extension_name) for extension_name in extension_names]

    if any(metric_extensions) is False:
        raise ValueError(
            "At least one of quality metrics or template metrics must be computed before classification.",
            "Compute both using `sorting_analyzer.compute('quality_metrics', 'template_metrics')",
        )

    metric_extensions_data = []
    for metric_extension in metric_extensions:
        try:
            metric_extensions_data.append(metric_extension.get_data())
        except:
            metric_extensions_data.append(None)

    return metric_extensions_data


def set_default_search_kwargs(search_kwargs):

    if search_kwargs is None:
        search_kwargs = {}

    if search_kwargs.get("cv") is None:
        search_kwargs["cv"] = 5
    if search_kwargs.get("scoring") is None:
        search_kwargs["scoring"] = "balanced_accuracy"
    if search_kwargs.get("n_iter") is None:
        search_kwargs["n_iter"] = 25

    return search_kwargs


def check_metric_names_are_the_same(metrics_for_each_analyzer):
    """
    Given a list of dataframes, checks that the keys are all equal.
    """

    for i, metrics_for_analyzer_1 in enumerate(metrics_for_each_analyzer):
        for j, metrics_for_analyzer_2 in enumerate(metrics_for_each_analyzer):
            if i > j:
                metric_names_1 = set(metrics_for_analyzer_1.keys())
                metric_names_2 = set(metrics_for_analyzer_2.keys())
                if metric_names_1 != metric_names_2:
                    metrics_in_1_but_not_2 = metric_names_1.difference(metric_names_2)
                    metrics_in_2_but_not_1 = metric_names_2.difference(metric_names_1)

                    error_message = f"Computed metrics are not equal for sorting_analyzers #{j} and #{i}\n"
                    if metrics_in_1_but_not_2:
                        error_message += f"#{j} does not contain {metrics_in_1_but_not_2}, which #{i} does."
                    if metrics_in_2_but_not_1:
                        error_message += f"#{i} does not contain {metrics_in_2_but_not_1}, which #{j} does."
                    raise Exception(error_message)


def _format_metric_dataframe(input_data):

    input_data = input_data.map(lambda x: np.nan if np.isinf(x) else x)
    input_data = input_data.astype("float32")

    return input_data<|MERGE_RESOLUTION|>--- conflicted
+++ resolved
@@ -7,20 +7,12 @@
 
 # TODO fix with new metrics
 from spikeinterface.metrics import (
-<<<<<<< HEAD
-    get_quality_metric_list,
-    get_quality_pca_metric_list,
-    # qm_compute_name_to_column_names,
-)
-from spikeinterface.metrics.template import get_template_metric_names
-=======
     ComputeQualityMetrics,
     ComputeTemplateMetrics,
     get_quality_metric_list,
     get_quality_pca_metric_list,
     get_template_metric_list,
 )
->>>>>>> 90300a18
 from pathlib import Path
 
 
