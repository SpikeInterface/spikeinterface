from pathlib import Path

import pytest

from spikeinterface import extract_waveforms, download_dataset
import spikeinterface.extractors as se
from spikeinterface.exporters import export_report

# from spikeinterface.postprocessing import compute_spike_amplitudes
# from spikeinterface.qualitymetrics import compute_quality_metrics

<<<<<<< HEAD
def test_export_report(tmp_path):
    repo = 'https://gin.g-node.org/NeuralEnsemble/ephy_testing_data'
    remote_path = 'mearec/mearec_test_10s.h5'
    local_path = download_dataset(repo=repo, remote_path=remote_path, local_folder=None)
    recording, sorting = se.read_mearec(local_path)

    waveform_folder = tmp_path / 'waveforms'
    output_folder = tmp_path / 'mearec_GT_report'
=======

if hasattr(pytest, "global_test_folder"):
    cache_folder = pytest.global_test_folder / "exporters"
else:
    cache_folder = Path("cache_folder") / "exporters"


def test_export_report():
    repo = "https://gin.g-node.org/NeuralEnsemble/ephy_testing_data"
    remote_path = "mearec/mearec_test_10s.h5"
    local_path = download_dataset(repo=repo, remote_path=remote_path, local_folder=None)
    recording, sorting = se.read_mearec(local_path)

    waveform_folder = cache_folder / "waveforms"
    output_folder = cache_folder / "mearec_GT_report"
>>>>>>> b6d36604


    waveform_extractor = extract_waveforms(recording, sorting, waveform_folder)

    # compute_spike_amplitudes(waveform_extractor)
    # compute_quality_metrics(waveform_extractor)

    job_kwargs = dict(n_jobs=1, chunk_size=30000, progress_bar=True)

    export_report(waveform_extractor, output_folder, force_computation=True, **job_kwargs)


<<<<<<< HEAD
if __name__ == '__main__':
    # Create a temporary folder using the standard library
    import tempfile
    with tempfile.TemporaryDirectory() as tmpdirname:
        tmp_path = Path(tmpdirname)
        test_export_report(tmp_path)
=======
if __name__ == "__main__":
    test_export_report()
>>>>>>> b6d36604
<|MERGE_RESOLUTION|>--- conflicted
+++ resolved
@@ -9,16 +9,6 @@
 # from spikeinterface.postprocessing import compute_spike_amplitudes
 # from spikeinterface.qualitymetrics import compute_quality_metrics
 
-<<<<<<< HEAD
-def test_export_report(tmp_path):
-    repo = 'https://gin.g-node.org/NeuralEnsemble/ephy_testing_data'
-    remote_path = 'mearec/mearec_test_10s.h5'
-    local_path = download_dataset(repo=repo, remote_path=remote_path, local_folder=None)
-    recording, sorting = se.read_mearec(local_path)
-
-    waveform_folder = tmp_path / 'waveforms'
-    output_folder = tmp_path / 'mearec_GT_report'
-=======
 
 if hasattr(pytest, "global_test_folder"):
     cache_folder = pytest.global_test_folder / "exporters"
@@ -34,7 +24,6 @@
 
     waveform_folder = cache_folder / "waveforms"
     output_folder = cache_folder / "mearec_GT_report"
->>>>>>> b6d36604
 
 
     waveform_extractor = extract_waveforms(recording, sorting, waveform_folder)
@@ -47,14 +36,5 @@
     export_report(waveform_extractor, output_folder, force_computation=True, **job_kwargs)
 
 
-<<<<<<< HEAD
-if __name__ == '__main__':
-    # Create a temporary folder using the standard library
-    import tempfile
-    with tempfile.TemporaryDirectory() as tmpdirname:
-        tmp_path = Path(tmpdirname)
-        test_export_report(tmp_path)
-=======
 if __name__ == "__main__":
-    test_export_report()
->>>>>>> b6d36604
+    test_export_report()