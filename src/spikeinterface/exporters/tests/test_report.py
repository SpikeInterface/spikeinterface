--- conflicted
+++ resolved
@@ -16,14 +16,8 @@
     local_path = download_dataset(repo=repo, remote_path=remote_path, local_folder=None)
     recording, sorting = se.read_mearec(local_path)
 
-<<<<<<< HEAD
-    waveform_folder = cache_folder / "waveforms"
-    output_folder = cache_folder / "mearec_GT_report"
-
-=======
     waveform_folder = tmp_path / "waveforms"
     output_folder = tmp_path / "mearec_GT_report"
->>>>>>> b9d35acf
 
     waveform_extractor = extract_waveforms(recording, sorting, waveform_folder)
 
