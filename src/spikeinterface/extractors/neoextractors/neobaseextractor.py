--- conflicted
+++ resolved
@@ -1,8 +1,5 @@
-<<<<<<< HEAD
-=======
 from __future__ import annotations
 
->>>>>>> 2b82cccd
 from typing import Optional, Union, Dict, Any, List, Tuple
 import warnings
 from math import isclose
@@ -361,11 +358,7 @@
 
         # Get stream_id from stream_name
         if stream_name:
-<<<<<<< HEAD
-            stream_id = self.build_stream_name_to_stream_id_dict()["stream_name"]
-=======
             stream_id = self.build_stream_name_to_stream_id_dict()[stream_name]
->>>>>>> 2b82cccd
 
         spike_channels = self.neo_reader.header["spike_channels"]
         if use_format_ids:
@@ -444,148 +437,6 @@
 
         Another key point is that in Neo, spikes can have different sampling rates than signals,
         hence the conversion from signal frames to times is format dependent.
-<<<<<<< HEAD
-        """
-
-        stream_id_to_sampling_frequencies = self.build_stream_id_to_sampling_frequency_dict()
-
-        # If user provided a stream_id, use the sampling frequency of that stream
-        if stream_id:
-            assertion_msg = (
-                "stream_id not found in sorter, the stream_id must be one of the following keys: \n"
-                f"stream_id_to_sampling_frequency = {stream_id_to_sampling_frequencies}"
-            )
-            assert stream_id in stream_id_to_sampling_frequencies, assertion_msg
-            return stream_id_to_sampling_frequencies[stream_id]
-
-        # Warning for guessing the sampling frequency
-
-        available_sampling_frequencies = list(stream_id_to_sampling_frequencies.values())
-        unique_sampling_frequencies = set(available_sampling_frequencies)
-
-        # If there is only one stream or multiple one with the same sampling frequency use that one
-        if len(unique_sampling_frequencies) == 1:
-            sampling_frequency = available_sampling_frequencies[0]
-            warning_message_about_interface = (
-                "SpikeInterface will use the following sampling frequency: \n"
-                f"sampling_frequency = {sampling_frequency} \n"
-                "Corresponding to the following stream_id: \n"
-                f"stream_id = {stream_id} \n"
-                "To avoid this warning pass explicitly the sampling frequency or the stream_id"
-                "when initializing the sorting extractor. \n"
-                "The following stream_ids with corresponding sampling frequencies were found: \n"
-                f"stream_id_to_sampling_frequencies = {stream_id_to_sampling_frequencies} \n"
-            )
-            warnings.warn(warning_message_about_interface)
-        else:
-            instructions_for_user = (
-                "Multiple streams ids with different sampling frequencies found in the file: \n"
-                f"{stream_id_to_sampling_frequencies} \n"
-                f"Please specify one of the following sampling frequencies"
-                "When initializing the sorting extractor with the sampling frequency parameter."
-            )
-            raise ValueError(instructions_for_user)
-
-        return sampling_frequency
-
-    def _infer_t_start_from_signal_stream(self, segment_index: int, stream_id: Optional[str] = None) -> float | None:
-        """
-        Infers the t_start value from the signal stream, either using the provided stream ID or by finding
-        streams with matching frequency to the sorter's sampling frequency.
-
-        If multiple streams with matching frequency exist and have different t_starts, the t_start is set to None.
-        If no matching streams are found, the t_start is also set to None.
-
-        Parameters
-        ----------
-        segment_index : int
-            The index of the segment in which to look for the stream.
-        stream_id : str, optional
-            The ID of the stream from which to infer t_start. If not provided,
-            the function will look for streams with a matching sampling frequency.
-
-        Returns
-        -------
-        float | None
-            The inferred t_start value, or None if it couldn't be inferred.
-
-        Raises
-        ------
-        AssertionError
-            If the provided stream_id is not found in the sorter.
-
-        Warnings
-        --------
-        UserWarning
-            If no streams with matching frequency are found, or if multiple matching streams are found.
-
-        """
-        stream_id_to_t_start = self.build_stream_id_to_t_start_dict(segment_index=segment_index)
-        if stream_id:
-            assertion_msg = (
-                "stream_id not found in sorter, the stream_id must be one of the following keys: \n"
-                f"stream_id_to_t_start = {stream_id_to_t_start}"
-            )
-            assert stream_id in stream_id_to_t_start, assertion_msg
-            return stream_id_to_t_start[stream_id]
-
-        # Otherwise see if there are any stream ids with matching frequency
-        sorter_sampling_frequency = self._sampling_frequency
-        stream_id_to_sampling_frequencies = self.build_stream_id_to_sampling_frequency_dict()
-        stream_ids_with_matching_frequency = [
-            stream_id
-            for stream_id, stream_sampling_frequency in stream_id_to_sampling_frequencies.items()
-            if isclose(stream_sampling_frequency, sorter_sampling_frequency, rel_tol=1e-9)
-        ]
-
-        matching_t_starts = [stream_id_to_t_start[stream_id] for stream_id in stream_ids_with_matching_frequency]
-        unique_t_starts = set(matching_t_starts)
-
-        if len(unique_t_starts) == 0:
-            t_start = None
-            warning_message = (
-                "No stream ids with corresponding sampling frequency found \n " "Setting t_start to None. \n"
-            )
-            warnings.warn(warning_message)
-
-        if len(unique_t_starts) == 1:
-            t_start = matching_t_starts[0]
-            warning_about_interface = (
-                "SpikeInterface will use the following t_start: \n"
-                f"t_start = {t_start} \n"
-                "Corresponding to the following stream_id: \n"
-                f"stream_id = {stream_id} \n"
-                "To avoid this warning pass explicitly the stream_id"
-                "when initializing the sorting extractor. \n"
-                "The following stream_ids with corresponding t_starts were found: \n"
-                f"{stream_id_to_t_start} \n"
-            )
-            warnings.warn(warning_about_interface)
-        else:
-            t_start = None
-            warning_message = (
-                "Multiple streams ids with corresponding sampling frequency found \n "
-                "Each stream has the correspoding t_start: \n"
-                f"{stream_id_to_t_start} \n"
-                f"Setting t_start to None. \n"
-            )
-            warnings.warn(warning_message)
-
-        return t_start
-
-    def get_unit_spike_times(
-        self,
-        unit_id,
-        segment_index: Union[int, None] = None,
-        start_frame: Union[int, None] = None,
-        end_frame: Union[int, None] = None,
-    ):
-        segment_index = self._check_segment_index(segment_index)
-        segment = self._sorting_segments[segment_index]
-        spike_times = segment.get_unit_spike_times(unit_it=unit_id, start_frame=start_frame, end_frame=end_frame)
-
-        return spike_times
-=======
         """
 
         stream_id_to_sampling_frequencies = self.build_stream_id_to_sampling_frequency_dict()
@@ -712,7 +563,6 @@
             warnings.warn(warning_message)
 
         return t_start
->>>>>>> 2b82cccd
 
 
 class NeoSortingSegment(BaseSortingSegment):
@@ -733,13 +583,6 @@
         self._sampling_frequency = sampling_frequency
         self.neo_returns_frames = neo_returns_frames
 
-<<<<<<< HEAD
-        unit_ids = self._parent_extractor.get_unit_ids()  # This is spikes id or integers
-        self.map_from_unit_id_to_spike_channel_index = {unit_id: index for index, unit_id in enumerate(unit_ids)}
-
-    def get_unit_spike_train(self, unit_id, start_frame, end_frame):
-        spike_channel_index = self.map_from_unit_id_to_spike_channel_index[unit_id]
-=======
     def map_from_unit_id_to_spike_channel_index(self, unit_id):
         unit_ids_list = list(self.parent_extractor.get_unit_ids())
 
@@ -747,7 +590,6 @@
 
     def get_unit_spike_train(self, unit_id, start_frame, end_frame):
         spike_channel_index = self.map_from_unit_id_to_spike_channel_index(unit_id)
->>>>>>> 2b82cccd
         spike_timestamps = self.neo_reader.get_spike_timestamps(
             block_index=self.block_index,
             seg_index=self.segment_index,
