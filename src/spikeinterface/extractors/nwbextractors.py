--- conflicted
+++ resolved
@@ -810,10 +810,6 @@
         rename_properties = dict(location="brain_area")
 
         for column in columns:
-<<<<<<< HEAD
-            first_value = electrodes_table[column][0]
-=======
->>>>>>> a606364d
             if column in properties_to_skip:
                 continue
             else:
