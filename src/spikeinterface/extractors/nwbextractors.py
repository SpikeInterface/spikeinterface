--- conflicted
+++ resolved
@@ -187,11 +187,7 @@
     return nwbfile
 
 
-<<<<<<< HEAD
-class _NwbPureRecordingExtractor(BaseRecording):
-=======
 class _NwbPynwbRecordingExtractor(BaseRecording):
->>>>>>> 4f46965f
     """
     A RecordingExtractor for NWB files. This uses the NWB API to extract the traces and
     the metadata and is called by the NwbRecordingExtractor factory.
@@ -206,11 +202,7 @@
         file_path: str | Path | None = None,  # provide either this or file
         electrical_series_name: str | None = None,
         load_time_vector: bool = False,
-<<<<<<< HEAD
-        samples_for_rate_estimation: int = 100000,
-=======
-        samples_for_rate_estimation: int = 1000,
->>>>>>> 4f46965f
+        samples_for_rate_estimation: int = 1_000,
         stream_mode: Optional[Literal["fsspec", "ros3", "remfile"]] = None,
         stream_cache_path: str | Path | None = None,
         *,
@@ -407,11 +399,7 @@
 class _NWBHDF5RecordingExtractor(BaseRecording):
     """
     A RecordingExtractor for NWB files. This uses the hdf5 API to extract the traces and
-<<<<<<< HEAD
     the metadata and is called by the NwbRecordingExtractor factory. This should be faster
-=======
-    the metadata and is called by the NwbRecordingExtractor factory. This is faster
->>>>>>> 4f46965f
     as it avoids the pynwb validation overhead.
     """
 
@@ -420,11 +408,7 @@
         file_path: str | Path | None = None,  # provide either this or file
         electrical_series_name: str | None = None,
         load_time_vector: bool = False,
-<<<<<<< HEAD
-        samples_for_rate_estimation: int = 100000,
-=======
-        samples_for_rate_estimation: int = 10_0000,
->>>>>>> 4f46965f
+        samples_for_rate_estimation: int = 1_000,
         stream_mode: Optional[Literal["fsspec", "ros3", "remfile"]] = None,
         stream_cache_path: str | Path | None = None,
         *,
@@ -461,22 +445,14 @@
                 else:
                     raise ValueError(
                         "Multiple ElectricalSeries found in the file. "
-<<<<<<< HEAD
-                        "Please specify the 'electrical_series_name' argument."
-=======
                         "Please specify the 'electrical_series_name' argument:"
                         f"Available options are: {available_electrical_series}."
->>>>>>> 4f46965f
                     )
             else:
                 if electrical_series_name not in available_electrical_series:
                     raise ValueError(
                         f"'{electrical_series_name}' not found in the file. "
-<<<<<<< HEAD
-                        f"Available options are: {list(available_electrical_series.keys())}"
-=======
                         f"Available options are: {available_electrical_series}"
->>>>>>> 4f46965f
                     )
             electrical_series_location = available_electrical_series[electrical_series_name]
 
@@ -494,22 +470,6 @@
             t_start = electrical_series["starting_time"][()]
             sampling_frequency = electrical_series["starting_time"].attrs["rate"]
         elif "timestamps" in electrical_series.keys():
-<<<<<<< HEAD
-            t_start = electrical_series["timestamps"][0]
-            sampling_frequency = 1 / np.median(np.diff(electrical_series["timestamps"][:1000]))
-
-        # TimeSeries need to have either timestamps or rate
-        if sampling_frequency is None:
-            raise ValueError(
-                "Could not find rate information as both 'rate' and "
-                "'timestamps' are missing from the file. "
-                "Use the 'sampling_frequency' argument."
-            )
-
-        times_kwargs = dict(sampling_frequency=sampling_frequency, t_start=t_start)
-
-        # Extractors channel groups must be integers, but Nwb electrodes group_name can be strings
-=======
             timestamps = electrical_series["timestamps"][:]
             t_start = timestamps[0]
             sampling_frequency = 1.0 / np.median(np.diff(timestamps[:samples_for_rate_estimation]))
@@ -519,7 +479,6 @@
         else:
             times_kwargs = dict(sampling_frequency=sampling_frequency, t_start=t_start)
 
->>>>>>> 4f46965f
         if "group_name" in electrode_table_columns:
             unique_electrode_group_names = list(np.unique(electrodes_table["group_name"][:]))
 
@@ -700,11 +659,7 @@
     load_time_vector: bool, default: False
         If set to True, the time vector is also loaded into the recording object. Useful for
         cases where precise timing information is required.
-<<<<<<< HEAD
-    samples_for_rate_estimation: int, default: 100000
-=======
     samples_for_rate_estimation: int, default: 1000
->>>>>>> 4f46965f
         The number of timestamp samples used for estimating the sampling rate. This is relevant
         when the 'rate' attribute is not available in the ElectricalSeries.
     stream_mode : "fsspec", "ros3", "remfile", or None, default: None
@@ -715,24 +670,11 @@
         remote files.
     stream_cache_path: str, Path, or None, default: None
         Specifies the local path for caching the file. Relevant only if `cache` is True.
-<<<<<<< HEAD
-    io_backend: Literal["pynwb", "hdf5"], default: "pynwb"
-        Specifies the backend library used for data IO operations.
-        - "pynwb": Uses the PyNWB library, which provides comprehensive NWB file manipulation
-                   but might be slower due to validation overhead.
-        - "hdf5": Directly accesses the NWB file using HDF5 API, potentially offering faster
-                  read performance by bypassing some of the PyNWB validations.
-        This parameter allows users to balance between performance and the feature-rich
-        environment provided by PyNWB.
-    electrical_series_location: str or None, default: None
-        This parameter is only used with the `hdf5` io_backend.
-=======
     use_pynwb: bool, default: False
         Uses the pynwb library to read the NWB file. Setting this to False, the default, uses h5py
         to read the file. Using h5py can improve performance by bypassing some of the PyNWB validations.
     electrical_series_location: str or None, default: None
         This parameter is only used when `use_pynwb=False`.
->>>>>>> 4f46965f
         Specifies the direct path to the ElectricalSeries object within the NWB file,
         e.g., 'acquisition/ElectricalSeries/my_electrical_series'.
 
@@ -780,28 +722,17 @@
         file_path: str | Path | None = None,  # provide either this or file
         electrical_series_name: str | None = None,
         load_time_vector: bool = False,
-<<<<<<< HEAD
-        samples_for_rate_estimation: int = 100000,
-=======
         samples_for_rate_estimation: int = 1000,
->>>>>>> 4f46965f
         stream_mode: Optional[Literal["fsspec", "ros3", "remfile"]] = None,
         stream_cache_path: str | Path | None = None,
         *,
         file: BinaryIO | None = None,  # file-like - provide either this or file_path
         electrical_series_location: str | None = None,
         cache: bool = False,
-<<<<<<< HEAD
-        io_backend: Literal["pynwb", "hdf5"] = "pynwb",
-    ):
-        if io_backend == "pynwb":
-            extractor = _NWBHDF5RecordingExtractor(
-=======
         use_pynwb: bool = False,
     ):
         if use_pynwb:
             extractor = _NwbPynwbRecordingExtractor(
->>>>>>> 4f46965f
                 file_path=file_path,
                 electrical_series_name=electrical_series_name,
                 load_time_vector=load_time_vector,
@@ -809,18 +740,10 @@
                 stream_mode=stream_mode,
                 stream_cache_path=stream_cache_path,
                 file=file,
-<<<<<<< HEAD
-                electrical_series_location=electrical_series_location,
-                cache=cache,
-            )
-        elif io_backend == "hdf5":
-            extractor = _NwbPureRecordingExtractor(
-=======
                 cache=cache,
             )
         else:
             extractor = _NWBHDF5RecordingExtractor(
->>>>>>> 4f46965f
                 file_path=file_path,
                 electrical_series_name=electrical_series_name,
                 load_time_vector=load_time_vector,
@@ -828,16 +751,9 @@
                 stream_mode=stream_mode,
                 stream_cache_path=stream_cache_path,
                 file=file,
-<<<<<<< HEAD
-                cache=cache,
-            )
-        else:
-            assert False, f"Invalid io_backend: {io_backend} use 'pynwb' or 'hdf5'"
-=======
                 electrical_series_location=electrical_series_location,
                 cache=cache,
             )
->>>>>>> 4f46965f
 
         return extractor
 
@@ -882,45 +798,143 @@
         return traces
 
 
-class NwbSortingExtractor(BaseSorting):
-    """Load an NWBFile as a SortingExtractor.
-
-    Parameters
-    ----------
-    file_path: str or Path
-        Path to NWB file.
-    electrical_series_name: str or None, default: None
-        The name of the ElectricalSeries (if multiple ElectricalSeries are present).
-    sampling_frequency: float or None, default: None
-        The sampling frequency in Hz (required if no ElectricalSeries is available).
-    samples_for_rate_estimation: int, default: 1000
-        The number of timestamp samples to use to estimate the rate.
-        Used if "rate" is not specified in the ElectricalSeries.
-    stream_mode : "fsspec" | "ros3" | "remfile" | None, default: None
-        The streaming mode to use. If None it assumes the file is on the local disk.
-    cache: bool, default: False
-        If True, the file is cached in the file passed to stream_cache_path
-        if False, the file is not cached.
-    stream_cache_path: str or Path or None, default: None
-        Local path for caching. If None it uses the system temporary directory.
-    t_start: float or None, default: None
-        This is the time at which the corresponding ElectricalSeries start. NWB stores its spikes as times
-        and the `t_start` is used to convert the times to seconds. Concrently, the returned frames are computed as:
-
-        `frames = (times - t_start) * sampling_frequency`.
-
-        As SpikeInterface always considers the first frame to be at the beginning of the recording independently
-        of the `t_start`.
-
-        When a `t_start` is not provided it will be inferred from the corresponding ElectricalSeries with name equal
-        to `electrical_series_name`. The `t_start` then will be either the `ElectricalSeries.starting_time` or the
-        first timestamp in the `ElectricalSeries.timestamps`.
-
-
-    Returns
-    -------
-    sorting: NwbSortingExtractor
-        The sorting extractor for the NWB file.
+class _NwbHDF5SortingExtractor(BaseSorting):
+    def __init__(
+        self,
+        *,
+        file_path: str | Path,
+        electrical_series_name: str | None = None,
+        sampling_frequency: float | None = None,
+        samples_for_rate_estimation: int = 1_000,
+        stream_mode: str | None = None,
+        stream_cache_path: str | Path | None = None,
+        cache: bool = False,
+        t_start: float | None = None,
+    ):
+        self.stream_mode = stream_mode
+        self.stream_cache_path = stream_cache_path
+
+        hdf5_file = _read_hdf5_file(
+            file_path=file_path,
+            stream_mode=stream_mode,
+            cache=cache,
+            stream_cache_path=stream_cache_path,
+        )
+
+        timestamps = None
+        self.t_start = t_start
+
+        if sampling_frequency is None or t_start is None:
+            # defines the electrical series from where the sorting came from
+            # important to know the sampling_frequency
+            available_electrical_series = _NWBHDF5RecordingExtractor.find_electrical_series(hdf5_file)
+            if electrical_series_name is None:
+                if len(available_electrical_series) == 1:
+                    electrical_series_name = list(available_electrical_series.keys())[0]
+                else:
+                    raise ValueError(
+                        "Multiple ElectricalSeries found in the file. "
+                        "Please specify the 'electrical_series_name' argument:"
+                        f"Available options are: {available_electrical_series}."
+                    )
+            else:
+                if electrical_series_name not in available_electrical_series:
+                    raise ValueError(
+                        f"'{electrical_series_name}' not found in the file. "
+                        f"Available options are: {available_electrical_series}"
+                    )
+            self.electrical_series_location = available_electrical_series[electrical_series_name]
+            electrical_series = hdf5_file[self.electrical_series_location]
+
+            # Get sampling frequency
+            if "starting_time" in electrical_series.keys():
+                t_start = electrical_series["starting_time"][()]
+                sampling_frequency = electrical_series["starting_time"].attrs["rate"]
+            elif "timestamps" in electrical_series.keys():
+                timestamps = electrical_series["timestamps"][:]
+                t_start = timestamps[0]
+                sampling_frequency = 1.0 / np.median(np.diff(timestamps[:samples_for_rate_estimation]))
+
+            self.t_start = t_start
+
+        assert (
+            sampling_frequency is not None
+        ), "Couldn't load sampling frequency. Please provide it with the 'sampling_frequency' argument"
+        assert (
+            self.t_start is not None
+        ), "Couldn't load a starting time for the sorting. Please provide it with the 't_start' argument"
+
+        units_table = hdf5_file["units"]
+        spike_times_data = units_table["spike_times"]
+        spike_times_index_data = units_table["spike_times_index"]
+
+        if "unit_name" in units_table:
+            unit_ids = units_table["unit_name"]
+        else:
+            unit_ids = units_table["id"]
+
+        decode_to_string = lambda x: x.decode("utf-8") if isinstance(x, bytes) else x
+        unit_ids = [decode_to_string(id) for id in unit_ids]
+        BaseSorting.__init__(self, sampling_frequency=sampling_frequency, unit_ids=unit_ids)
+
+        sorting_segment = NwbSortingSegment(
+            spike_times_data=spike_times_data,
+            spike_times_index_data=spike_times_index_data,
+            sampling_frequency=sampling_frequency,
+            t_start=self.t_start,
+        )
+        self.add_sorting_segment(sorting_segment)
+
+        # Skip canonical properties and indices
+        caonical_properties = ["spike_times", "spike_times_index", "unit_name"]
+        index_properties = [name for name in units_table if name.endswith("_index")]
+        nested_ragged_array_properties = [name for name in units_table if f"{name}_index_index" in units_table]
+
+        skip_properties = caonical_properties + index_properties + nested_ragged_array_properties
+        properties_to_add = [name for name in units_table if name not in skip_properties]
+
+        for property_name in properties_to_add:
+            data = units_table[property_name]
+            corresponding_index_name = f"{property_name}_index"
+            not_ragged_array = corresponding_index_name not in units_table
+            if not_ragged_array:
+                values = data[:]
+            else:
+                data_index = units_table[corresponding_index_name][:]
+                index_spacing = np.diff(data_index, prepend=0)
+                all_index_spacing_are_the_same = np.unique(index_spacing).size == 1
+                if all_index_spacing_are_the_same:
+                    start_indices = [0] + list(data_index[:-1])
+                    end_indices = list(data_index)
+                    values = [data[start_index:end_index] for start_index, end_index in zip(start_indices, end_indices)]
+
+                else:
+                    warnings.warn(f"Skipping {property_name} because of unequal shapes across units")
+                    continue
+
+            decode_to_string = lambda x: x.decode("utf-8") if isinstance(x, bytes) else x
+            values = [decode_to_string(val) for val in values]
+            self.set_property(property_name, np.asarray(values))
+
+        if stream_mode is None and file_path is not None:
+            file_path = str(Path(file_path).resolve())
+
+        self._kwargs = {
+            "file_path": file_path,
+            "electrical_series_name": electrical_series_name,
+            "sampling_frequency": sampling_frequency,
+            "samples_for_rate_estimation": samples_for_rate_estimation,
+            "cache": cache,
+            "stream_mode": stream_mode,
+            "stream_cache_path": stream_cache_path,
+            "t_start": self.t_start,
+        }
+
+
+class _NwbPynwbSortingExtractor(BaseSorting):
+    """
+    A SortingExtractor for NWB files. This uses the NWB API to extract the traces and
+    the metadata and is called by the NwbSortingExtractor factory.
     """
 
     extractor_name = "NwbSorting"
@@ -1041,6 +1055,93 @@
         }
 
 
+class NwbSortingExtractor(BaseSorting):
+    """Load an NWBFile as a SortingExtractor.
+    Parameters
+    ----------
+    file_path: str or Path
+        Path to NWB file.
+    electrical_series_name: str or None, default: None
+        The name of the ElectricalSeries (if multiple ElectricalSeries are present).
+    sampling_frequency: float or None, default: None
+        The sampling frequency in Hz (required if no ElectricalSeries is available).
+    samples_for_rate_estimation: int, default: 100000
+        The number of timestamp samples to use to estimate the rate.
+        Used if "rate" is not specified in the ElectricalSeries.
+    stream_mode : "fsspec" | "ros3" | "remfile" | None, default: None
+        The streaming mode to use. If None it assumes the file is on the local disk.
+    cache: bool, default: False
+        If True, the file is cached in the file passed to stream_cache_path
+        if False, the file is not cached.
+    stream_cache_path: str or Path or None, default: None
+        Local path for caching. If None it uses the system temporary directory.
+    t_start: float or None, default: None
+        This is the time at which the corresponding ElectricalSeries start. NWB stores its spikes as times
+        and the `t_start` is used to convert the times to seconds. Concrently, the returned frames are computed as:
+
+        `frames = (times - t_start) * sampling_frequency`.
+
+        As SpikeInterface always considers the first frame to be at the beginning of the recording independently
+        of the `t_start`.
+
+        When a `t_start` is not provided it will be inferred from the corresponding ElectricalSeries with name equal
+        to `electrical_series_name`. The `t_start` then will be either the `ElectricalSeries.starting_time` or the
+        first timestamp in the `ElectricalSeries.timestamps`.
+
+    use_pynwb: bool, default: False
+        Uses the pynwb library to read the NWB file. Setting this to False, the default, uses h5py
+        to read the file. Using h5py can improve performance by bypassing some of the PyNWB validations.
+    Returns
+    -------
+    sorting: NwbSortingExtractor
+        The sorting extractor for the NWB file.
+    """
+
+    extractor_name = "NwbSorting"
+    mode = "file"
+    installation_mesg = "To use the Nwb extractors, install pynwb: \n\n pip install pynwb\n\n"
+    name = "nwb"
+
+    def __new__(
+        self,
+        file_path: str | Path,
+        electrical_series_name: str | None = None,
+        sampling_frequency: float | None = None,
+        samples_for_rate_estimation: int = 1000,
+        stream_mode: str | None = None,
+        stream_cache_path: str | Path | None = None,
+        *,
+        t_start: float | None = None,
+        cache: bool = False,
+        use_pynwb: bool = False,
+    ):
+        if use_pynwb:
+            extractor = _NwbPynwbSortingExtractor(
+                file_path=file_path,
+                electrical_series_name=electrical_series_name,
+                sampling_frequency=sampling_frequency,
+                samples_for_rate_estimation=samples_for_rate_estimation,
+                stream_mode=stream_mode,
+                stream_cache_path=stream_cache_path,
+                cache=cache,
+                t_start=t_start,
+            )
+
+        else:
+            extractor = _NwbHDF5SortingExtractor(
+                file_path=file_path,
+                electrical_series_name=electrical_series_name,
+                sampling_frequency=sampling_frequency,
+                samples_for_rate_estimation=samples_for_rate_estimation,
+                stream_mode=stream_mode,
+                stream_cache_path=stream_cache_path,
+                cache=cache,
+                t_start=t_start,
+            )
+
+        return extractor
+
+
 class NwbSortingSegment(BaseSortingSegment):
     def __init__(self, spike_times_data, spike_times_index_data, sampling_frequency: float, t_start: float):
         BaseSortingSegment.__init__(self)
