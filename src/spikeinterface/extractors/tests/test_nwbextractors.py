import unittest
import unittest
from pathlib import Path
from tempfile import mkdtemp
from datetime import datetime

import pytest
import numpy as np
from pynwb import NWBHDF5IO, NWBFile
from pynwb.ecephys import ElectricalSeries
from pynwb.testing.mock.file import mock_NWBFile
from pynwb.testing.mock.device import mock_Device
from pynwb.testing.mock.ecephys import mock_ElectricalSeries, mock_ElectrodeGroup, mock_electrodes
from spikeinterface.extractors import NwbRecordingExtractor, NwbSortingExtractor

from spikeinterface.extractors.tests.common_tests import RecordingCommonTestSuite, SortingCommonTestSuite
from spikeinterface.core.testing import check_recordings_equal


class NwbRecordingTest(RecordingCommonTestSuite, unittest.TestCase):
    ExtractorClass = NwbRecordingExtractor
    downloads = []
    entities = []


class NwbSortingTest(SortingCommonTestSuite, unittest.TestCase):
    ExtractorClass = NwbSortingExtractor
    downloads = []
    entities = []


from pynwb.testing.mock.ecephys import mock_ElectrodeGroup


@pytest.fixture(scope="module")
def nwbfile_with_ecephys_content():
    nwbfile = mock_NWBFile()
    device = mock_Device(name="probe")
    nwbfile.add_device(device)
    nwbfile.add_electrode_column(name="channel_name", description="channel name")
    nwbfile.add_electrode_column(name="rel_x", description="rel_x")
    nwbfile.add_electrode_column(name="rel_y", description="rel_y")
    nwbfile.add_electrode_column(name="property", description="A property")
    nwbfile.add_electrode_column(name="electrical_series_name", description="Electrical series name")
    nwbfile.add_electrode_column(name="offset", description="Electrical series offset")

    electrode_group = mock_ElectrodeGroup(device=device)
    nwbfile.add_electrode_group(electrode_group)
    rel_x = 0.0
    property_value = "A"
    offset = 1.0
    electrical_series_name = "ElectricalSeries1"
    electrode_indices = [0, 1, 2, 3, 4]

    electrodes_info = dict(
        group=electrode_group,
        location="brain",
        rel_x=rel_x,
        property=property_value,
        electrical_series_name=electrical_series_name,
        offset=offset,
    )

    for index in electrode_indices:
        electrodes_info["channel_name"] = f"{index}"
        electrodes_info["rel_y"] = float(index)
        nwbfile.add_electrode(id=index, **electrodes_info)

    electrode_region = nwbfile.create_electrode_table_region(region=electrode_indices, description="electrodes")
    electrical_series = mock_ElectricalSeries(name=electrical_series_name, electrodes=electrode_region)
    nwbfile.add_acquisition(electrical_series)

    electrode_group = mock_ElectrodeGroup(device=device)
    nwbfile.add_electrode_group(electrode_group)

    rel_x = 3.0
    property_value = "B"
    offset = 2.0
    electrical_series_name = "ElectricalSeries2"
    electrode_indices = [5, 6, 7, 8, 9]

    electrodes_info = dict(
        group=electrode_group,
        location="brain",
        rel_x=rel_x,
        property=property_value,
        electrical_series_name=electrical_series_name,
        offset=offset,
    )

    for index in electrode_indices:
        electrodes_info["channel_name"] = f"{index}"
        electrodes_info["rel_y"] = float(index)
        nwbfile.add_electrode(id=index, **electrodes_info)

    electrode_region = nwbfile.create_electrode_table_region(region=electrode_indices, description="electrodes")
    num_frames = 1_000
    rng = np.random.default_rng(0)
    data = rng.random(size=(num_frames, len(electrode_indices)))
    rate = 30_000.0
    conversion = 5.0
    a_different_offset = offset + 1.0
    electrical_series = ElectricalSeries(
        name=electrical_series_name,
        data=data,
        electrodes=electrode_region,
        rate=rate,
        offset=a_different_offset,
        conversion=conversion,
    )
    nwbfile.add_acquisition(electrical_series)

    return nwbfile


@pytest.fixture(scope="module")
def path_to_nwbfile(nwbfile_with_ecephys_content, tmp_path_factory):
    nwbfile_path = tmp_path_factory.mktemp("nwb_tests_directory") / "test.nwb"
    with NWBHDF5IO(nwbfile_path, mode="w") as io:
        io.write(nwbfile_with_ecephys_content)

    return nwbfile_path


<<<<<<< HEAD
@pytest.mark.parametrize("io_backend", ["pynwb", "hdf5"])
def test_nwb_extractor_channel_ids_retrieval(path_to_nwbfile, nwbfile_with_ecephys_content, io_backend):
=======
@pytest.mark.parametrize("use_pynwb", [True, False])
def test_nwb_extractor_channel_ids_retrieval(path_to_nwbfile, nwbfile_with_ecephys_content, use_pynwb):
>>>>>>> 4f46965f
    """
    Test that the channel_ids are retrieved from the electrodes table ONLY from the corresponding
    region of the electrical series
    """
    electrical_series_name_list = ["ElectricalSeries1", "ElectricalSeries2"]
    for electrical_series_name in electrical_series_name_list:
        recording_extractor = NwbRecordingExtractor(
            path_to_nwbfile,
            electrical_series_name=electrical_series_name,
<<<<<<< HEAD
            io_backend=io_backend,
=======
            use_pynwb=use_pynwb,
>>>>>>> 4f46965f
        )

        nwbfile = nwbfile_with_ecephys_content
        electrical_series = nwbfile.acquisition[electrical_series_name]
        electrical_series_electrode_indices = electrical_series.electrodes.data[:]
        electrodes_table = nwbfile.electrodes.to_dataframe()
        sub_electrodes_table = electrodes_table.iloc[electrical_series_electrode_indices]

        expected_channel_ids = sub_electrodes_table["channel_name"].values
        extracted_channel_ids = recording_extractor.channel_ids
        assert np.array_equal(extracted_channel_ids, expected_channel_ids)


<<<<<<< HEAD
@pytest.mark.parametrize("io_backend", ["pynwb", "hdf5"])
def test_nwb_extractor_property_retrieval(path_to_nwbfile, nwbfile_with_ecephys_content, io_backend):
=======
@pytest.mark.parametrize("use_pynwb", [True, False])
def test_nwb_extractor_property_retrieval(path_to_nwbfile, nwbfile_with_ecephys_content, use_pynwb):
>>>>>>> 4f46965f
    """
    Test that the property is retrieved from the electrodes table ONLY from the corresponding
    region of the electrical series
    """

    electrical_series_name_list = ["ElectricalSeries1", "ElectricalSeries2"]
    for electrical_series_name in electrical_series_name_list:
        recording_extractor = NwbRecordingExtractor(
            path_to_nwbfile,
            electrical_series_name=electrical_series_name,
<<<<<<< HEAD
            io_backend=io_backend,
=======
            use_pynwb=use_pynwb,
>>>>>>> 4f46965f
        )
        nwbfile = nwbfile_with_ecephys_content
        electrical_series = nwbfile.acquisition[electrical_series_name]
        electrical_series_electrode_indices = electrical_series.electrodes.data[:]
        electrodes_table = nwbfile.electrodes.to_dataframe()
        sub_electrodes_table = electrodes_table.iloc[electrical_series_electrode_indices]

        expected_property = sub_electrodes_table["property"].values
        extracted_property = recording_extractor.get_property("property")
        assert np.array_equal(extracted_property, expected_property)


<<<<<<< HEAD
@pytest.mark.parametrize("io_backend", ["pynwb", "hdf5"])
def test_nwb_extractor_offset_from_electrodes_table(path_to_nwbfile, nwbfile_with_ecephys_content, io_backend):
=======
@pytest.mark.parametrize("use_pynwb", [True, False])
def test_nwb_extractor_offset_from_electrodes_table(path_to_nwbfile, nwbfile_with_ecephys_content, use_pynwb):
>>>>>>> 4f46965f
    """Test that the offset is retrieved from the electrodes table if it is not present in the ElectricalSeries."""
    electrical_series_name = "ElectricalSeries1"
    recording_extractor = NwbRecordingExtractor(
        path_to_nwbfile,
        electrical_series_name=electrical_series_name,
<<<<<<< HEAD
        io_backend=io_backend,
=======
        use_pynwb=use_pynwb,
>>>>>>> 4f46965f
    )
    nwbfile = nwbfile_with_ecephys_content
    electrical_series = nwbfile.acquisition[electrical_series_name]
    electrical_series_electrode_indices = electrical_series.electrodes.data[:]
    electrodes_table = nwbfile.electrodes.to_dataframe()
    sub_electrodes_table = electrodes_table.iloc[electrical_series_electrode_indices]

    expected_offsets_uV = sub_electrodes_table["offset"].values * 1e6
    extracted_offsets_uV = recording_extractor.get_channel_offsets()
    assert np.array_equal(extracted_offsets_uV, expected_offsets_uV)


<<<<<<< HEAD
@pytest.mark.parametrize("io_backend", ["pynwb", "hdf5"])
def test_nwb_extractor_offset_from_series(path_to_nwbfile, nwbfile_with_ecephys_content, io_backend):
=======
@pytest.mark.parametrize("use_pynwb", [True, False])
def test_nwb_extractor_offset_from_series(path_to_nwbfile, nwbfile_with_ecephys_content, use_pynwb):
>>>>>>> 4f46965f
    """Test that the offset is retrieved from the ElectricalSeries if it is present."""
    electrical_series_name = "ElectricalSeries2"
    recording_extractor = NwbRecordingExtractor(
        path_to_nwbfile,
        electrical_series_name=electrical_series_name,
<<<<<<< HEAD
        io_backend=io_backend,
=======
        use_pynwb=use_pynwb,
>>>>>>> 4f46965f
    )
    nwbfile = nwbfile_with_ecephys_content
    electrical_series = nwbfile.acquisition[electrical_series_name]
    expected_offsets_uV = electrical_series.offset * 1e6
    expected_offsets_uV = np.ones(recording_extractor.get_num_channels()) * expected_offsets_uV
    extracted_offsets_uV = recording_extractor.get_channel_offsets()
    assert np.array_equal(extracted_offsets_uV, expected_offsets_uV)


@pytest.mark.parametrize("electrical_series_name", ["ElectricalSeries1", "ElectricalSeries2"])
def test_that_hdf5_and_pynwb_extractors_return_the_same_data(path_to_nwbfile, electrical_series_name):
    recording_extractor_hdf5 = NwbRecordingExtractor(
        path_to_nwbfile,
        electrical_series_name=electrical_series_name,
        use_pynwb=False,
    )

    recording_extractor_pynwb = NwbRecordingExtractor(
        path_to_nwbfile,
        electrical_series_name=electrical_series_name,
        use_pynwb=True,
    )

    check_recordings_equal(recording_extractor_hdf5, recording_extractor_pynwb)


def test_sorting_extraction_of_ragged_arrays(tmp_path):
    nwbfile = mock_NWBFile()

    # Add the spikes
    nwbfile.add_unit_column(name="unit_name", description="the name of the unit")
    nwbfile.add_unit_column(name="a_property", description="a_cool_property")

    spike_times_a = np.array([0.0, 1.0, 2.0])
    nwbfile.add_unit(spike_times=spike_times_a, unit_name="a", a_property="a_property_value")
    spike_times_b = np.array([0.0, 1.0, 2.0, 3.0])
    nwbfile.add_unit(spike_times=spike_times_b, unit_name="b", a_property="b_property_value")

    non_uniform_ragged_array = [[1, 2, 3, 8, 10], [1, 2, 3, 5]]
    nwbfile.add_unit_column(
        name="non_uniform_ragged_array",
        description="A non-uniform ragged array that can not be loaded by spikeinterface",
        data=non_uniform_ragged_array,
        index=True,
    )

    uniform_ragged_array = [[1, 2, 3], [4, 5, 6]]
    nwbfile.add_unit_column(
        name="uniform_ragged_array",
        description="A uniform ragged array that can be loaded into spikeinterface",
        data=uniform_ragged_array,
        index=True,
    )

    doubled_ragged_array = [[[0, 1], [2, 3]], [[4, 5], [6, 7]]]
    nwbfile.add_unit_column(
        name="doubled_ragged_array",
        description="A doubled ragged array that can not be loaded into spikeinterface",
        data=doubled_ragged_array,
        index=2,
    )

    file_path = tmp_path / "test.nwb"
    # Write the nwbfile to a temporary file
    with NWBHDF5IO(path=file_path, mode="w") as io:
        io.write(nwbfile)

    sorting_extractor = NwbSortingExtractor(file_path=file_path, sampling_frequency=10.0, t_start=0)

    units_ids = sorting_extractor.get_unit_ids()

    np.testing.assert_equal(units_ids, ["a", "b"])

    added_properties = sorting_extractor.get_property_keys()
    assert "non_uniform_ragged_array" not in added_properties
    assert "doubled_ragged_array" not in added_properties
    assert "uniform_ragged_array" in added_properties
    assert "a_property" in added_properties

    extracted_spike_times_a = sorting_extractor.get_unit_spike_train(unit_id="a", return_times=True)
    np.testing.assert_allclose(extracted_spike_times_a, spike_times_a)

    extracted_spike_times_b = sorting_extractor.get_unit_spike_train(unit_id="b", return_times=True)
    np.testing.assert_allclose(extracted_spike_times_b, spike_times_b)


def test_sorting_extraction_start_time(tmp_path):
    nwbfile = mock_NWBFile()

    # Add the spikes

    t_start = 10
    sampling_frequency = 100.0
    spike_times0 = np.array([0.0, 1.0, 2.0]) + t_start
    nwbfile.add_unit(spike_times=spike_times0)
    spike_times1 = np.array([0.0, 1.0, 2.0, 3.0]) + t_start
    nwbfile.add_unit(spike_times=spike_times1)

    file_path = tmp_path / "test.nwb"
    # Write the nwbfile to a temporary file
    with NWBHDF5IO(path=file_path, mode="w") as io:
        io.write(nwbfile)

    sorting_extractor = NwbSortingExtractor(file_path=file_path, sampling_frequency=sampling_frequency, t_start=t_start)

    # Test frames
    extracted_frames0 = sorting_extractor.get_unit_spike_train(unit_id=0, return_times=False)
    expected_frames = ((spike_times0 - t_start) * sampling_frequency).astype("int64")
    np.testing.assert_allclose(extracted_frames0, expected_frames)

    extracted_frames1 = sorting_extractor.get_unit_spike_train(unit_id=1, return_times=False)
    expected_frames = ((spike_times1 - t_start) * sampling_frequency).astype("int64")
    np.testing.assert_allclose(extracted_frames1, expected_frames)

    # Test times
    extracted_spike_times0 = sorting_extractor.get_unit_spike_train(unit_id=0, return_times=True)
    expected_spike_times0 = spike_times0
    np.testing.assert_allclose(extracted_spike_times0, expected_spike_times0)

    extracted_spike_times1 = sorting_extractor.get_unit_spike_train(unit_id=1, return_times=True)
    expected_spike_times1 = spike_times1
    np.testing.assert_allclose(extracted_spike_times1, expected_spike_times1)


def test_sorting_extraction_start_time_from_series(tmp_path):
    nwbfile = mock_NWBFile()
    electrical_series_name = "ElectricalSeries"
    t_start = 10.0
    sampling_frequency = 100.0
    n_electrodes = 5
    electrodes = mock_electrodes(n_electrodes=n_electrodes, nwbfile=nwbfile)
    electrical_series = ElectricalSeries(
        name=electrical_series_name,
        starting_time=t_start,
        rate=sampling_frequency,
        data=np.ones((10, 5)),
        electrodes=electrodes,
    )
    nwbfile.add_acquisition(electrical_series)
    # Add the spikes
    spike_times0 = np.array([0.0, 1.0, 2.0]) + t_start
    nwbfile.add_unit(spike_times=spike_times0)
    spike_times1 = np.array([0.0, 1.0, 2.0, 3.0]) + t_start
    nwbfile.add_unit(spike_times=spike_times1)

    file_path = tmp_path / "test.nwb"
    # Write the nwbfile to a temporary file
    with NWBHDF5IO(path=file_path, mode="w") as io:
        io.write(nwbfile)

    sorting_extractor = NwbSortingExtractor(file_path=file_path, electrical_series_name=electrical_series_name)

    # Test frames
    extracted_frames0 = sorting_extractor.get_unit_spike_train(unit_id=0, return_times=False)
    expected_frames = ((spike_times0 - t_start) * sampling_frequency).astype("int64")
    np.testing.assert_allclose(extracted_frames0, expected_frames)

    extracted_frames1 = sorting_extractor.get_unit_spike_train(unit_id=1, return_times=False)
    expected_frames = ((spike_times1 - t_start) * sampling_frequency).astype("int64")
    np.testing.assert_allclose(extracted_frames1, expected_frames)

    # Test returned times
    extracted_spike_times0 = sorting_extractor.get_unit_spike_train(unit_id=0, return_times=True)
    expected_spike_times0 = spike_times0
    np.testing.assert_allclose(extracted_spike_times0, expected_spike_times0)

    extracted_spike_times1 = sorting_extractor.get_unit_spike_train(unit_id=1, return_times=True)
    expected_spike_times1 = spike_times1
    np.testing.assert_allclose(extracted_spike_times1, expected_spike_times1)


if __name__ == "__main__":
    test = NwbRecordingTest()<|MERGE_RESOLUTION|>--- conflicted
+++ resolved
@@ -122,13 +122,8 @@
     return nwbfile_path
 
 
-<<<<<<< HEAD
-@pytest.mark.parametrize("io_backend", ["pynwb", "hdf5"])
-def test_nwb_extractor_channel_ids_retrieval(path_to_nwbfile, nwbfile_with_ecephys_content, io_backend):
-=======
 @pytest.mark.parametrize("use_pynwb", [True, False])
 def test_nwb_extractor_channel_ids_retrieval(path_to_nwbfile, nwbfile_with_ecephys_content, use_pynwb):
->>>>>>> 4f46965f
     """
     Test that the channel_ids are retrieved from the electrodes table ONLY from the corresponding
     region of the electrical series
@@ -138,11 +133,7 @@
         recording_extractor = NwbRecordingExtractor(
             path_to_nwbfile,
             electrical_series_name=electrical_series_name,
-<<<<<<< HEAD
-            io_backend=io_backend,
-=======
             use_pynwb=use_pynwb,
->>>>>>> 4f46965f
         )
 
         nwbfile = nwbfile_with_ecephys_content
@@ -156,13 +147,8 @@
         assert np.array_equal(extracted_channel_ids, expected_channel_ids)
 
 
-<<<<<<< HEAD
-@pytest.mark.parametrize("io_backend", ["pynwb", "hdf5"])
-def test_nwb_extractor_property_retrieval(path_to_nwbfile, nwbfile_with_ecephys_content, io_backend):
-=======
 @pytest.mark.parametrize("use_pynwb", [True, False])
 def test_nwb_extractor_property_retrieval(path_to_nwbfile, nwbfile_with_ecephys_content, use_pynwb):
->>>>>>> 4f46965f
     """
     Test that the property is retrieved from the electrodes table ONLY from the corresponding
     region of the electrical series
@@ -173,11 +159,7 @@
         recording_extractor = NwbRecordingExtractor(
             path_to_nwbfile,
             electrical_series_name=electrical_series_name,
-<<<<<<< HEAD
-            io_backend=io_backend,
-=======
             use_pynwb=use_pynwb,
->>>>>>> 4f46965f
         )
         nwbfile = nwbfile_with_ecephys_content
         electrical_series = nwbfile.acquisition[electrical_series_name]
@@ -190,23 +172,14 @@
         assert np.array_equal(extracted_property, expected_property)
 
 
-<<<<<<< HEAD
-@pytest.mark.parametrize("io_backend", ["pynwb", "hdf5"])
-def test_nwb_extractor_offset_from_electrodes_table(path_to_nwbfile, nwbfile_with_ecephys_content, io_backend):
-=======
 @pytest.mark.parametrize("use_pynwb", [True, False])
 def test_nwb_extractor_offset_from_electrodes_table(path_to_nwbfile, nwbfile_with_ecephys_content, use_pynwb):
->>>>>>> 4f46965f
     """Test that the offset is retrieved from the electrodes table if it is not present in the ElectricalSeries."""
     electrical_series_name = "ElectricalSeries1"
     recording_extractor = NwbRecordingExtractor(
         path_to_nwbfile,
         electrical_series_name=electrical_series_name,
-<<<<<<< HEAD
-        io_backend=io_backend,
-=======
-        use_pynwb=use_pynwb,
->>>>>>> 4f46965f
+        use_pynwb=use_pynwb,
     )
     nwbfile = nwbfile_with_ecephys_content
     electrical_series = nwbfile.acquisition[electrical_series_name]
@@ -219,23 +192,14 @@
     assert np.array_equal(extracted_offsets_uV, expected_offsets_uV)
 
 
-<<<<<<< HEAD
-@pytest.mark.parametrize("io_backend", ["pynwb", "hdf5"])
-def test_nwb_extractor_offset_from_series(path_to_nwbfile, nwbfile_with_ecephys_content, io_backend):
-=======
 @pytest.mark.parametrize("use_pynwb", [True, False])
 def test_nwb_extractor_offset_from_series(path_to_nwbfile, nwbfile_with_ecephys_content, use_pynwb):
->>>>>>> 4f46965f
     """Test that the offset is retrieved from the ElectricalSeries if it is present."""
     electrical_series_name = "ElectricalSeries2"
     recording_extractor = NwbRecordingExtractor(
         path_to_nwbfile,
         electrical_series_name=electrical_series_name,
-<<<<<<< HEAD
-        io_backend=io_backend,
-=======
-        use_pynwb=use_pynwb,
->>>>>>> 4f46965f
+        use_pynwb=use_pynwb,
     )
     nwbfile = nwbfile_with_ecephys_content
     electrical_series = nwbfile.acquisition[electrical_series_name]
@@ -262,7 +226,8 @@
     check_recordings_equal(recording_extractor_hdf5, recording_extractor_pynwb)
 
 
-def test_sorting_extraction_of_ragged_arrays(tmp_path):
+@pytest.mark.parametrize("use_pynwb", [True, False])
+def test_sorting_extraction_of_ragged_arrays(tmp_path, use_pynwb):
     nwbfile = mock_NWBFile()
 
     # Add the spikes
@@ -303,7 +268,12 @@
     with NWBHDF5IO(path=file_path, mode="w") as io:
         io.write(nwbfile)
 
-    sorting_extractor = NwbSortingExtractor(file_path=file_path, sampling_frequency=10.0, t_start=0)
+    sorting_extractor = NwbSortingExtractor(
+        file_path=file_path,
+        sampling_frequency=10.0,
+        t_start=0,
+        use_pynwb=use_pynwb,
+    )
 
     units_ids = sorting_extractor.get_unit_ids()
 
@@ -322,7 +292,8 @@
     np.testing.assert_allclose(extracted_spike_times_b, spike_times_b)
 
 
-def test_sorting_extraction_start_time(tmp_path):
+@pytest.mark.parametrize("use_pynwb", [True, False])
+def test_sorting_extraction_start_time(tmp_path, use_pynwb):
     nwbfile = mock_NWBFile()
 
     # Add the spikes
@@ -339,7 +310,12 @@
     with NWBHDF5IO(path=file_path, mode="w") as io:
         io.write(nwbfile)
 
-    sorting_extractor = NwbSortingExtractor(file_path=file_path, sampling_frequency=sampling_frequency, t_start=t_start)
+    sorting_extractor = NwbSortingExtractor(
+        file_path=file_path,
+        sampling_frequency=sampling_frequency,
+        t_start=t_start,
+        use_pynwb=use_pynwb,
+    )
 
     # Test frames
     extracted_frames0 = sorting_extractor.get_unit_spike_train(unit_id=0, return_times=False)
@@ -360,7 +336,8 @@
     np.testing.assert_allclose(extracted_spike_times1, expected_spike_times1)
 
 
-def test_sorting_extraction_start_time_from_series(tmp_path):
+@pytest.mark.parametrize("use_pynwb", [True, False])
+def test_sorting_extraction_start_time_from_series(tmp_path, use_pynwb):
     nwbfile = mock_NWBFile()
     electrical_series_name = "ElectricalSeries"
     t_start = 10.0
@@ -386,7 +363,11 @@
     with NWBHDF5IO(path=file_path, mode="w") as io:
         io.write(nwbfile)
 
-    sorting_extractor = NwbSortingExtractor(file_path=file_path, electrical_series_name=electrical_series_name)
+    sorting_extractor = NwbSortingExtractor(
+        file_path=file_path,
+        electrical_series_name=electrical_series_name,
+        use_pynwb=use_pynwb,
+    )
 
     # Test frames
     extracted_frames0 = sorting_extractor.get_unit_spike_train(unit_id=0, return_times=False)
