from .drift_tools import (
    move_dense_templates,
    interpolate_templates,
    DriftingTemplates,
    InjectDriftingTemplatesRecording,
    make_linear_displacement,
)

from .hybrid_tools import (
    generate_hybrid_recording,
    estimate_templates_from_recording,
    select_templates,
    scale_templates,
    shift_templates,
)
from .noise_tools import generate_noise
from .drifting_generator import (
    make_one_displacement_vector,
    generate_displacement_vector,
    generate_drifting_recording,
)

from .template_database import (
<<<<<<< HEAD
    fetch_template_dataset,
    fetch_templates_info,
    list_available_datasets,
    get_templates_from_database,
=======
    fetch_template_object_from_database,
    fetch_templates_database_info,
    list_available_datasets_in_template_database,
    query_templates_from_database,
>>>>>>> 58cef506
)<|MERGE_RESOLUTION|>--- conflicted
+++ resolved
@@ -21,15 +21,8 @@
 )
 
 from .template_database import (
-<<<<<<< HEAD
-    fetch_template_dataset,
-    fetch_templates_info,
-    list_available_datasets,
-    get_templates_from_database,
-=======
     fetch_template_object_from_database,
     fetch_templates_database_info,
     list_available_datasets_in_template_database,
     query_templates_from_database,
->>>>>>> 58cef506
 )