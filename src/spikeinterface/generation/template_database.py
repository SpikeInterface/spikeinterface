--- conflicted
+++ resolved
@@ -3,20 +3,10 @@
 import numpy as np
 
 from spikeinterface.core.template import Templates
-<<<<<<< HEAD
-=======
 
->>>>>>> 58cef506
 
 @functools.cache
 def fetch_template_object_from_database(dataset="test_templates.zarr") -> Templates:
-    """
-    Fetch a template dataset from the spikeinterface template database.
-    A dataset is a collection of templates with associated metadata for one specific recording.
-
-<<<<<<< HEAD
-@functools.cache
-def fetch_template_dataset(dataset="test_templates.zarr") -> Templates:
     """
     Fetch a template dataset from the spikeinterface template database.
     A dataset is a collection of templates with associated metadata for one specific recording.
@@ -27,14 +17,6 @@
         The name of the dataset to fetch.
         The dataset must be available in the spikeinterface template database.
 
-=======
-    Parameters
-    ----------
-    dataset : str, default: "test_templates"
-        The name of the dataset to fetch.
-        The dataset must be available in the spikeinterface template database.
-
->>>>>>> 58cef506
     Returns
     -------
     Templates
@@ -49,11 +31,7 @@
 
 
 @functools.cache
-<<<<<<< HEAD
-def fetch_templates_info() -> "pandas.DataFrame":
-=======
 def fetch_templates_database_info() -> "pandas.DataFrame":
->>>>>>> 58cef506
     """
     Fetch the information about the templates in the spikeinterface template database.
 
@@ -70,11 +48,7 @@
     return df
 
 
-<<<<<<< HEAD
-def list_available_datasets() -> list:
-=======
 def list_available_datasets_in_template_database() -> list:
->>>>>>> 58cef506
     """
     List all available datasets in the spikeinterface template database.
 
@@ -83,33 +57,19 @@
     list
         List of available datasets.
     """
-<<<<<<< HEAD
-    df = fetch_templates_info()
-=======
     df = fetch_templates_database_info()
->>>>>>> 58cef506
     datasets = np.unique(df["dataset"]).tolist()
 
     return datasets
 
 
-<<<<<<< HEAD
-def get_templates_from_database(
-    template_df_or_indices: "pandas.DataFrame | list[int] | np.ndarray", verbose: bool = False
-) -> Templates:
-=======
 def query_templates_from_database(template_df: "pandas.DataFrame", verbose: bool = False) -> Templates:
->>>>>>> 58cef506
     """
     Retrieve templates from the spikeinterface template database.
 
     Parameters
     ----------
-<<<<<<< HEAD
-    template_df_or_indices : pd.DataFrame or array-like
-=======
     template_df : pd.DataFrame
->>>>>>> 58cef506
         Dataframe containing the template information, obtained by slicing/querying the output of fetch_templates_info.
 
     Returns
@@ -120,15 +80,7 @@
     import pandas as pd
 
     templates_array = []
-<<<<<<< HEAD
-    if isinstance(template_df_or_indices, pd.DataFrame):
-        template_info = template_df_or_indices
-    else:
-        template_info = fetch_templates_info().iloc[template_df_or_indices]
-    requested_datasets = np.unique(template_info["dataset"]).tolist()
-=======
     requested_datasets = np.unique(template_df["dataset"]).tolist()
->>>>>>> 58cef506
     if verbose:
         print(f"Fetching templates from {len(requested_datasets)} datasets")
 
@@ -139,11 +91,7 @@
     channel_ids = None
 
     for dataset in requested_datasets:
-<<<<<<< HEAD
-        templates = fetch_template_dataset(dataset)
-=======
         templates = fetch_template_object_from_database(dataset)
->>>>>>> 58cef506
 
         # check consisency across datasets
         if nbefore is None:
@@ -171,14 +119,9 @@
             channel_locations - channel_locations[0],
         ), "Channel locations are not consistent across datasets"
 
-<<<<<<< HEAD
-        template_indices = template_info[template_info["dataset"] == dataset]["template_index"]
-        templates_array.append(templates.templates_array[template_indices, :, :])
-=======
         template_indices = template_df[template_df["dataset"] == dataset]["template_index"]
         templates_array.append(templates.templates_array[template_indices, :, :])
 
->>>>>>> 58cef506
     templates_array = np.concatenate(templates_array, axis=0)
     templates = Templates(
         templates_array,
