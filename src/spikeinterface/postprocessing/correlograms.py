from __future__ import annotations
import math
import warnings
import numpy as np
from spikeinterface.core.sortinganalyzer import register_result_extension, AnalyzerExtension, SortingAnalyzer

from spikeinterface.core.waveforms_extractor_backwards_compatibility import MockWaveformExtractor

try:
    import numba

    HAVE_NUMBA = True
except ModuleNotFoundError as err:
    HAVE_NUMBA = False


class ComputeCorrelograms(AnalyzerExtension):
    """
    Compute auto and cross correlograms.

    Parameters
    ----------
    sorting_analyzer: SortingAnalyzer
        A SortingAnalyzer object
    window_ms : float, default: 50.0
        The window in ms
    bin_ms : float, default: 1.0
        The bin size in ms
    method : "auto" | "numpy" | "numba", default: "auto"
         If "auto" and numba is installed, numba is used, otherwise numpy is used

    Returns
    -------
    ccgs : np.array
        Correlograms with shape (num_units, num_units, num_bins)
        The diagonal of ccgs is the auto correlogram.
        ccgs[A, B, :] is the symetrie of ccgs[B, A, :]
        ccgs[A, B, :] have to be read as the histogram of spiketimesA - spiketimesB
    bins :  np.array
        The bin edges in ms

    Returns
        -------
        isi_histograms : np.array
            2D array with ISI histograms (num_units, num_bins)
        bins : np.array
            1D array with bins in ms

    """

    extension_name = "correlograms"
    depend_on = []
    need_recording = False
    use_nodepipeline = False
    need_job_kwargs = False

    def __init__(self, sorting_analyzer):
        AnalyzerExtension.__init__(self, sorting_analyzer)

    def _set_params(self, window_ms: float = 50.0, bin_ms: float = 1.0, method: str = "auto"):
        params = dict(window_ms=window_ms, bin_ms=bin_ms, method=method)

        return params

    def _select_extension_data(self, unit_ids):
        # filter metrics dataframe
        unit_indices = self.sorting_analyzer.sorting.ids_to_indices(unit_ids)
        new_ccgs = self.data["ccgs"][unit_indices][:, unit_indices]
        new_bins = self.data["bins"]
        new_data = dict(ccgs=new_ccgs, bins=new_bins)
        return new_data

    def _merge_extension_data(self, units_to_merge, new_unit_ids, merged_sorting):

        all_new_units = merged_sorting.unit_ids
        new_bins = self.data["bins"]
        arr = self.data["ccgs"]
        num_dims = arr.shape[2]
        fs = self.sorting_analyzer.sampling_frequency

        window_size = int(round(fs * self.params["window_ms"] / 2 * 1e-3))
        bin_size = int(round(fs * self.params["bin_ms"] * 1e-3))

        new_ccgs = np.zeros((len(all_new_units), len(all_new_units), num_dims), dtype=arr.dtype)
        for unit_ind1, unit_id1 in enumerate(all_new_units):
            spiketrain1 = merged_sorting.get_unit_spike_train(unit_id1)
            if unit_id1 in new_unit_ids:
                new_spk1 = True
            else:
                new_spk1 = False
                i = self.sorting_analyzer.sorting.id_to_index(unit_id1)

            for unit_ind2, unit_id2 in enumerate(all_new_units[unit_ind1:]):
                spiketrain2 = merged_sorting.get_unit_spike_train(unit_id2)
                if unit_id2 in new_unit_ids:
                    new_spk2 = True
                else:
                    new_spk2 = False
                    j = self.sorting_analyzer.sorting.id_to_index(unit_id2)

<<<<<<< HEAD
                if new_spk1 or new_spk2:
                    new_ccgs[unit_ind1, unit_ind2] = compute_crosscorrelogram_from_spiketrain(
                        spiketrain1, spiketrain2, window_size, bin_size
                    )
                else:
                    new_ccgs[unit_ind1, unit_ind2] = arr[i, j]
                new_ccgs[unit_ind2, unit_ind1] = new_ccgs[unit_ind1, unit_ind2][::-1]
=======
                position = unit_ind1 + unit_ind2
                if new_spk1 or new_spk2:
                    new_ccgs[unit_ind1, position] = compute_crosscorrelogram_from_spiketrain(
                        spiketrain1, spiketrain2, window_size, bin_size
                    )
                else:
                    new_ccgs[unit_ind1, position] = arr[i, j]
                new_ccgs[position, unit_ind1] = new_ccgs[unit_ind1, position][::-1]
>>>>>>> e3196362

        new_data = dict(ccgs=new_ccgs, bins=new_bins)
        return new_data

    def _run(self, verbose=False):
        ccgs, bins = compute_correlograms_on_sorting(self.sorting_analyzer.sorting, **self.params)
        self.data["ccgs"] = ccgs
        self.data["bins"] = bins

    def _get_data(self):
        return self.data["ccgs"], self.data["bins"]


register_result_extension(ComputeCorrelograms)
compute_correlograms_sorting_analyzer = ComputeCorrelograms.function_factory()


def compute_correlograms(
    sorting_analyzer_or_sorting,
    window_ms: float = 50.0,
    bin_ms: float = 1.0,
    method: str = "auto",
):

    if isinstance(sorting_analyzer_or_sorting, MockWaveformExtractor):
        sorting_analyzer_or_sorting = sorting_analyzer_or_sorting.sorting

    if isinstance(sorting_analyzer_or_sorting, SortingAnalyzer):
        return compute_correlograms_sorting_analyzer(
            sorting_analyzer_or_sorting, window_ms=window_ms, bin_ms=bin_ms, method=method
        )
    else:
        return compute_correlograms_on_sorting(
            sorting_analyzer_or_sorting, window_ms=window_ms, bin_ms=bin_ms, method=method
        )


compute_correlograms.__doc__ = compute_correlograms_sorting_analyzer.__doc__


def _make_bins(sorting, window_ms, bin_ms):
    fs = sorting.sampling_frequency

    window_size = int(round(fs * window_ms / 2 * 1e-3))
    bin_size = int(round(fs * bin_ms * 1e-3))
    window_size -= window_size % bin_size
    num_bins = 2 * int(window_size / bin_size)
    assert num_bins >= 1

    bins = np.arange(-window_size, window_size + bin_size, bin_size) * 1e3 / fs

    return bins, window_size, bin_size


def compute_autocorrelogram_from_spiketrain(spike_times, window_size, bin_size):
    """
    Computes the auto-correlogram from a given spike train.

    This implementation only works if you have numba installed, to accelerate the
    computation time.

    Parameters
    ----------
    spike_times: np.ndarray
        The ordered spike train to compute the auto-correlogram.
    window_size: int
        Compute the auto-correlogram between -window_size and +window_size (in sampling time).
    bin_size: int
        Size of a bin (in sampling time).
    Returns
    -------
    tuple (auto_corr, bins)
    auto_corr: np.ndarray[int64]
        The computed auto-correlogram.
    """
    assert HAVE_NUMBA
    return _compute_autocorr_numba(spike_times.astype(np.int64), window_size, bin_size)


def compute_crosscorrelogram_from_spiketrain(spike_times1, spike_times2, window_size, bin_size):
    """
    Computes the cros-correlogram between two given spike trains.

    This implementation only works if you have numba installed, to accelerate the
    computation time.

    Parameters
    ----------
    spike_times1: np.ndarray
        The ordered spike train to compare against the second one.
    spike_times2: np.ndarray
        The ordered spike train that serves as a reference for the cross-correlogram.
    window_size: int
        Compute the auto-correlogram between -window_size and +window_size (in sampling time).
    bin_size: int
        Size of a bin (in sampling time).

    Returns
    -------
    tuple (auto_corr, bins)
    auto_corr: np.ndarray[int64]
        The computed auto-correlogram.
    """
    assert HAVE_NUMBA
    return _compute_crosscorr_numba(spike_times1.astype(np.int64), spike_times2.astype(np.int64), window_size, bin_size)


def compute_correlograms_on_sorting(sorting, window_ms, bin_ms, method="auto"):
    """
    Computes several cross-correlogram in one course from several clusters.
    """
    assert method in ("auto", "numba", "numpy")

    if method == "auto":
        method = "numba" if HAVE_NUMBA else "numpy"

    bins, window_size, bin_size = _make_bins(sorting, window_ms, bin_ms)

    if method == "numpy":
        correlograms = compute_correlograms_numpy(sorting, window_size, bin_size)
    if method == "numba":
        correlograms = compute_correlograms_numba(sorting, window_size, bin_size)

    return correlograms, bins


# LOW-LEVEL IMPLEMENTATIONS
def compute_correlograms_numpy(sorting, window_size, bin_size):
    """
    Computes cross-correlograms for all units in a sorting object.

    This very elegant implementation is copied from phy package written by Cyrille Rossant.
    https://github.com/cortex-lab/phylib/blob/master/phylib/stats/ccg.py

    The main modification is way the positive and negative are handled explicitly
    for rounding reasons.

    Other slight modifications have been made to fit the SpikeInterface
    data model (e.g. adding the ability to handle multiple segments).

    Adaptation: Samuel Garcia
    """
    num_seg = sorting.get_num_segments()
    num_units = len(sorting.unit_ids)
    spikes = sorting.to_spike_vector(concatenated=False)

    num_half_bins = int(window_size // bin_size)
    num_bins = int(2 * num_half_bins)

    correlograms = np.zeros((num_units, num_units, num_bins), dtype="int64")

    for seg_index in range(num_seg):
        spike_times = spikes[seg_index]["sample_index"]
        spike_labels = spikes[seg_index]["unit_index"]

        c0 = correlogram_for_one_segment(spike_times, spike_labels, window_size, bin_size)

        correlograms += c0

    return correlograms


def correlogram_for_one_segment(spike_times, spike_labels, window_size, bin_size):
    """
    Called by compute_correlograms_numpy
    """

    num_half_bins = int(window_size // bin_size)
    num_bins = int(2 * num_half_bins)
    num_units = len(np.unique(spike_labels))

    correlograms = np.zeros((num_units, num_units, num_bins), dtype="int64")

    # At a given shift, the mask precises which spikes have matching spikes
    # within the correlogram time window.
    mask = np.ones_like(spike_times, dtype="bool")

    # The loop continues as long as there is at least one spike with
    # a matching spike.
    shift = 1
    while mask[:-shift].any():
        # Number of time samples between spike i and spike i+shift.
        spike_diff = spike_times[shift:] - spike_times[:-shift]

        for sign in (-1, 1):
            # Binarize the delays between spike i and spike i+shift for negative and positive
            # the operator // is np.floor_divide
            spike_diff_b = (spike_diff * sign) // bin_size

            # Spikes with no matching spikes are masked.
            if sign == -1:
                mask[:-shift][spike_diff_b < -num_half_bins] = False
            else:
                mask[:-shift][spike_diff_b >= num_half_bins] = False

            m = mask[:-shift]

            # Find the indices in the raveled correlograms array that need
            # to be incremented, taking into account the spike clusters.
            if sign == 1:
                indices = np.ravel_multi_index(
                    (spike_labels[+shift:][m], spike_labels[:-shift][m], spike_diff_b[m] + num_half_bins),
                    correlograms.shape,
                )
            else:
                indices = np.ravel_multi_index(
                    (spike_labels[:-shift][m], spike_labels[+shift:][m], spike_diff_b[m] + num_half_bins),
                    correlograms.shape,
                )

            # Increment the matching spikes in the correlograms array.
            bbins = np.bincount(indices)
            correlograms.ravel()[: len(bbins)] += bbins

        shift += 1

    return correlograms


def compute_correlograms_numba(sorting, window_size, bin_size):
    """
    Computes several cross-correlogram in one course
    from several cluster.

    This is a "brute force" method using compiled code (numba)
    to accelerate the computation.

    Implementation: Aurélien Wyngaard
    """

    assert HAVE_NUMBA, "numba version of this function requires installation of numba"

    num_bins = 2 * int(window_size / bin_size)
    num_units = len(sorting.unit_ids)
    spikes = sorting.to_spike_vector(concatenated=False)
    correlograms = np.zeros((num_units, num_units, num_bins), dtype=np.int64)

    for seg_index in range(sorting.get_num_segments()):
        spike_times = spikes[seg_index]["sample_index"]
        spike_labels = spikes[seg_index]["unit_index"]

        _compute_correlograms_numba(
            correlograms, spike_times.astype(np.int64), spike_labels.astype(np.int32), window_size, bin_size
        )

    return correlograms


if HAVE_NUMBA:

    @numba.jit(nopython=True, nogil=True, cache=False)
    def _compute_autocorr_numba(spike_times, window_size, bin_size):
        num_half_bins = window_size // bin_size
        num_bins = 2 * num_half_bins

        auto_corr = np.zeros(num_bins, dtype=np.int64)

        for i in range(len(spike_times)):
            for j in range(i + 1, len(spike_times)):
                diff = spike_times[j] - spike_times[i]

                if diff > window_size:
                    break

                bin = int(math.floor(diff / bin_size))
                # ~ auto_corr[num_bins//2 - bin - 1] += 1
                auto_corr[num_half_bins + bin] += 1
                # ~ print(diff, bin, num_half_bins + bin)

                bin = int(math.floor(-diff / bin_size))
                auto_corr[num_half_bins + bin] += 1
                # ~ print(diff, bin, num_half_bins + bin)

        return auto_corr

    @numba.jit(nopython=True, nogil=True, cache=False)
    def _compute_crosscorr_numba(spike_times1, spike_times2, window_size, bin_size):
        num_half_bins = window_size // bin_size
        num_bins = 2 * num_half_bins

        cross_corr = np.zeros(num_bins, dtype=np.int64)

        start_j = 0
        for i in range(len(spike_times1)):
            for j in range(start_j, len(spike_times2)):
                diff = spike_times1[i] - spike_times2[j]

                if diff >= window_size:
                    start_j += 1
                    continue
                if diff < -window_size:
                    break

                bin = int(math.floor(diff / bin_size))
                # ~ bin = diff // bin_size
                cross_corr[num_half_bins + bin] += 1
                # ~ print(diff, bin, num_half_bins + bin)

        return cross_corr

    @numba.jit(
        nopython=True,
        nogil=True,
        cache=False,
        parallel=True,
    )
    def _compute_correlograms_numba(correlograms, spike_times, spike_labels, window_size, bin_size):
        n_units = correlograms.shape[0]

        for i in numba.prange(n_units):
            # ~ for i in range(n_units):
            spike_times1 = spike_times[spike_labels == i]

            for j in range(i, n_units):
                spike_times2 = spike_times[spike_labels == j]

                if i == j:
                    correlograms[i, j, :] += _compute_autocorr_numba(spike_times1, window_size, bin_size)
                else:
                    cc = _compute_crosscorr_numba(spike_times1, spike_times2, window_size, bin_size)
                    correlograms[i, j, :] += cc
                    correlograms[j, i, :] += cc[::-1]<|MERGE_RESOLUTION|>--- conflicted
+++ resolved
@@ -98,15 +98,6 @@
                     new_spk2 = False
                     j = self.sorting_analyzer.sorting.id_to_index(unit_id2)
 
-<<<<<<< HEAD
-                if new_spk1 or new_spk2:
-                    new_ccgs[unit_ind1, unit_ind2] = compute_crosscorrelogram_from_spiketrain(
-                        spiketrain1, spiketrain2, window_size, bin_size
-                    )
-                else:
-                    new_ccgs[unit_ind1, unit_ind2] = arr[i, j]
-                new_ccgs[unit_ind2, unit_ind1] = new_ccgs[unit_ind1, unit_ind2][::-1]
-=======
                 position = unit_ind1 + unit_ind2
                 if new_spk1 or new_spk2:
                     new_ccgs[unit_ind1, position] = compute_crosscorrelogram_from_spiketrain(
@@ -115,7 +106,6 @@
                 else:
                     new_ccgs[unit_ind1, position] = arr[i, j]
                 new_ccgs[position, unit_ind1] = new_ccgs[unit_ind1, position][::-1]
->>>>>>> e3196362
 
         new_data = dict(ccgs=new_ccgs, bins=new_bins)
         return new_data
