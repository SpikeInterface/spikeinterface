import warnings

<<<<<<< HEAD
warnings.warn(
    "The module 'spikeinterface.postprocessing.template_metrics' is deprecated and will be removed in 0.105.0."
    "Please use 'spikeinterface.metrics.template' instead.",
    DeprecationWarning,
    stacklevel=2,
)

from spikeinterface.metrics.template import *  # noqa: F403
=======

from spikeinterface.metrics.template import ComputeTemplateMetrics as ComputeTemplateMetricsNew
from spikeinterface.metrics.template import compute_template_metrics as compute_template_metrics_new


class ComputeTemplateMetrics(ComputeTemplateMetricsNew):
    def __init__(self, *args, **kwargs):
        warnings.warn(
            "The module 'spikeinterface.postprocessing.template_metrics' is deprecated and will be removed in 0.105.0."
            "Please use 'spikeinterface.metrics.template' instead.",
            DeprecationWarning,
            stacklevel=2,
        )
        super().__init__(*args, **kwargs)


def compute_template_metrics(*args, **kwargs):
    warnings.warn(
        "The module 'spikeinterface.postprocessing.template_metrics' is deprecated and will be removed in 0.105.0."
        "Please use 'spikeinterface.metrics.template' instead.",
        DeprecationWarning,
        stacklevel=2,
    )
    return compute_template_metrics_new(*args, **kwargs)
>>>>>>> 90300a18
<|MERGE_RESOLUTION|>--- conflicted
+++ resolved
@@ -1,15 +1,5 @@
 import warnings
 
-<<<<<<< HEAD
-warnings.warn(
-    "The module 'spikeinterface.postprocessing.template_metrics' is deprecated and will be removed in 0.105.0."
-    "Please use 'spikeinterface.metrics.template' instead.",
-    DeprecationWarning,
-    stacklevel=2,
-)
-
-from spikeinterface.metrics.template import *  # noqa: F403
-=======
 
 from spikeinterface.metrics.template import ComputeTemplateMetrics as ComputeTemplateMetricsNew
 from spikeinterface.metrics.template import compute_template_metrics as compute_template_metrics_new
@@ -33,5 +23,4 @@
         DeprecationWarning,
         stacklevel=2,
     )
-    return compute_template_metrics_new(*args, **kwargs)
->>>>>>> 90300a18
+    return compute_template_metrics_new(*args, **kwargs)