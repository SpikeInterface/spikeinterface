--- conflicted
+++ resolved
@@ -235,32 +235,6 @@
     Executor = get_poolexecutor(n_jobs)
 
     with Executor(
-<<<<<<< HEAD
-            max_workers=n_jobs,
-            initializer=split_worker_init,
-            mp_context=get_context(method=mp_context),
-            initargs=(templates_array,
-                other_templates_array,
-                num_shifts,
-                overlapping_templates,
-                mask,
-                method, 
-                max_threads_per_process),
-        ) as pool:
-            
-            jobs = []
-            for row_index in range(num_templates):
-                jobs.append(pool.submit(split_function_wrapper, row_index))
-
-            if progress_bar:
-                iterator = tqdm(jobs, desc=f"compute similarity", total=num_templates)
-            else:
-                iterator = jobs
-
-            for res in iterator:
-                row_index, local_distances = res.result()
-                distances[:, row_index, :] = local_distances[:, 0, :]
-=======
         max_workers=n_jobs,
         initializer=split_worker_init,
         mp_context=get_context(method=mp_context),
@@ -288,7 +262,6 @@
             row_index, local_distances = res.result()
             distances[:, row_index, :] = local_distances[:, 0, :]
 
->>>>>>> 2bdab449
     for count, shift in enumerate(range(-num_shifts, 1)):
         if shift != 0:
             distances[num_shifts_both_sides - count - 1] = distances[count].T
