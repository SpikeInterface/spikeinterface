--- conflicted
+++ resolved
@@ -351,39 +351,6 @@
 def compute_template_similarity_by_pair(
     sorting_analyzer_1, sorting_analyzer_2, method="cosine", support="union", num_shifts=0
 ):
-<<<<<<< HEAD
-    """Compute similarity between templates with several methods.
-
-    Parameters
-    ----------
-    waveform_extractor: WaveformExtractor
-        A waveform extractor object
-    load_if_exists : bool, default: False
-        Whether to load precomputed similarity, if is already exists.
-    method: str, default: "cosine_similarity"
-        The method to compute the similarity
-    waveform_extractor_other: WaveformExtractor, default: None
-        A second waveform extractor object
-
-    Returns
-    -------
-    similarity: np.array
-        The similarity matrix
-    """
-    if waveform_extractor_other is None:
-        if load_if_exists and waveform_extractor.is_extension(TemplateSimilarityCalculator.extension_name):
-            tmc = waveform_extractor.load_extension(TemplateSimilarityCalculator.extension_name)
-        else:
-            tmc = TemplateSimilarityCalculator(waveform_extractor)
-            tmc.set_params(method=method)
-            tmc.run()
-        similarity = tmc.get_data()
-        return similarity
-    else:
-        return _compute_template_similarity(
-            waveform_extractor=waveform_extractor, waveform_extractor_other=waveform_extractor_other, method=method
-        )
-=======
     templates_array_1 = get_dense_templates_array(sorting_analyzer_1, return_scaled=True)
     templates_array_2 = get_dense_templates_array(sorting_analyzer_2, return_scaled=True)
     sparsity_1 = sorting_analyzer_1.sparsity
@@ -398,7 +365,6 @@
         other_sparsity=sparsity_2,
     )
     return similarity
->>>>>>> a606364d
 
 
 def check_equal_template_with_distribution_overlap(
