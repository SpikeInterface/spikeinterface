--- conflicted
+++ resolved
@@ -436,12 +436,9 @@
     if sparsity is not None and other_sparsity is not None:
         sparsity_mask = sparsity.mask if isinstance(sparsity, ChannelSparsity) else sparsity
         other_sparsity_mask = other_sparsity.mask if isinstance(other_sparsity, ChannelSparsity) else other_sparsity
-<<<<<<< HEAD
     else:
         sparsity_mask = np.ones((templates_array.shape[0], templates_array.shape[2]), dtype=bool)
         other_sparsity_mask = np.ones((other_templates_array.shape[0], other_templates_array.shape[2]), dtype=bool)
-=======
->>>>>>> a37b8f1f
 
     assert num_shifts < num_samples, "max_lag is too large"
     distances = _compute_similarity_matrix(
