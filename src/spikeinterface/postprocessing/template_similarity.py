--- conflicted
+++ resolved
@@ -43,20 +43,6 @@
         return dict(similarity=new_similarity)
 
     def _merge_extension_data(self, units_to_merge, new_unit_ids, merged_sorting):
-<<<<<<< HEAD
-        # arr = self.data["similarity"]
-        # all_new_unit_ids = merged_sorting.unit_ids
-        # new_similarity = np.zeros((len(all_new_unit_ids), arr.shape[1]), dtype=arr.dtype)
-        # # for unit_ind, unit_id in enumerate(all_new_unit_ids):
-
-        # #     keep_unit_index = self.sorting_analyzer.sorting.id_to_index(unit_id)
-        # #     new_similarity[unit_ind] = arr[keep_unit_index]
-
-        # keep_unit_indices = np.flatnonzero(np.isin(self.sorting_analyzer.sorting.unit_ids, all_new_unit_ids))
-        # new_similarity = new_similarity[:, keep_unit_indices]
-        # return dict(similarity=new_similarity)
-        pass
-=======
         templates_array = self.sorting_analyzer.get_extension("templates")._get_data("average")
         arr = self.data["similarity"]
         all_new_unit_ids = merged_sorting.unit_ids
@@ -89,7 +75,6 @@
                 new_similarity[position, unit_ind1] = new_similarity[unit_ind1, position]
 
         return dict(similarity=new_similarity)
->>>>>>> e3196362
 
     def _run(self, verbose=False):
         templates_array = get_dense_templates_array(
