--- conflicted
+++ resolved
@@ -6,20 +6,11 @@
     AnalyzerExtensionCommonTestSuite,
 )
 
-<<<<<<< HEAD
-from spikeinterface.core import extract_waveforms
-from spikeinterface.extractors import toy_example
-from spikeinterface.comparison import compare_templates
-
-import numpy as np
-
-=======
 from spikeinterface.postprocessing import check_equal_template_with_distribution_overlap, ComputeTemplateSimilarity
 from spikeinterface.postprocessing.template_similarity import (
     compute_similarity_with_templates_array,
     _compute_similarity_matrix_numpy,
 )
->>>>>>> a606364d
 
 try:
     import numba
@@ -33,6 +24,12 @@
 from pytest import param
 
 SKIP_NUMBA = pytest.mark.skipif(not HAVE_NUMBA, reason="Numba not available")
+
+from spikeinterface.core import extract_waveforms
+from spikeinterface.extractors import toy_example
+from spikeinterface.comparison import compare_templates
+
+import numpy as np
 
 
 class TestSimilarityExtension(AnalyzerExtensionCommonTestSuite):
@@ -149,13 +146,6 @@
 
 
 if __name__ == "__main__":
-<<<<<<< HEAD
-    test = SimilarityExtensionTest()
-    test.setUp()
-    test.test_extension()
-    test.test_check_equal_template_with_distribution_overlap()
-    test_compare_multiple_templates_different_units()
-=======
     from spikeinterface.postprocessing.tests.common_extension_tests import get_dataset
     from spikeinterface.core import estimate_sparsity
     from pathlib import Path
@@ -169,5 +159,4 @@
     test.test_extension(params=dict(method="l2"))
 
     # params = dict(method="cosine", num_shifts=8)
-    # test_compute_similarity_with_templates_array(params)
->>>>>>> a606364d
+    # test_compute_similarity_with_templates_array(params)