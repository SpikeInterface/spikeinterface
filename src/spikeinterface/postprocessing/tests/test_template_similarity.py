--- conflicted
+++ resolved
@@ -2,11 +2,7 @@
 
 from spikeinterface.postprocessing.tests.common_extension_tests import (
     ResultExtensionCommonTestSuite,
-<<<<<<< HEAD
-    get_sorting_result,
-=======
     get_sorting_analyzer,
->>>>>>> cb200dd8
     get_dataset,
 )
 
