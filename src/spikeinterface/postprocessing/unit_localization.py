--- conflicted
+++ resolved
@@ -373,19 +373,11 @@
     peak_sign="neg",
     radius_um=40.0,
     upsampling_um=5,
-<<<<<<< HEAD
-    depth_um=np.linspace(0, 50.0, 5),
-=======
->>>>>>> 4091bfe6
     sigma_ms=0.25,
     margin_um=50,
     prototype=None,
     percentile=10,
-<<<<<<< HEAD
-    sparsity_threshold=None,
-=======
     weight_method={},
->>>>>>> 4091bfe6
 ):
     """
     Estimate the positions of the templates from a large grid of fake templates
@@ -400,11 +392,6 @@
         Radius to consider for the fake templates
     upsampling_um: float, default: 5
         Upsampling resolution for the grid of templates
-<<<<<<< HEAD
-    depth_um: np.array, default: np.linspace(5, 100.0, 10)
-        Putative depth of the fake templates
-=======
->>>>>>> 4091bfe6
     sigma_ms: float, default: 0.25
         The temporal decay of the fake templates
     margin_um: float, default: 50
@@ -414,16 +401,10 @@
     percentile: float, default: 5
         The percentage  in [0, 100] of the best scalar products kept to
         estimate the position
-<<<<<<< HEAD
-    sparsity_threshold: float, default: None
-        The sparsity threshold (in 0-1) below which weights should be considered as 0. If None,
-        automatically set to 1/sqrt(num_channels)
-=======
     weight_method: dict
         Parameter that should be provided to the get_convolution_weights() function
         in order to know how to estimate the positions. One argument is mode that could
         be either gaussian_2d (KS like) or exponential_3d (default)
->>>>>>> 4091bfe6
     Returns
     -------
     unit_location: np.array
@@ -436,11 +417,6 @@
     fs = waveform_extractor.sampling_frequency
     percentile = 100 - percentile
     assert 0 <= percentile <= 100, "Percentile should be in [0, 100]"
-<<<<<<< HEAD
-    if sparsity_threshold is not None:
-        assert 0 <= sparsity_threshold <= 1, "sparsity_threshold should be in [0, 1]"
-=======
->>>>>>> 4091bfe6
 
     time_axis = np.arange(-nbefore, nafter) * 1000 / fs
     if prototype is None:
@@ -450,13 +426,8 @@
 
     prototype = prototype[:, np.newaxis]
 
-<<<<<<< HEAD
-    template_positions, weights, nearest_template_mask = get_grid_convolution_templates_and_weights(
-        contact_locations, radius_um, upsampling_um, depth_um, margin_um, sparsity_threshold
-=======
     template_positions, weights, nearest_template_mask, z_factors = get_grid_convolution_templates_and_weights(
         contact_locations, radius_um, upsampling_um, margin_um, weight_method
->>>>>>> 4091bfe6
     )
 
     # print(template_positions.shape)
@@ -486,11 +457,8 @@
         if percentile > 0:
             mask = dot_products == 0
             dot_products[mask] = np.nan
-<<<<<<< HEAD
-=======
             ## We need to catch warnings because some line can have only NaN, and
             ## if so the nanpercentile function throws a warning
->>>>>>> 4091bfe6
             with warnings.catch_warnings():
                 warnings.filterwarnings("ignore")
                 thresholds = np.nanpercentile(dot_products, percentile)
@@ -503,11 +471,7 @@
             unit_location[i, :2] += np.dot(dot_products[count], nearest_templates)
 
         scalar_products = dot_products.sum(1)
-<<<<<<< HEAD
-        unit_location[i, 2] = np.dot(depth_um, scalar_products)
-=======
         unit_location[i, 2] = np.dot(z_factors, scalar_products)
->>>>>>> 4091bfe6
         unit_location[i] /= scalar_products.sum()
     unit_location = np.nan_to_num(unit_location)
 
@@ -611,16 +575,7 @@
 
 
 def get_grid_convolution_templates_and_weights(
-<<<<<<< HEAD
-    contact_locations,
-    radius_um=40,
-    upsampling_um=5,
-    depth_um=np.linspace(0, 50.0, 5),
-    margin_um=50,
-    sparsity_threshold=None,
-=======
     contact_locations, radius_um=40, upsampling_um=5, margin_um=50, weight_method={"mode": "exponential_3d"}
->>>>>>> 4091bfe6
 ):
     """Get a upsampled grid of artificial templates given a particular probe layout
 
@@ -680,27 +635,6 @@
     # mask to get nearest template given a channel
     dist = sklearn.metrics.pairwise_distances(contact_locations, template_positions)
     nearest_template_mask = dist <= radius_um
-<<<<<<< HEAD
-    weights = get_convolution_weights(dist, depth_um, sparsity_threshold)
-
-    return template_positions, weights, nearest_template_mask
-
-
-def get_convolution_weights(
-    distances,
-    depth_um=np.linspace(0, 50.0, 5),
-    sparsity_threshold=None,
-):
-    weights = np.zeros((len(depth_um), distances.shape[0], distances.shape[1]), dtype=np.float32)
-
-    for count, depth in enumerate(depth_um):
-        # dist_3d = np.sqrt(distances**2 + depth**2)
-        # alpha = 1e-3
-        # weights[count] = 1 / (alpha + dist_3d) ** 2
-        weights[count] = np.exp(-distances / (1 + depth))
-
-    # normalize to get normalized values in [0, 1]
-=======
     weights, z_factors = get_convolution_weights(dist, **weight_method)
 
     return template_positions, weights, nearest_template_mask, z_factors
@@ -773,29 +707,11 @@
     weights[weights < sparsity_threshold] = 0
 
     # re normalize to ensure we have unitary norms
->>>>>>> 4091bfe6
     with np.errstate(divide="ignore", invalid="ignore"):
         norm = np.linalg.norm(weights, axis=1)[:, np.newaxis, :]
         weights /= norm
 
-<<<<<<< HEAD
-    weights[~np.isfinite(weights)] = 0.0
-
-    # If sparsity is None or non zero, we are pruning weights that are below the
-    # sparsification factor. This will speed up furter computations
-    if sparsity_threshold is None:
-        sparsity_threshold = 0.5 / np.sqrt(distances.shape[0])
-    weights[weights < sparsity_threshold] = 0
-
-    # re normalize to ensure we have unitary norms
-    with np.errstate(divide="ignore", invalid="ignore"):
-        norm = np.linalg.norm(weights, axis=1)[:, np.newaxis, :]
-        weights /= norm
-
-    return weights
-=======
     return weights, z_factors
->>>>>>> 4091bfe6
 
 
 if HAVE_NUMBA:
