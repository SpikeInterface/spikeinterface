--- conflicted
+++ resolved
@@ -366,7 +366,6 @@
 
     return unit_location
 
-<<<<<<< HEAD
 
 @np.errstate(divide="ignore", invalid="ignore")
 def compute_grid_convolution(
@@ -378,14 +377,9 @@
     sigma_ms=0.25,
     margin_um=50,
     prototype=None,
+    percentile=10,
 ):
     """
-=======
-@np.errstate(divide='ignore', invalid='ignore')
-def compute_grid_convolution(waveform_extractor, peak_sign='neg', radius_um=50., upsampling_um=5,
-        sigma_um=np.linspace(10, 50, 5), sigma_ms=0.25, margin_um=50, prototype=None, percentile=10):
-    '''
->>>>>>> 1c78add8
     Estimate the positions of the templates from a large grid of fake templates
 
     Parameters
@@ -407,7 +401,7 @@
     prototype: np.array
         Fake waveforms for the templates. If None, generated as Gaussian
     percentile: float (default 10)
-        The percentage  in [0, 100] of the best scalar products kept to 
+        The percentage  in [0, 100] of the best scalar products kept to
         estimate the position
 
     Returns
@@ -420,15 +414,10 @@
     nbefore = waveform_extractor.nbefore
     nafter = waveform_extractor.nafter
     fs = waveform_extractor.sampling_frequency
-<<<<<<< HEAD
-
-    time_axis = np.arange(-nbefore, nafter) * 1000 / fs
-=======
     percentile = 100 - percentile
     assert 0 <= percentile <= 100, "Percentile should be in [0, 100]"
-        
-    time_axis = np.arange(-nbefore, nafter) * 1000/fs
->>>>>>> 1c78add8
+
+    time_axis = np.arange(-nbefore, nafter) * 1000 / fs
     if prototype is None:
         prototype = np.exp(-(time_axis**2) / (2 * (sigma_ms**2)))
 
@@ -567,20 +556,12 @@
 
     return decreasing_data
 
-<<<<<<< HEAD
 
 def get_grid_convolution_templates_and_weights(
-    contact_locations, local_radius_um=50, upsampling_um=5, sigma_um=[np.linspace(10, 50.0, 5)], margin_um=50
+    contact_locations, local_radius_um=50, upsampling_um=5, sigma_um=np.linspace(10, 50.0, 5), margin_um=50
 ):
     x_min, x_max = contact_locations[:, 0].min(), contact_locations[:, 0].max()
     y_min, y_max = contact_locations[:, 1].min(), contact_locations[:, 1].max()
-=======
-def get_grid_convolution_templates_and_weights(contact_locations, local_radius_um=50, upsampling_um=5, 
-    sigma_um=np.linspace(10, 50., 5), margin_um=50):
-    
-    x_min, x_max = contact_locations[:,0].min(), contact_locations[:,0].max()
-    y_min, y_max = contact_locations[:,1].min(), contact_locations[:,1].max()
->>>>>>> 1c78add8
 
     x_min -= margin_um
     x_max += margin_um
