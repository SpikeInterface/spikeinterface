from __future__ import annotations

import numpy as np
import json
<<<<<<< HEAD
import shutil

=======
from pathlib import Path
import time
>>>>>>> 6ff85b14

from spikeinterface.core import get_noise_levels, fix_job_kwargs
from spikeinterface.core.job_tools import _shared_job_kwargs_doc
from spikeinterface.core.core_tools import SIJsonEncoder
from spikeinterface.core.job_tools import _shared_job_kwargs_doc

motion_options_preset = {
    # This preset should be the most acccurate
    "nonrigid_accurate": {
        "doc": "method by Paninski lab (monopolar_triangulation + decentralized)",
        "detect_kwargs": dict(
            method="locally_exclusive",
            peak_sign="neg",
            detect_threshold=8.0,
            exclude_sweep_ms=0.1,
            radius_um=50,
        ),
        "select_kwargs": dict(),
        "localize_peaks_kwargs": dict(
            method="monopolar_triangulation",
            radius_um=75.0,
            max_distance_um=150.0,
            optimizer="minimize_with_log_penality",
            enforce_decrease=True,
            # feature="peak_voltage",
            feature="ptp",
        ),
        "estimate_motion_kwargs": dict(
            method="decentralized",
            direction="y",
            bin_duration_s=2.0,
            rigid=False,
            bin_um=5.0,
            margin_um=0.0,
            # win_shape="gaussian",
            # win_step_um=50.0,
            # win_sigma_um=150.0,
            win_shape="gaussian",
            win_step_um=100.0,
            win_sigma_um=200.0,
            histogram_depth_smooth_um=5.0,
            histogram_time_smooth_s=None,
            pairwise_displacement_method="conv",
            max_displacement_um=100.0,
            weight_scale="linear",
            error_sigma=0.2,
            conv_engine=None,
            torch_device=None,
            batch_size=1,
            corr_threshold=0.0,
            time_horizon_s=None,
            convergence_method="lsmr",
            soft_weights=False,
            normalized_xcorr=True,
            centered_xcorr=True,
            temporal_prior=True,
            spatial_prior=False,
            force_spatial_median_continuity=False,
            reference_displacement="median",
            reference_displacement_time_s=0,
            robust_regression_sigma=2,
            weight_with_amplitude=False,
        ),
        "interpolate_motion_kwargs": dict(
            border_mode="remove_channels", spatial_interpolation_method="kriging", sigma_um=20.0, p=2
        ),
    },
    "nonrigid_fast_and_accurate": {
        "doc": "mixed methods by KS & Paninski lab (grid_convolution + decentralized)",
        "detect_kwargs": dict(
            method="locally_exclusive",
            peak_sign="neg",
            detect_threshold=8.0,
            exclude_sweep_ms=0.5,
            radius_um=50,
        ),
        "select_kwargs": dict(),
        "localize_peaks_kwargs": dict(
            method="grid_convolution",
            radius_um=40.0,
            upsampling_um=5.0,
            sigma_ms=0.25,
            margin_um=30.0,
            prototype=None,
            percentile=5.0,
        ),
        "estimate_motion_kwargs": dict(
            method="decentralized",
            direction="y",
            bin_duration_s=2.0,
            rigid=False,
            bin_um=5.0,
            margin_um=0.0,
            # win_shape="gaussian",
            # win_step_um=50.0,
            # win_sigma_um=150.0,
            win_shape="gaussian",
            win_step_um=100.0,
            win_sigma_um=200.0,
            histogram_depth_smooth_um=5.0,
            histogram_time_smooth_s=None,
            pairwise_displacement_method="conv",
            max_displacement_um=100.0,
            weight_scale="linear",
            error_sigma=0.2,
            conv_engine=None,
            torch_device=None,
            batch_size=1,
            corr_threshold=0.0,
            time_horizon_s=None,
            convergence_method="lsmr",
            soft_weights=False,
            normalized_xcorr=True,
            centered_xcorr=True,
            temporal_prior=True,
            spatial_prior=False,
            force_spatial_median_continuity=False,
            reference_displacement="median",
            reference_displacement_time_s=0,
            robust_regression_sigma=2,
            weight_with_amplitude=False,
        ),
        "interpolate_motion_kwargs": dict(
            border_mode="remove_channels", spatial_interpolation_method="kriging", sigma_um=20.0, p=2
        ),
    },
    # This preset is a super fast rigid estimation with center of mass
    "rigid_fast": {
        "doc": "Rigid and not super accurate but fast. Use center of mass.",
        "detect_kwargs": dict(
            method="locally_exclusive",
            peak_sign="neg",
            detect_threshold=8.0,
            exclude_sweep_ms=0.1,
            radius_um=50,
        ),
        "select_kwargs": dict(),
        "localize_peaks_kwargs": dict(
            method="center_of_mass",
            radius_um=75.0,
            feature="ptp",
        ),
        "estimate_motion_kwargs": dict(
            method="decentralized",
            bin_duration_s=10.0,
            rigid=True,
        ),
        "interpolate_motion_kwargs": dict(
            border_mode="remove_channels", spatial_interpolation_method="kriging", sigma_um=20.0, p=2
        ),
    },
    # This preset try to mimic kilosort2.5 motion estimator
    "kilosort_like": {
        "doc": "Mimic the drift correction of kilosort (grid_convolution + iterative_template)",
        "detect_kwargs": dict(
            method="locally_exclusive",
            peak_sign="neg",
            detect_threshold=8.0,
            exclude_sweep_ms=0.1,
            radius_um=50,
        ),
        "select_kwargs": dict(),
        "localize_peaks_kwargs": dict(
            method="grid_convolution",
            radius_um=40.0,
            upsampling_um=5.0,
            weight_method={"mode": "gaussian_2d", "sigma_list_um": np.linspace(5, 25, 5)},
            sigma_ms=0.25,
            margin_um=30.0,
            prototype=None,
            percentile=5.0,
        ),
        "estimate_motion_kwargs": dict(
            method="iterative_template",
            bin_duration_s=2.0,
            rigid=False,
            win_step_um=50.0,
            win_sigma_um=150.0,
            margin_um=0,
            win_shape="rect",
        ),
        "interpolate_motion_kwargs": dict(
            border_mode="force_extrapolate", spatial_interpolation_method="kriging", sigma_um=20.0, p=2
        ),
    },
    # empty preset
    "": {
        "detect_kwargs": {},
        "select_kwargs": {},
        "localize_peaks_kwargs": {},
        "estimate_motion_kwargs": {},
        "interpolate_motion_kwargs": {},
    },
}


def correct_motion(
    recording,
    preset="nonrigid_accurate",
    folder=None,
    output_motion_info=False,
    detect_kwargs={},
    select_kwargs={},
    localize_peaks_kwargs={},
    estimate_motion_kwargs={},
    interpolate_motion_kwargs={},
    **job_kwargs,
):
    """
    High-level function that estimates the motion and interpolates the recording.

    This function has some intermediate steps that can be controlled one by one with parameters:
      * detect peaks
      * (optional) sub-sample peaks to speed up the localization
      * localize peaks
      * estimate the motion
      * create and return a `InterpolateMotionRecording` recording object

    Even if this function is convinient, we recommend to run all step separately for fine tuning.

    Optionally, this function can create a folder with files and figures ready to check.

    This function depends on several modular components of :py:mod:`spikeinterface.sortingcomponents`.

    If select_kwargs is None then all peak are used for localized.

    The recording must be preprocessed (filter and denoised at least), and we recommend to not use whithening before motion
    estimation.

    Parameters for each step are handled as separate dictionaries.
    For more information please check the documentation of the following functions:

      * :py:func:`~spikeinterface.sortingcomponents.peak_detection.detect_peaks`
      * :py:func:`~spikeinterface.sortingcomponents.peak_selection.select_peaks`
      * :py:func:`~spikeinterface.sortingcomponents.peak_localization.localize_peaks`
      * :py:func:`~spikeinterface.sortingcomponents.motion_estimation.estimate_motion`
      * :py:func:`~spikeinterface.sortingcomponents.motion_interpolation.interpolate_motion`


    Possible presets : {}

    Parameters
    ----------
    recording : RecordingExtractor
        The recording extractor to be transformed
    preset : str, default: "nonrigid_accurate"
        The preset name
    folder : Path str or None, default: None
        If not None then intermediate motion info are saved into a folder
    output_motion_info : bool, default: False
        If True, then the function returns a `motion_info` dictionary that contains variables
        to check intermediate steps (motion_histogram, non_rigid_windows, pairwise_displacement)
        This dictionary is the same when reloaded from the folder
    detect_kwargs : dict
        Optional parameters to overwrite the ones in the preset for "detect" step.
    select_kwargs : dict
        If not None, optional parameters to overwrite the ones in the preset for "select" step.
        If None, the "select" step is skipped.
    localize_peaks_kwargs : dict
        Optional parameters to overwrite the ones in the preset for "localize" step.
    estimate_motion_kwargs : dict
        Optional parameters to overwrite the ones in the preset for "estimate_motion" step.
    interpolate_motion_kwargs : dict
        Optional parameters to overwrite the ones in the preset for "detect" step.

    {}

    Returns
    -------
    recording_corrected : Recording
        The motion corrected recording
    motion_info : dict
        Optional output if `output_motion_info=True`. The key "motion" holds the Motion object.
    """
    # local import are important because "sortingcomponents" is not important by default
    from spikeinterface.sortingcomponents.peak_detection import detect_peaks, detect_peak_methods
    from spikeinterface.sortingcomponents.peak_selection import select_peaks
    from spikeinterface.sortingcomponents.peak_localization import localize_peaks, localize_peak_methods
    from spikeinterface.sortingcomponents.motion_estimation import estimate_motion
    from spikeinterface.sortingcomponents.motion_interpolation import InterpolateMotionRecording
    from spikeinterface.core.node_pipeline import ExtractDenseWaveforms, run_node_pipeline

    # get preset params and update if necessary
    params = motion_options_preset[preset]
    detect_kwargs = dict(params["detect_kwargs"], **detect_kwargs)
    select_kwargs = dict(params["select_kwargs"], **select_kwargs)
    localize_peaks_kwargs = dict(params["localize_peaks_kwargs"], **localize_peaks_kwargs)
    estimate_motion_kwargs = dict(params["estimate_motion_kwargs"], **estimate_motion_kwargs)
    interpolate_motion_kwargs = dict(params["interpolate_motion_kwargs"], **interpolate_motion_kwargs)
    do_selection = len(select_kwargs) > 0

    # params
    parameters = dict(
        detect_kwargs=detect_kwargs,
        select_kwargs=select_kwargs,
        localize_peaks_kwargs=localize_peaks_kwargs,
        estimate_motion_kwargs=estimate_motion_kwargs,
        interpolate_motion_kwargs=interpolate_motion_kwargs,
        job_kwargs=job_kwargs,
        sampling_frequency=recording.sampling_frequency,
    )

    if output_motion_info:
        motion_info = {}
    else:
        motion_info = None

    job_kwargs = fix_job_kwargs(job_kwargs)
    noise_levels = get_noise_levels(recording, return_scaled=False)

    if folder is not None:
        folder = Path(folder)
        folder.mkdir(exist_ok=True, parents=True)

        (folder / "parameters.json").write_text(json.dumps(parameters, indent=4, cls=SIJsonEncoder), encoding="utf8")
        if recording.check_serializability("json"):
            recording.dump_to_json(folder / "recording.json")

    if not do_selection:
        # maybe do this directly in the folder when not None, but might be slow on external storage
        gather_mode = "memory"
        # node detect
        method = detect_kwargs.pop("method", "locally_exclusive")
        method_class = detect_peak_methods[method]
        node0 = method_class(recording, **detect_kwargs)

        node1 = ExtractDenseWaveforms(recording, parents=[node0], ms_before=0.1, ms_after=0.3)

        # node detect + localize
        method = localize_peaks_kwargs.pop("method", "center_of_mass")
        method_class = localize_peak_methods[method]
        node2 = method_class(recording, parents=[node0, node1], return_output=True, **localize_peaks_kwargs)
        pipeline_nodes = [node0, node1, node2]
        t0 = time.perf_counter()
        peaks, peak_locations = run_node_pipeline(
            recording,
            pipeline_nodes,
            job_kwargs,
            job_name="detect and localize",
            gather_mode=gather_mode,
            gather_kwargs=None,
            squeeze_output=False,
            folder=None,
            names=None,
        )
        t1 = time.perf_counter()
        run_times = dict(
            detect_and_localize=t1 - t0,
        )
    else:
        # localization is done after select_peaks()
        pipeline_nodes = None

        t0 = time.perf_counter()
        peaks = detect_peaks(recording, noise_levels=noise_levels, pipeline_nodes=None, **detect_kwargs, **job_kwargs)
        t1 = time.perf_counter()
        # salect some peaks
        peaks = select_peaks(peaks, **select_kwargs, **job_kwargs)
        t2 = time.perf_counter()
        peak_locations = localize_peaks(recording, peaks, **localize_peaks_kwargs, **job_kwargs)
        t3 = time.perf_counter()

        run_times = dict(
            detect_peaks=t1 - t0,
            select_peaks=t2 - t1,
            localize_peaks=t3 - t2,
        )
    if folder is not None:
        np.save(folder / "peaks.npy", peaks)
        np.save(folder / "peak_locations.npy", peak_locations)

    t0 = time.perf_counter()
    motion = estimate_motion(recording, peaks, peak_locations, **estimate_motion_kwargs)
    t1 = time.perf_counter()
    run_times["estimate_motion"] = t1 - t0

    recording_corrected = InterpolateMotionRecording(recording, motion, **interpolate_motion_kwargs)

    if folder is not None:
        (folder / "run_times.json").write_text(json.dumps(run_times, indent=4), encoding="utf8")
        motion.save(folder / "motion")

    if output_motion_info:
        motion_info = dict(
            parameters=parameters,
            run_times=run_times,
            peaks=peaks,
            peak_locations=peak_locations,
            motion=motion,
        )
        return recording_corrected, motion_info
    else:
        return recording_corrected


_doc_presets = "\n"
for k, v in motion_options_preset.items():
    if k == "":
        continue
    doc = v["doc"]
    _doc_presets = _doc_presets + f"      * {k}: {doc}\n"

correct_motion.__doc__ = correct_motion.__doc__.format(_doc_presets, _shared_job_kwargs_doc)


def save_motion_info(motion_info, folder, overwrite=False):
    folder = Path(folder)
    if folder.is_dir():
        if not overwrite:
            raise FileExistsError(f"Folder {folder} already exists. Use `overwrite=True` to overwrite.")
        else:
            shutil.rmtree(folder)
    folder.mkdir(exist_ok=True, parents=True)

    (folder / "parameters.json").write_text(
        json.dumps(motion_info["parameters"], indent=4, cls=SIJsonEncoder), encoding="utf8"
    )
    (folder / "run_times.json").write_text(json.dumps(motion_info["run_times"], indent=4), encoding="utf8")

    np.save(folder / "peaks.npy", motion_info["peaks"])
    np.save(folder / "peak_locations.npy", motion_info["peak_locations"])
    np.save(folder / "motion.npy", motion_info["motion"])
    np.save(folder / "temporal_bins.npy", motion_info["temporal_bins"])
    if motion_info["spatial_bins"] is not None:
        np.save(folder / "spatial_bins.npy", motion_info["spatial_bins"])


def load_motion_info(folder):
    from spikeinterface.sortingcomponents.motion_utils import Motion

    folder = Path(folder)

    motion_info = {}

    with open(folder / "parameters.json") as f:
        motion_info["parameters"] = json.load(f)

    with open(folder / "run_times.json") as f:
        motion_info["run_times"] = json.load(f)

    array_names = ("peaks", "peak_locations")
    for name in array_names:
        if (folder / f"{name}.npy").exists():
            motion_info[name] = np.load(folder / f"{name}.npy")
        else:
            motion_info[name] = None

    motion_info["motion"] = Motion.load(folder / "motion")

    return motion_info<|MERGE_RESOLUTION|>--- conflicted
+++ resolved
@@ -2,13 +2,9 @@
 
 import numpy as np
 import json
-<<<<<<< HEAD
 import shutil
-
-=======
 from pathlib import Path
 import time
->>>>>>> 6ff85b14
 
 from spikeinterface.core import get_noise_levels, fix_job_kwargs
 from spikeinterface.core.job_tools import _shared_job_kwargs_doc
