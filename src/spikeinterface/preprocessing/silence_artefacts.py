--- conflicted
+++ resolved
@@ -73,7 +73,6 @@
         sub_periods = []
         mask = peaks["segment_index"] == 0
         sub_peaks = peaks[mask]
-<<<<<<< HEAD
         onsets = sub_peaks[sub_peaks['onset']]
         offsets = sub_peaks[~sub_peaks['onset']]
         
@@ -83,13 +82,6 @@
 
         if onsets['sample_index'][0] > offsets['sample_index'][0]:
             sub_periods += [(0, offsets['sample_index'][0])]
-=======
-        onsets = sub_peaks[sub_peaks["onset"]]
-        offsets = sub_peaks[~sub_peaks["onset"]]
-
-        if onsets["sample_index"][0] > offsets["sample_index"][0]:
-            sub_periods += [(0, offsets["sample_index"][0])]
->>>>>>> 816e4bc5
             offsets = offsets[1:]
 
         for i in range(min(len(onsets), len(offsets))):
@@ -140,7 +132,6 @@
         The recording extractor after silencing detected artefacts
     """
 
-<<<<<<< HEAD
     def __init__(self, 
                  recording,
                  detect_threshold=5,
@@ -151,25 +142,11 @@
                  seed=None,
                  list_periods=None,
                  **random_chunk_kwargs):
-=======
-    def __init__(
-        self,
-        recording,
-        detect_threshold=5,
-        freq_max=20.0,
-        mode="noise",
-        noise_levels=None,
-        seed=None,
-        list_periods=None,
-        **random_chunk_kwargs,
-    ):
->>>>>>> 816e4bc5
 
         self.enveloppe = RectifyRecording(recording)
         self.enveloppe = GaussianFilterRecording(self.enveloppe, freq_min=None, freq_max=freq_max)
 
         if list_periods is None:
-<<<<<<< HEAD
             list_periods = detect_onsets(self.enveloppe, 
                                 detect_threshold=detect_threshold, 
                                 **random_chunk_kwargs)
@@ -179,24 +156,11 @@
                     percentage = 100 * total_time / recording.get_num_samples(i)
                     print(f"{percentage}% of segment {i} has been flagged as artefactual")
 
-        SilencedPeriodsRecording.__init__(self, 
-                                          recording, 
-                                          list_periods, 
-                                          mode=mode, 
-                                          noise_levels=noise_levels, 
-                                          seed=seed, 
-                                          **random_chunk_kwargs)
-
-        self._kwargs.update({'detect_threshold' : detect_threshold, 'freq_max' : freq_max, "verbose" : verbose, 'enveloppe' : self.enveloppe})
-=======
-            list_periods = detect_onsets(enveloppe, detect_threshold=detect_threshold, **random_chunk_kwargs)
-
         SilencedPeriodsRecording.__init__(
             self, recording, list_periods, mode=mode, noise_levels=noise_levels, seed=seed, **random_chunk_kwargs
         )
 
-        self._kwargs.update({"detect_threshold": detect_threshold, "freq_max": freq_max})
->>>>>>> 816e4bc5
+        self._kwargs.update({'detect_threshold' : detect_threshold, 'freq_max' : freq_max, "verbose" : verbose, 'enveloppe' : self.enveloppe})
 
 
 # function for API
