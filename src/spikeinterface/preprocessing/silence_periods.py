from __future__ import annotations

import numpy as np

from spikeinterface.core.core_tools import define_function_handling_dict_from_class
from .basepreprocessor import BasePreprocessor, BasePreprocessorSegment

from spikeinterface.core import get_noise_levels
from spikeinterface.core.generate import NoiseGeneratorRecording
from spikeinterface.core.job_tools import split_job_kwargs


class SilencedPeriodsRecording(BasePreprocessor):
    """
    Silence user-defined periods from recording extractor traces. By default,
    periods are zeroed-out (mode = "zeros"). You can also fill the periods with noise.
    Note that both methods assume that traces that are centered around zero.
    If this is not the case, make sure you apply a filter or center function prior to
    silencing periods.

    Parameters
    ----------
    recording : RecordingExtractor
        The recording extractor to silance periods
    list_periods : list of lists/arrays
        One list per segment of tuples (start_frame, end_frame) to silence
    noise_levels : array
        Noise levels if already computed
    seed : int | None, default: None
        Random seed for `get_noise_levels` and `NoiseGeneratorRecording`.
        If none, `get_noise_levels` uses `seed=0` and `NoiseGeneratorRecording` generates a random seed using `numpy.random.default_rng`.
    mode : "zeros" | "noise, default: "zeros"
        Determines what periods are replaced by. Can be one of the following:

        - "zeros": Artifacts are replaced by zeros.

        - "noise": The periods are filled with a gaussion noise that has the
                   same variance that the one in the recordings, on a per channel
                   basis
    job_kwargs : dict
        Keyword arguments for the joblib parallelization. If you want to use
        `job_kwargs`, you need to pass them as a dictionary with the key "job_kwargs".
        For example, `job_kwargs={"num_workers": 4}`.
        Note that this is not used for the `get_noise_levels` function, which has its own
        `random_slices_kwargs` argument.
    **random_chunk_kwargs : Keyword arguments for `spikeinterface.core.get_random_data_chunk()` function

    Returns
    -------
    silence_recording : SilencedPeriodsRecording
        The recording extractor after silencing some periods
    """

    def __init__(
        self,
        recording,
        list_periods,
        mode="zeros",
        noise_levels=None,
        seed=None,
        job_kwargs=dict(),
        **random_chunk_kwargs,
    ):
        available_modes = ("zeros", "noise")
        num_seg = recording.get_num_segments()

        if num_seg == 1:
            if isinstance(list_periods, (list, np.ndarray)) and np.array(list_periods).ndim == 2:
                # when unique segment accept list instead of of list of list/arrays
                list_periods = [list_periods]

        # some checks
        assert mode in available_modes, f"mode {mode} is not an available mode: {available_modes}"

        assert isinstance(list_periods, list), "'list_periods' must be a list (one per segment)"
        assert len(list_periods) == num_seg, "'list_periods' must have the same length as the number of segments"
        assert all(
            isinstance(list_periods[i], (list, np.ndarray)) for i in range(num_seg)
        ), "Each element of 'list_periods' must be array-like"

        for periods in list_periods:
            if len(periods) > 0:
                assert np.all(np.diff(np.array(periods), axis=1) > 0), "t_stops should be larger than t_starts"
                assert np.all(
                    periods[i][1] < periods[i + 1][0] for i in np.arange(len(periods) - 1)
                ), "Intervals should not overlap"

        if mode in ["noise"]:
            if noise_levels is None:
                random_slices_kwargs = random_chunk_kwargs.copy()
                random_slices_kwargs["seed"] = seed
                noise_levels = get_noise_levels(
<<<<<<< HEAD
                    recording, return_in_uV=False, random_slices_kwargs=random_slices_kwargs, **job_kwargs
=======
                    recording, return_in_uV=False, random_slices_kwargs=random_slices_kwargs
>>>>>>> 026ebc69
                )
            noise_generator = NoiseGeneratorRecording(
                num_channels=recording.get_num_channels(),
                sampling_frequency=recording.sampling_frequency,
                durations=[recording.select_segments(i).get_duration() for i in range(recording.get_num_segments())],
                dtype=recording.dtype,
                seed=seed,
                noise_levels=noise_levels,
                strategy="on_the_fly",
                noise_block_size=int(recording.sampling_frequency),
            )
        else:
            noise_generator = None

        BasePreprocessor.__init__(self, recording)
        for seg_index, parent_segment in enumerate(recording._recording_segments):
            periods = list_periods[seg_index]
            periods = np.asarray(periods, dtype="int64")
            periods = np.sort(periods, axis=0)
            rec_segment = SilencedPeriodsRecordingSegment(parent_segment, periods, mode, noise_generator, seg_index)
            self.add_recording_segment(rec_segment)

        self._kwargs = dict(
            recording=recording, list_periods=list_periods, mode=mode, seed=seed, noise_levels=noise_levels
        )
        self._kwargs.update(random_chunk_kwargs)


class SilencedPeriodsRecordingSegment(BasePreprocessorSegment):
    def __init__(self, parent_recording_segment, periods, mode, noise_generator, seg_index):
        BasePreprocessorSegment.__init__(self, parent_recording_segment)
        self.periods = periods
        self.mode = mode
        self.seg_index = seg_index
        self.noise_generator = noise_generator

    def get_traces(self, start_frame, end_frame, channel_indices):
        traces = self.parent_recording_segment.get_traces(start_frame, end_frame, channel_indices)
        traces = traces.copy()

        if len(self.periods) > 0:
            new_interval = np.array([start_frame, end_frame])
            lower_index = np.searchsorted(self.periods[:, 1], new_interval[0])
            upper_index = np.searchsorted(self.periods[:, 0], new_interval[1])

            if upper_index > lower_index:
                periods_in_interval = self.periods[lower_index:upper_index]

                for period in periods_in_interval:
                    onset = max(0, period[0] - start_frame)
                    offset = min(period[1] - start_frame, end_frame)

                    if self.mode == "zeros":
                        traces[onset:offset, :] = 0
                    elif self.mode == "noise":
                        noise = self.noise_generator.get_traces(self.seg_index, start_frame, end_frame)[
                            :, channel_indices
                        ]
                        traces[onset:offset, :] = noise[onset:offset]

        return traces


# function for API
silence_periods = define_function_handling_dict_from_class(
    source_class=SilencedPeriodsRecording, name="silence_periods"
)<|MERGE_RESOLUTION|>--- conflicted
+++ resolved
@@ -58,7 +58,6 @@
         mode="zeros",
         noise_levels=None,
         seed=None,
-        job_kwargs=dict(),
         **random_chunk_kwargs,
     ):
         available_modes = ("zeros", "noise")
@@ -87,14 +86,10 @@
 
         if mode in ["noise"]:
             if noise_levels is None:
-                random_slices_kwargs = random_chunk_kwargs.copy()
+                random_slices_kwargs, job_kwargs = split_job_kwargs(random_chunk_kwargs)
                 random_slices_kwargs["seed"] = seed
                 noise_levels = get_noise_levels(
-<<<<<<< HEAD
                     recording, return_in_uV=False, random_slices_kwargs=random_slices_kwargs, **job_kwargs
-=======
-                    recording, return_in_uV=False, random_slices_kwargs=random_slices_kwargs
->>>>>>> 026ebc69
                 )
             noise_generator = NoiseGeneratorRecording(
                 num_channels=recording.get_num_channels(),
