import numpy as np

from spikeinterface.core.core_tools import define_function_from_class
from .basepreprocessor import BasePreprocessor, BasePreprocessorSegment

from ..core import get_random_data_chunks, get_noise_levels


class SilencedPeriodsRecording(BasePreprocessor):
    """
    Silence user-defined periods from recording extractor traces. By default,
    periods are zeroed-out (mode = "zeros"). You can also fill the periods with noise.
    Note that both methods assume that traces that are centered around zero.
    If this is not the case, make sure you apply a filter or center function prior to
    silencing periods.

    Parameters
    ----------
    recording: RecordingExtractor
        The recording extractor to silance periods
    list_periods: list of lists/arrays
        One list per segment of tuples (start_frame, end_frame) to silence
    noise_levels: array
        Noise levels if already computed

    mode: "zeros" | "noise, default: "zeros"
        Determines what periods are replaced by. Can be one of the following:

        - "zeros": Artifacts are replaced by zeros.

        - "noise": The periods are filled with a gaussion noise that has the
                   same variance that the one in the recordings, on a per channel
                   basis
    **random_chunk_kwargs: Keyword arguments for `spikeinterface.core.get_random_data_chunk()` function

    Returns
    -------
    silence_recording: SilencedPeriodsRecording
        The recording extractor after silencing some periods
    """

    name = "silence_periods"

    def __init__(self, recording, list_periods, mode="zeros", noise_levels=None, **random_chunk_kwargs):
        available_modes = ("zeros", "noise")
        num_seg = recording.get_num_segments()

        if num_seg == 1:
            if isinstance(list_periods, (list, np.ndarray)) and np.array(list_periods).ndim == 2:
                # when unique segment accept list instead of of list of list/arrays
                list_periods = [list_periods]

        # some checks
        assert mode in available_modes, f"mode {mode} is not an available mode: {available_modes}"

        assert isinstance(list_periods, list), "'list_periods' must be a list (one per segment)"
        assert len(list_periods) == num_seg, "'list_periods' must have the same length as the number of segments"
        assert all(
            isinstance(list_periods[i], (list, np.ndarray)) for i in range(num_seg)
        ), "Each element of 'list_periods' must be array-like"

        for periods in list_periods:
            if len(periods) > 0:
                assert np.all(np.diff(np.array(periods), axis=1) > 0), "t_stops should be larger than t_starts"
                assert np.all(
                    periods[i][1] < periods[i + 1][0] for i in np.arange(len(periods) - 1)
                ), "Intervals should not overlap"

        if mode in ["noise"]:
            if noise_levels is None:
                noise_levels = get_noise_levels(
                    recording, return_scaled=False, concatenated=True, **random_chunk_kwargs
                )
        else:
            noise_levels = None

        BasePreprocessor.__init__(self, recording)
        for seg_index, parent_segment in enumerate(recording._recording_segments):
            periods = list_periods[seg_index]
            periods = np.asarray(periods, dtype="int64")
            periods = np.sort(periods, axis=0)
            rec_segment = SilencedPeriodsRecordingSegment(parent_segment, periods, mode, noise_levels)
            self.add_recording_segment(rec_segment)

<<<<<<< HEAD
        self._kwargs = dict(recording=recording.to_dict(), list_periods=list_periods, mode=mode)
=======
        self._kwargs = dict(recording=recording, list_periods=list_periods, mode=mode, noise_levels=noise_levels)
>>>>>>> 037bf4d2


class SilencedPeriodsRecordingSegment(BasePreprocessorSegment):
    def __init__(self, parent_recording_segment, periods, mode, noise_levels):
        BasePreprocessorSegment.__init__(self, parent_recording_segment)
        self.periods = periods
        self.mode = mode
        self.noise_levels = noise_levels

    def get_traces(self, start_frame, end_frame, channel_indices):
        traces = self.parent_recording_segment.get_traces(start_frame, end_frame, channel_indices)
        traces = traces.copy()
        num_channels = traces.shape[1]

        if start_frame is None:
            start_frame = 0
        if end_frame is None:
            end_frame = self.get_num_samples()

        if len(self.periods) > 0:
            new_interval = np.array([start_frame, end_frame])
            lower_index = np.searchsorted(self.periods[:, 1], new_interval[0])
            upper_index = np.searchsorted(self.periods[:, 0], new_interval[1])

            if upper_index > lower_index:
                periods_in_interval = self.periods[lower_index:upper_index]

                for period in periods_in_interval:
                    onset = max(0, period[0] - start_frame)
                    offset = min(period[1] - start_frame, end_frame)

                    if self.mode == "zeros":
                        traces[onset:offset, :] = 0
                    elif self.mode == "noise":
                        traces[onset:offset, :] = self.noise_levels[channel_indices] * np.random.randn(
                            offset - onset, num_channels
                        )

        return traces


# function for API
silence_periods = define_function_from_class(source_class=SilencedPeriodsRecording, name="silence_periods")<|MERGE_RESOLUTION|>--- conflicted
+++ resolved
@@ -82,11 +82,7 @@
             rec_segment = SilencedPeriodsRecordingSegment(parent_segment, periods, mode, noise_levels)
             self.add_recording_segment(rec_segment)
 
-<<<<<<< HEAD
-        self._kwargs = dict(recording=recording.to_dict(), list_periods=list_periods, mode=mode)
-=======
-        self._kwargs = dict(recording=recording, list_periods=list_periods, mode=mode, noise_levels=noise_levels)
->>>>>>> 037bf4d2
+        self._kwargs = dict(recording=recording, list_periods=list_periods, mode=mode)
 
 
 class SilencedPeriodsRecordingSegment(BasePreprocessorSegment):
