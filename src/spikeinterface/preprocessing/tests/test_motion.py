import pytest
import shutil

from spikeinterface.core import generate_recording

from spikeinterface.preprocessing import correct_motion, load_motion_info

import numpy as np

@pytest.fixture(scope='module')
def create_cache_folder(tmp_path_factory):
    cache_folder = tmp_path_factory.mktemp('cache_folder')
    return cache_folder

<<<<<<< HEAD
def test_estimate_and_correct_motion(create_cache_folder):
    cache_folder = create_cache_folder
    rec, sorting = toy_example(num_segments=1, duration=30.0, num_units=10, num_channels=12)
=======
def test_estimate_and_correct_motion():
    rec = generate_recording(durations=[30.0], num_channels=12)

>>>>>>> 46734ebf
    print(rec)

    folder = cache_folder / "estimate_and_correct_motion"
    if folder.exists():
        shutil.rmtree(folder)
    rec_corrected = correct_motion(rec, folder=folder)
    print(rec_corrected)

    motion_info = load_motion_info(folder)
    print(motion_info.keys())


if __name__ == "__main__":
    print(correct_motion.__doc__)
    #test_estimate_and_correct_motion()<|MERGE_RESOLUTION|>--- conflicted
+++ resolved
@@ -1,9 +1,13 @@
 import pytest
+from pathlib import Path
+
 import shutil
 
 from spikeinterface.core import generate_recording
 
 from spikeinterface.preprocessing import correct_motion, load_motion_info
+
+from spikeinterface.extractors import toy_example
 
 import numpy as np
 
@@ -12,15 +16,9 @@
     cache_folder = tmp_path_factory.mktemp('cache_folder')
     return cache_folder
 
-<<<<<<< HEAD
 def test_estimate_and_correct_motion(create_cache_folder):
     cache_folder = create_cache_folder
-    rec, sorting = toy_example(num_segments=1, duration=30.0, num_units=10, num_channels=12)
-=======
-def test_estimate_and_correct_motion():
     rec = generate_recording(durations=[30.0], num_channels=12)
-
->>>>>>> 46734ebf
     print(rec)
 
     folder = cache_folder / "estimate_and_correct_motion"
@@ -35,4 +33,4 @@
 
 if __name__ == "__main__":
     print(correct_motion.__doc__)
-    #test_estimate_and_correct_motion()+    # test_estimate_and_correct_motion()