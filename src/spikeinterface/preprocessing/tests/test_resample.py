import pytest

<<<<<<< HEAD
from spikeinterface import NumpyRecording
from spikeinterface.core import generate_recording
=======

>>>>>>> 7f1f424f
from spikeinterface.preprocessing import resample
from spikeinterface.core import NumpyRecording


import numpy as np

DEBUG = False
# DEBUG = True

if DEBUG:
    import matplotlib.pyplot as plt


"""
Check if the sinusoidal gets resampled nicely enough

 -[x] Check that the signals and resampled are in fact similar in frequency domains.
    We are not destroying or adding weird components, in frequency and amplitude,
    Haven't tested on phase, but I think there's a WHOLE lot of debate there.
- [x] Check that RMS of signals don't change when saving with different chunk_sizes
    Similar to the tests done on pahse_shift

"""


def create_sinusoidal_traces(sampling_frequency=3e4, duration=30, freqs_n=10, max_freq=10000, dtype=np.int16):
    """Return a sum of sinusoidals to test resampling schemes.

    Parameters
    ----------
    sampling_frequency : float, default: 30000
        Sampling rate of the signal
    duration : int, default: 30
        Duration of the signal in seconds
    freqs_n : int, default: 10
        Total frequencies to span on the signal
    max_freq : int, default: 10000
        Maximum frequency of sinusoids

    Returns
    -------
    list[traces, [freqs_vals, amps_vals, phase_shifts]]
        traces : A new signal with shape [duration * sampling_frequency, 1]
        freq_vals : Frequencies present on the signal.
        amp_vals : Amplitudes of the frequencies present.
        pahse_shifts : Phase shifts of the frequencies, this one is an overkill.

    """
    # Will return a signal with many frequencies some of wich, must be lost
    # on the resampling without breaking the lower bands
    x = np.arange(0, duration, step=1 / sampling_frequency)
    # Sample log spaced freqs from 10-10k
    freqs_vals = np.logspace(1, np.log10(max_freq), num=freqs_n).astype(int)
    # print(freqs_vals, max_freq)
    # Vary amplitudes and phases for the signal
    amps_vals = np.logspace(2, 1, num=freqs_n)
    phase_shifts = np.random.uniform(0, np.pi, size=freqs_n)
    # Make a colection of sinusoids
    ys = [amp * np.sin(2 * np.pi * freq * x + phase) for amp, freq, phase in zip(amps_vals, freqs_vals, phase_shifts)]
    traces = np.sum(ys, axis=0).astype(dtype).reshape([-1, 1])
    return traces, [freqs_vals, amps_vals, phase_shifts]


def get_fft(traces, sampling_frequency):
    from scipy.fft import fft, fftfreq

    # Return the power spectrum of the positive fft
    N = len(traces)
    yf = fft(traces)
    # Get only positive freqs
    xf = fftfreq(N, 1 / sampling_frequency)[: N // 2]
    nyf = 2.0 / N * np.abs(yf)[: N // 2]
    return xf, nyf


def test_resample_freq_domain():
    sampling_frequency = 3e4
    duration = 10
    freqs_n = 10
    max_freq = 1000
    dtype = np.int16
    traces, [freqs_vals, amps_vals, phase_shifts] = create_sinusoidal_traces(
        sampling_frequency, duration, freqs_n, max_freq, dtype
    )
    parent_rec = NumpyRecording(traces, sampling_frequency)
    # Different resampling frequencies, always below Niquist
    resamp_fss = (np.linspace(0.1, 0.45, 10) * sampling_frequency).astype(int)
    resamp_recs = [resample(parent_rec, resamp_fs) for resamp_fs in resamp_fss]
    # First set of tests, we are updating frames and time duration correctly

    # that they all have the correct number of frames:
    msg1 = "The number of frames gets distorted by resampling."
    assert np.allclose([resamp_rec.get_num_frames() for resamp_rec in resamp_recs], resamp_fss * duration), msg1
    # They all last 1 second
    msg2 = "The total duration gets distorted by resampling."
    assert np.allclose([resamp_rec.get_total_duration() for resamp_rec in resamp_recs], duration), msg2
    # check that the first and last time points are similar with tolerance
    msg3 = "The timestamps of key frames are distorted by resampling."
    assert np.all(
        [
            np.isclose(
                parent_rec.get_times()[[1, -1]],
                resamp_rec.get_times()[[1, -1]],
                atol=1 / resamp_fs,
            )
            for resamp_fs, resamp_rec in zip(resamp_fss, resamp_recs)
        ]
    ), msg3
    # Test that traces and times are the same lenght
    msg4 = "The time and traces vectors must be of equal length. Non integer resampling rates can lead to this."
    assert np.all([rec.get_traces().shape[0] == rec.get_times().shape[0] for rec in resamp_recs]), msg4
    # One can see that they are quite alike, the signals but also their freq domains

    if DEBUG:
        # Signals look similar on resampling
        fig, ax = plt.subplots(nrows=1, ncols=1, figsize=[10, 7])

        _ = ax.plot(parent_rec.get_times(), parent_rec.get_traces(), color="k", alpha=0.8, lw=1.5, label="original")

        for i, rec in enumerate(resamp_recs):
            rs_rate = int(rec.get_sampling_frequency())
            _ = ax.plot(rec.get_times(), rec.get_traces(), color=f"C{i}", alpha=0.8, lw=0.5, label=f"rate: {rs_rate}")
        ax.set_title("Resampled traces")
        ax.legend()

        # Even in fourier
        fig, ax = plt.subplots(nrows=1, ncols=1, figsize=[10, 7])

        xf, nyf = get_fft(parent_rec.get_traces().ravel(), parent_rec.get_sampling_frequency())
        _ = ax.plot(xf, nyf, color="k", alpha=0.8, label=f"original")

        for i, rec in enumerate(resamp_recs):
            rs_rate = int(rec.get_sampling_frequency())
            xf, nyf = get_fft(rec.get_traces().ravel(), rs_rate)
            _ = ax.plot(xf, nyf, color=f"C{i}", alpha=0.8, label=f"rate: {rs_rate}")
        ax.set_title("Fourier spectra")
        ax.legend()

        plt.show()


def test_resample_by_chunks():
    # Now tests the margin effects and the chunk_sizes for sanity
    # The same as in the phase_shift tests.
    sampling_frequency = int(3e4)
    duration = 30
    freqs_n = 10
    # ~ dtype = np.int16
    dtype = np.float32
    max_freq = 1000
    traces, [freqs_vals, amps_vals, phase_shifts] = create_sinusoidal_traces(
        sampling_frequency, duration, freqs_n, max_freq, dtype
    )
    parent_rec = NumpyRecording(traces, sampling_frequency)
    rms = np.sqrt(np.mean(parent_rec.get_traces() ** 2))
    # The chunk_size must be always at least some 1 second of the resample, else it breaks.
    # Does this makes sense?
    # Also, sometimes decimate might give warnings about filter designs
    resample_rates = [1000, 2000]  # [500, 1000, 2500]
    margins_ms = [100, 1000]  # [100, 200, 1000]
    chunk_durations = [0.5, 1]  # [1, 2, 3]

    for resample_rate in resample_rates:
        for margin_ms in margins_ms:
            for chunk_size in [int(resample_rate * chunk_multi) for chunk_multi in chunk_durations]:
                # print(f'resmple_rate = {resample_rate}; margin_ms = {margin_ms}; chunk_size={chunk_size}')
                rec2 = resample(parent_rec, resample_rate, margin_ms=margin_ms)
                # save by chunk rec3 is the cached version
                rec3 = rec2.save(format="memory", chunk_size=chunk_size, n_jobs=1, progress_bar=False)

                traces2 = rec2.get_traces()
                traces3 = rec3.get_traces()

                # error between full and chunked
                # for error first and last chunk is removed
                sl = slice(chunk_size, -chunk_size)
                error_mean = np.sqrt(np.mean((traces2[sl] - traces3[sl]) ** 2))
                error_max = np.sqrt(np.max((traces2[sl] - traces3[sl]) ** 2))

                # this will never be possible:
                # assert np.allclose(traces2, traces3)
                # so we check that the diff between chunk processing and not chunked is small
                # print()
                # print(dtype, margin_ms, chunk_size)
                # print(error_mean, rms, error_mean / rms)
                # print(error_max, rms, error_max / rms)
                # The original thrshold are too restrictive, but in all cases
                # The signals look quite similar, with error that are small enough
                # But, when using signal.resample, the last edge becomes too noisy

                assert error_mean / rms < 0.01
                assert error_max / rms < 0.05

                if DEBUG:
                    fig, axs = plt.subplots(nrows=2, sharex=True)
                    fig.suptitle(
                        f"Resample rate {resample_rate}\nMargin {margin_ms}\nChunk size {chunk_size}\n error mean(%) {error_mean / rms}  error max(%){error_max / rms} "
                    )
                    ax = axs[0]
                    ax.plot(traces2, color="g", label="no chunk")
                    ax.plot(traces3, color="r", label=f"chunked")
                    for i in range(traces2.shape[0] // chunk_size):
                        ax.axvline(chunk_size * i, color="k", alpha=0.4)
                    ax.legend()
                    ax = axs[1]
                    ax.plot(traces3 - traces2)
                    for i in range(traces2.shape[0] // chunk_size):
                        ax.axvline(chunk_size * i, color="k", alpha=0.4)

                    plt.show()


if __name__ == "__main__":
    test_resample_freq_domain()
    test_resample_by_chunks()<|MERGE_RESOLUTION|>--- conflicted
+++ resolved
@@ -1,11 +1,3 @@
-import pytest
-
-<<<<<<< HEAD
-from spikeinterface import NumpyRecording
-from spikeinterface.core import generate_recording
-=======
-
->>>>>>> 7f1f424f
 from spikeinterface.preprocessing import resample
 from spikeinterface.core import NumpyRecording
 
