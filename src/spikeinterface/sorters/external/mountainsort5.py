from __future__ import annotations

from pathlib import Path
from packaging.version import parse

<<<<<<< HEAD

=======
>>>>>>> a606364d
import shutil
import numpy as np
from warnings import warn

from spikeinterface.preprocessing import bandpass_filter, whiten

from spikeinterface.core.baserecording import BaseRecording
from ..basesorter import BaseSorter, get_job_kwargs

from spikeinterface.extractors import NpzSortingExtractor


class Mountainsort5Sorter(BaseSorter):
    """Mountainsort5 Sorter object."""

    sorter_name = "mountainsort5"
    requires_locations = False
    compatible_with_parallel = {"loky": False, "multiprocessing": False, "threading": False}
    requires_binary_data = True

    _default_params = {
        "scheme": "2",  # '1', '2', '3'
        "detect_threshold": 5.5,  # this is the recommended detection threshold
        "detect_sign": -1,
        "detect_time_radius_msec": 0.5,
        "snippet_T1": 20,
        "snippet_T2": 20,
        "npca_per_channel": 3,
        "npca_per_subdivision": 10,
        "snippet_mask_radius": 250,
        "scheme1_detect_channel_radius": 150,
        "scheme2_phase1_detect_channel_radius": 200,
        "scheme2_detect_channel_radius": 50,
        "scheme2_max_num_snippets_per_training_batch": 200,
        "scheme2_training_duration_sec": 60 * 5,
        "scheme2_training_recording_sampling_mode": "uniform",
        "scheme3_block_duration_sec": 60 * 30,
        "freq_min": 300,
        "freq_max": 6000,
        "filter": True,
        "whiten": True,  # Important to do whitening
        "delete_temporary_recording": True,
    }

    _params_description = {
        "scheme": "Which sorting scheme to use: '1, '2', or '3'",
        "detect_threshold": "Detection threshold - recommend to use the default",
        "detect_sign": "Use -1 for detecting negative peaks, 1 for positive, 0 for both",
        "detect_time_radius_msec": "Determines the minimum allowable time interval between detected spikes in the same spatial region",
        "snippet_T1": "Number of samples before the peak to include in the snippet",
        "snippet_T2": "Number of samples after the peak to include in the snippet",
        "npca_per_channel": "Number of PCA features per channel in the initial dimension reduction step",
        "npca_per_subdivision": "Number of PCA features to compute at each stage of clustering in the isosplit6 subdivision method",
        "snippet_mask_radius": "Radius of the mask to apply to the extracted snippets",
        "scheme1_detect_channel_radius": "Channel radius for excluding events that are too close in time in scheme 1",
        "scheme2_phase1_detect_channel_radius": "Channel radius for excluding events that are too close in time during phase 1 of scheme 2",
        "scheme2_detect_channel_radius": "Channel radius for excluding events that are too close in time during phase 2 of scheme 2",
        "scheme2_max_num_snippets_per_training_batch": "Maximum number of snippets to use in each batch for training during phase 2 of scheme 2",
        "scheme2_training_duration_sec": "Duration of training data to use in scheme 2",
        "scheme2_training_recording_sampling_mode": "initial or uniform",
        "scheme3_block_duration_sec": "Duration of each block in scheme 3",
        "freq_min": "High-pass filter cutoff frequency",
        "freq_max": "Low-pass filter cutoff frequency",
        "filter": "Enable or disable filter",
        "whiten": "Enable or disable whitening",
        "delete_temporary_recording": "If True, the temporary recording file is deleted after sorting (this may fail on Windows requiring the end-user to delete the file themselves later)",
    }

    sorter_description = "MountainSort5 uses Isosplit clustering. It is an updated version of MountainSort4. See https://doi.org/10.1016/j.neuron.2017.08.030"

    installation_mesg = """\nTo use Mountainsort5 run:\n
       >>> pip install mountainsort5

    More information on mountainsort5 at:
      * https://github.com/flatironinstitute/mountainsort5
    """

    @classmethod
    def is_installed(cls):
        try:
            import mountainsort5

            HAVE_MS5 = True
        except ImportError:
            HAVE_MS5 = False
            mountainsort5 = None

        if HAVE_MS5:
            assert mountainsort5
            vv = parse(mountainsort5.__version__)
            if vv < parse("0.3"):
                print(
                    f"WARNING: This version of SpikeInterface expects Mountainsort5 version 0.3.x or newer. "
                    f"You have version {mountainsort5.__version__}"
                )
                HAVE_MS5 = False
        return HAVE_MS5

    @staticmethod
    def get_sorter_version():
        import mountainsort5

        if hasattr(mountainsort5, "__version__"):
            return mountainsort5.__version__
        return "unknown"

    @classmethod
    def _check_apply_filter_in_params(cls, params):
        return params["filter"]

    @classmethod
    def _setup_recording(cls, recording, sorter_output_folder, params, verbose):
        pass

    @classmethod
    def _run_from_folder(cls, sorter_output_folder, params, verbose):
        import mountainsort5 as ms5

        recording = cls.load_recording_from_folder(sorter_output_folder.parent, with_warnings=False)
        if recording is None:
            raise Exception("Unable to load recording from folder.")
        if not isinstance(recording, BaseRecording):
            raise TypeError(
                f"Unexpected: recording extracted from folder is not a BaseRecording, but is of type: {type(recording)}"
            )

        # alias to params
        p = params

        # Bandpass filter
        if p["filter"] and p["freq_min"] is not None and p["freq_max"] is not None:
            if verbose:
                print("filtering")
            # important to use dtype=float here
            recording = bandpass_filter(
                recording=recording, freq_min=p["freq_min"], freq_max=p["freq_max"], dtype=np.float32
            )

        # Whiten
        if p["whiten"]:
            if verbose:
                print("whitening")
            recording = whiten(recording=recording, dtype="float32")
        else:
            warn("Not whitening (MountainSort5 expects whitened data)")

        scheme1_sorting_parameters = ms5.Scheme1SortingParameters(
            detect_threshold=p["detect_threshold"],
            detect_channel_radius=p["scheme1_detect_channel_radius"],
            detect_time_radius_msec=p["detect_time_radius_msec"],
            detect_sign=p["detect_sign"],
            snippet_T1=p["snippet_T1"],
            snippet_T2=p["snippet_T2"],
            snippet_mask_radius=p["snippet_mask_radius"],
            npca_per_channel=p["npca_per_channel"],
            npca_per_subdivision=p["npca_per_subdivision"],
        )

        scheme2_sorting_parameters = ms5.Scheme2SortingParameters(
            phase1_detect_channel_radius=p["scheme2_phase1_detect_channel_radius"],
            detect_channel_radius=p["scheme2_detect_channel_radius"],
            phase1_detect_threshold=p["detect_threshold"],
            phase1_detect_time_radius_msec=p["detect_time_radius_msec"],
            detect_time_radius_msec=p["detect_time_radius_msec"],
            phase1_npca_per_channel=p["npca_per_channel"],
            phase1_npca_per_subdivision=p["npca_per_subdivision"],
            detect_sign=p["detect_sign"],
            detect_threshold=p["detect_threshold"],
            snippet_T1=p["snippet_T1"],
            snippet_T2=p["snippet_T2"],
            snippet_mask_radius=p["snippet_mask_radius"],
            max_num_snippets_per_training_batch=p["scheme2_max_num_snippets_per_training_batch"],
            classifier_npca=None,
            training_duration_sec=p["scheme2_training_duration_sec"],
            training_recording_sampling_mode=p["scheme2_training_recording_sampling_mode"],
        )

        scheme3_sorting_parameters = ms5.Scheme3SortingParameters(
            block_sorting_parameters=scheme2_sorting_parameters, block_duration_sec=p["scheme3_block_duration_sec"]
        )

        if not recording.is_binary_compatible():
            recording_cached = recording.save(folder=sorter_output_folder / "recording", **get_job_kwargs(p, verbose))
        else:
            recording_cached = recording

        if p["scheme"] == "1":
            sorting = ms5.sorting_scheme1(recording=recording_cached, sorting_parameters=scheme1_sorting_parameters)
        elif p["scheme"] == "2":
            sorting = ms5.sorting_scheme2(recording=recording_cached, sorting_parameters=scheme2_sorting_parameters)
        elif p["scheme"] == "3":
            sorting = ms5.sorting_scheme3(recording=recording_cached, sorting_parameters=scheme3_sorting_parameters)
        else:
            raise ValueError(f"Invalid scheme: {p['scheme']} given. scheme must be one of '1', '2' or '3'")

        if p["delete_temporary_recording"]:
            if not recording.is_binary_compatible():
                del recording_cached
                shutil.rmtree(sorter_output_folder / "recording", ignore_errors=True)
                if Path(sorter_output_folder / "recording").is_dir():
                    warn("cleanup failed, please remove file yourself if desired")

        NpzSortingExtractor.write_sorting(sorting, str(sorter_output_folder / "firings.npz"))

    @classmethod
    def _get_result_from_folder(cls, sorter_output_folder):
        sorter_output_folder = Path(sorter_output_folder)
        result_fname = sorter_output_folder / "firings.npz"
        sorting = NpzSortingExtractor(result_fname)
        return sorting<|MERGE_RESOLUTION|>--- conflicted
+++ resolved
@@ -3,10 +3,6 @@
 from pathlib import Path
 from packaging.version import parse
 
-<<<<<<< HEAD
-
-=======
->>>>>>> a606364d
 import shutil
 import numpy as np
 from warnings import warn
