from .si_based import ComponentsBasedSorter

from spikeinterface.core import load_extractor, BaseRecording, get_noise_levels, extract_waveforms, NumpySorting
from spikeinterface.core.job_tools import fix_job_kwargs
from spikeinterface.sortingcomponents.tools import cache_preprocessing
from spikeinterface.preprocessing import bandpass_filter, common_reference, zscore

import numpy as np


import pickle
import json


class SimpleSorter(ComponentsBasedSorter):
    """
    Implementation of a very simple sorter usefull for teaching.
    The idea is quite old school:
      * detect peaks
      * project waveforms with SVD or PCA
      * apply a well known clustering algos from scikit-learn

      No template matching. No auto cleaning.

      Mainly usefull for few channels (1 to 8), teaching and testing.
    """

    sorter_name = "simple"

    handle_multi_segment = True

    _default_params = {
        "apply_preprocessing": False,
        "waveforms": {"ms_before": 1.0, "ms_after": 1.5},
        "filtering": {"freq_min": 300, "freq_max": 8000.0},
        "detection": {"peak_sign": "neg", "detect_threshold": 5.0, "exclude_sweep_ms": 0.4},
        "features": {"n_components": 3},
        "clustering": {
            "method": "hdbscan",
            "min_cluster_size": 25,
            "allow_single_cluster": True,
            "core_dist_n_jobs": -1,
<<<<<<< HEAD
            "cluster_selection_method": "eom",
            "num_spikes_to_fit" : None,
            "seed" : 42
=======
            "cluster_selection_method": "leaf",
            "num_spikes_to_fit": None,
            "seed": 42,
>>>>>>> d122cfeb
        },
        # "cache_preprocessing": {"mode": None, "memory_limit": 0.5, "delete_cache": True},
        "job_kwargs": {"n_jobs": -1, "chunk_duration": "1s"},
    }

    @classmethod
    def get_sorter_version(cls):
        return "1.0"

    @classmethod
    def _run_from_folder(cls, sorter_output_folder, params, verbose):
        job_kwargs = params["job_kwargs"]
        job_kwargs = fix_job_kwargs(job_kwargs)
        job_kwargs.update({"verbose": verbose, "progress_bar": verbose})

        from spikeinterface.sortingcomponents.peak_detection import detect_peaks
        from spikeinterface.sortingcomponents.tools import extract_waveform_at_max_channel

        from spikeinterface.sortingcomponents.peak_detection import detect_peaks
        from spikeinterface.sortingcomponents.peak_selection import select_peaks
        from spikeinterface.sortingcomponents.waveforms.temporal_pca import TemporalPCAProjection
        from spikeinterface.core.node_pipeline import (
            run_node_pipeline,
            ExtractDenseWaveforms,
            PeakRetriever,
        )

        from sklearn.decomposition import TruncatedSVD

        recording_raw = cls.load_recording_from_folder(sorter_output_folder.parent, with_warnings=False)
        num_chans = recording_raw.get_num_channels()
        sampling_frequency = recording_raw.get_sampling_frequency()

        # preprocessing
        if params["apply_preprocessing"]:
            recording = bandpass_filter(recording_raw, **params["filtering"], dtype="float32")
            recording = zscore(recording)
            noise_levels = np.ones(num_chans, dtype="float32")
        else:
            recording = recording_raw
            noise_levels = get_noise_levels(recording, return_scaled=False)

        # recording = cache_preprocessing(recording, **job_kwargs, **params["cache_preprocessing"])

        # detection
        detection_params = params["detection"].copy()
        detection_params["noise_levels"] = noise_levels
        peaks = detect_peaks(recording, method="locally_exclusive", **detection_params, **job_kwargs)

        if verbose:
            print("We found %d peaks in total" % len(peaks))

        ms_before = params["waveforms"]["ms_before"]
        ms_after = params["waveforms"]["ms_after"]

        # SVD for time compression
        few_peaks = select_peaks(peaks, method="uniform", n_peaks=5000)
        few_wfs = extract_waveform_at_max_channel(
            recording, few_peaks, ms_before=ms_before, ms_after=ms_after, **job_kwargs
        )

        wfs = few_wfs[:, :, 0]
        tsvd = TruncatedSVD(params["features"]["n_components"])
        tsvd.fit(wfs)

        model_folder = sorter_output_folder / "tsvd_model"

        model_folder.mkdir(exist_ok=True)
        with open(model_folder / "pca_model.pkl", "wb") as f:
            pickle.dump(tsvd, f)

        model_params = {
            "ms_before": ms_before,
            "ms_after": ms_after,
            "sampling_frequency": float(sampling_frequency),
        }
        with open(model_folder / "params.json", "w") as f:
            json.dump(model_params, f)

        # features

        features_folder = sorter_output_folder / "features"
        node0 = PeakRetriever(recording, peaks)

        node1 = ExtractDenseWaveforms(
            recording,
            parents=[node0],
            return_output=False,
            ms_before=ms_before,
            ms_after=ms_after,
        )

        model_folder_path = sorter_output_folder / "tsvd_model"

        node2 = TemporalPCAProjection(
            recording, parents=[node0, node1], return_output=True, model_folder_path=model_folder_path
        )

        pipeline_nodes = [node0, node1, node2]

        output = run_node_pipeline(
            recording,
            pipeline_nodes,
            job_kwargs,
            gather_mode="npy",
            gather_kwargs=dict(exist_ok=True),
            folder=features_folder,
            job_name="extracting features",
            names=["features_tsvd"],
        )

        features_tsvd = np.load(features_folder / "features_tsvd.npy")
        features_flat = features_tsvd.reshape(features_tsvd.shape[0], -1)

        # run hdscan for clustering

        clust_params = params["clustering"].copy()
        clust_method = clust_params.pop("method", "hdbscan")
        seed = clust_params.pop("seed", 42)
        rng = np.random.RandomState(seed)
        num_spikes_to_fit = clust_params.pop("num_spikes_to_fit", None)

        if num_spikes_to_fit is not None:
            idx = rng.choice(np.arange(len(features_flat)), size=num_spikes_to_fit)
        else:
            idx = np.arange(len(features_flat))

        if clust_method == "hdbscan":
            import hdbscan

            if "num_spikes_to_fit" != None:
                clust_params["prediction_data"] = True
            clusterer = hdbscan.HDBSCAN(**clust_params)
        elif clust_method in ("kmeans"):
            from sklearn.cluster import MiniBatchKMeans

            clusterer = MiniBatchKMeans(**clust_params)
        elif clust_method in ("mean_shift"):
            from sklearn.cluster import MeanShift

            clusterer = MeanShift(**clust_params)
        elif clust_method in ("affinity_propagation"):
            from sklearn.cluster import AffinityPropagation

            clusterer = AffinityPropagation(**clust_params)
        elif clust_method in ("gaussian_mixture"):
            from sklearn.mixture import GaussianMixture

            clusterer = GaussianMixture(**clust_params)
        else:
            raise ValueError(f"simple_sorter : unkown clustering method {clust_method}")

        clusterer.fit(features_flat[idx])

        if clust_method == "hdbscan":
            peak_labels, _ = hdbscan.approximate_predict(clusterer, features_flat)
        else:
            peak_labels = clusterer.predict(features_flat)

        np.save(features_folder / "peak_labels.npy", peak_labels)

        # folder_to_delete = None

        # if "mode" in params["cache_preprocessing"]:
        #     cache_mode = params["cache_preprocessing"]["mode"]
        # else:
        #     cache_mode = "memory"

        # if "delete_cache" in params["cache_preprocessing"]:
        #     delete_cache = params["cache_preprocessing"]
        # else:
        #     delete_cache = True

        # if cache_mode in ["folder", "zarr"] and delete_cache:
        #     folder_to_delete = recording._kwargs["folder_path"]

        # del recording
        # if folder_to_delete is not None:
        #     shutil.rmtree(folder_to_delete)

        # keep positive labels
        keep = peak_labels >= 0
        sorting_final = NumpySorting.from_times_labels(
            peaks["sample_index"][keep], peak_labels[keep], sampling_frequency
        )
        sorting_final = sorting_final.save(folder=sorter_output_folder / "sorting")

        return sorting_final<|MERGE_RESOLUTION|>--- conflicted
+++ resolved
@@ -40,15 +40,9 @@
             "min_cluster_size": 25,
             "allow_single_cluster": True,
             "core_dist_n_jobs": -1,
-<<<<<<< HEAD
             "cluster_selection_method": "eom",
             "num_spikes_to_fit" : None,
             "seed" : 42
-=======
-            "cluster_selection_method": "leaf",
-            "num_spikes_to_fit": None,
-            "seed": 42,
->>>>>>> d122cfeb
         },
         # "cache_preprocessing": {"mode": None, "memory_limit": 0.5, "delete_cache": True},
         "job_kwargs": {"n_jobs": -1, "chunk_duration": "1s"},
