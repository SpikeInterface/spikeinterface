from __future__ import annotations

from .si_based import ComponentsBasedSorter

import os
import shutil
import numpy as np

from spikeinterface.core import NumpySorting, load_extractor, BaseRecording
from spikeinterface.core.job_tools import fix_job_kwargs
from spikeinterface.core.template import Templates
from spikeinterface.core.waveform_tools import estimate_templates
from spikeinterface.preprocessing import common_reference, zscore, whiten, highpass_filter
from spikeinterface.sortingcomponents.tools import cache_preprocessing
from spikeinterface.core.basesorting import minimum_spike_dtype
from spikeinterface.core.sparsity import compute_sparsity
from spikeinterface.sortingcomponents.tools import remove_empty_templates

try:
    import hdbscan

    HAVE_HDBSCAN = True
except:
    HAVE_HDBSCAN = False


class Spykingcircus2Sorter(ComponentsBasedSorter):
    sorter_name = "spykingcircus2"

    _default_params = {
        "general": {"ms_before": 2, "ms_after": 2, "radius_um": 100},
        "sparsity": {"method": "ptp", "threshold": 0.25},
        "filtering": {"freq_min": 150},
        "detection": {"peak_sign": "neg", "detect_threshold": 4},
        "selection": {
            "method": "smart_sampling_amplitudes",
            "n_peaks_per_channel": 5000,
            "min_n_peaks": 100000,
            "select_per_channel": False,
            "seed": 42,
        },
        "clustering": {"legacy": False},
        "matching": {"method": "circus-omp-svd"},
        "apply_preprocessing": True,
        "cache_preprocessing": {"mode": "memory", "memory_limit": 0.5, "delete_cache": True},
        "multi_units_only": False,
        "job_kwargs": {"n_jobs": 0.8},
        "debug": False,
    }

    handle_multi_segment = True

    _params_description = {
        "general": "A dictionary to describe how templates should be computed. User can define ms_before and ms_after (in ms) \
                                        and also the radius_um used to be considered during clustering",
        "sparsity": "A dictionary to be passed to all the calls to sparsify the templates",
        "filtering": "A dictionary for the high_pass filter to be used during preprocessing",
        "detection": "A dictionary for the peak detection node (locally_exclusive)",
        "selection": "A dictionary for the peak selection node. Default is to use smart_sampling_amplitudes, with a minimum of 20000 peaks\
                                         and 5000 peaks per electrode on average.",
        "clustering": "A dictionary to be provided to the clustering method. By default, random_projections is used, but if legacy is set to\
                            True, one other clustering called circus will be used, similar to the one used in Spyking Circus 1",
        "matching": "A dictionary to specify the matching engine used to recover spikes. The method default is circus-omp-svd, but other engines\
                                          can be used",
        "apply_preprocessing": "Boolean to specify whether circus 2 should preprocess the recording or not. If yes, then high_pass filtering + common\
                                                    median reference + zscore",
        "shared_memory": "Boolean to specify if the code should, as much as possible, use an internal data structure in memory (faster)",
        "cache_preprocessing": "How to cache the preprocessed recording. Mode can be memory, file, zarr, with extra arguments. In case of memory (default), \
                         memory_limit will control how much RAM can be used. In case of folder or zarr, delete_cache controls if cache is cleaned after sorting",
        "multi_units_only": "Boolean to get only multi units activity (i.e. one template per electrode)",
        "job_kwargs": "A dictionary to specify how many jobs and which parameters they should used",
        "debug": "Boolean to specify if the internal data structure should be kept for debugging",
    }

    sorter_description = """Spyking Circus 2 is a rewriting of Spyking Circus, within the SpikeInterface framework
    It uses a more conservative clustering algorithm (compared to Spyking Circus), which is less prone to hallucinate units and/or find noise.
    In addition, it also uses a full Orthogonal Matching Pursuit engine to reconstruct the traces, leading to more spikes
    being discovered."""

    @classmethod
    def get_sorter_version(cls):
        return "2.0"

    @classmethod
    def _run_from_folder(cls, sorter_output_folder, params, verbose):
        assert HAVE_HDBSCAN, "spykingcircus2 needs hdbscan to be installed"

        # this is importanted only on demand because numba import are too heavy
        from spikeinterface.sortingcomponents.peak_detection import detect_peaks
        from spikeinterface.sortingcomponents.peak_selection import select_peaks
        from spikeinterface.sortingcomponents.clustering import find_cluster_from_peaks
        from spikeinterface.sortingcomponents.matching import find_spikes_from_templates

        job_kwargs = params["job_kwargs"]
        job_kwargs = fix_job_kwargs(job_kwargs)
        job_kwargs.update({"verbose": verbose, "progress_bar": verbose})

        recording = cls.load_recording_from_folder(sorter_output_folder.parent, with_warnings=False)

        sampling_frequency = recording.get_sampling_frequency()
        num_channels = recording.get_num_channels()

        ## First, we are filtering the data
        filtering_params = params["filtering"].copy()
        if params["apply_preprocessing"]:
            recording_f = highpass_filter(recording, **filtering_params, dtype="float32")
            if num_channels > 1:
                recording_f = common_reference(recording_f)
        else:
            recording_f = recording
            recording_f.annotate(is_filtered=True)

        recording_f = zscore(recording_f, dtype="float32")
        noise_levels = np.ones(recording_f.get_num_channels(), dtype=np.float32)

        if recording_f.check_serializability("json"):
            recording_f.dump(sorter_output_folder / "preprocessed_recording.json", relative_to=None)
        elif recording_f.check_serializability("pickle"):
            recording_f.dump(sorter_output_folder / "preprocessed_recording.pickle", relative_to=None)

        recording_f = cache_preprocessing(recording_f, **job_kwargs, **params["cache_preprocessing"])

        ## Then, we are detecting peaks with a locally_exclusive method
        detection_params = params["detection"].copy()
        detection_params.update(job_kwargs)
        radius_um = params["general"].get("radius_um", 100)
        if "radius_um" not in detection_params:
            detection_params["radius_um"] = radius_um
        if "exclude_sweep_ms" not in detection_params:
            detection_params["exclude_sweep_ms"] = max(params["general"]["ms_before"], params["general"]["ms_after"])
        detection_params["noise_levels"] = noise_levels

        peaks = detect_peaks(recording_f, method="locally_exclusive", **detection_params)

        if verbose:
            print("We found %d peaks in total" % len(peaks))

        if params["multi_units_only"]:
            sorting = NumpySorting.from_peaks(peaks, sampling_frequency, unit_ids=recording_f.unit_ids)
        else:
            ## We subselect a subset of all the peaks, by making the distributions os SNRs over all
            ## channels as flat as possible
            selection_params = params["selection"]
            selection_params["n_peaks"] = params["selection"]["n_peaks_per_channel"] * num_channels
            selection_params["n_peaks"] = max(selection_params["min_n_peaks"], selection_params["n_peaks"])

            selection_params.update({"noise_levels": noise_levels})
            selected_peaks = select_peaks(peaks, **selection_params)

            if verbose:
                print("We kept %d peaks for clustering" % len(selected_peaks))

            ## We launch a clustering (using hdbscan) relying on positions and features extracted on
            ## the fly from the snippets
            clustering_params = params["clustering"].copy()
            clustering_params["waveforms"] = {}
            clustering_params["sparsity"] = params["sparsity"]
            clustering_params["radius_um"] = radius_um

            for k in ["ms_before", "ms_after"]:
                clustering_params["waveforms"][k] = params["general"][k]

            clustering_params["job_kwargs"] = job_kwargs
            clustering_params["noise_levels"] = noise_levels
            clustering_params["tmp_folder"] = sorter_output_folder / "clustering"

            legacy = clustering_params.get("legacy", False)

            if legacy:
                if verbose:
                    print("We are using the legacy mode for the clustering")
                clustering_method = "circus"
            else:
                clustering_method = "random_projections"

            labels, peak_labels = find_cluster_from_peaks(
                recording_f, selected_peaks, method=clustering_method, method_kwargs=clustering_params
            )

            ## We get the labels for our peaks
            mask = peak_labels > -1

            labeled_peaks = np.zeros(np.sum(mask), dtype=minimum_spike_dtype)
            labeled_peaks["sample_index"] = selected_peaks[mask]["sample_index"]
            labeled_peaks["segment_index"] = selected_peaks[mask]["segment_index"]
            for count, l in enumerate(labels):
                sub_mask = peak_labels[mask] == l
                labeled_peaks["unit_index"][sub_mask] = count
            unit_ids = np.arange(len(np.unique(labeled_peaks["unit_index"])))
            sorting = NumpySorting(labeled_peaks, sampling_frequency, unit_ids=unit_ids)

            clustering_folder = sorter_output_folder / "clustering"
            clustering_folder.mkdir(parents=True, exist_ok=True)

            if not params["debug"]:
                shutil.rmtree(clustering_folder)
            else:
                np.save(clustering_folder / "labels", labels)
                np.save(clustering_folder / "peaks", selected_peaks)

            nbefore = int(params["general"]["ms_before"] * sampling_frequency / 1000.0)
            nafter = int(params["general"]["ms_after"] * sampling_frequency / 1000.0)

            recording_w = whiten(recording_f, mode="local", radius_um=100.0)

            templates_array = estimate_templates(
                recording_w, labeled_peaks, unit_ids, nbefore, nafter, return_scaled=False, job_name=None, **job_kwargs
            )

            templates = Templates(
                templates_array,
                sampling_frequency,
                nbefore,
                None,
                recording_w.channel_ids,
                unit_ids,
                recording_w.get_probe(),
            )

            sparsity = compute_sparsity(templates, noise_levels, **params["sparsity"])
            templates = templates.to_sparse(sparsity)
            templates = remove_empty_templates(templates)

            if params["debug"]:
                templates.to_zarr(folder_path=clustering_folder / "templates")
                sorting = sorting.save(folder=clustering_folder / "sorting")

            ## We launch a OMP matching pursuit by full convolution of the templates and the raw traces
            matching_method = params["matching"].pop("method")
            matching_params = params["matching"].copy()
            matching_params["templates"] = templates
            matching_job_params = job_kwargs.copy()

            if matching_method is not None:
                for value in ["chunk_size", "chunk_memory", "total_memory", "chunk_duration"]:
                    if value in matching_job_params:
                        matching_job_params[value] = None
                matching_job_params["chunk_duration"] = "100ms"

<<<<<<< HEAD
                spikes = find_spikes_from_templates(
                    recording_f, matching_method, method_kwargs=matching_params, **matching_job_params
                )
=======
            spikes = find_spikes_from_templates(
                recording_w, matching_method, method_kwargs=matching_params, **matching_job_params
            )
>>>>>>> 66717bf9

                if params["debug"]:
                    fitting_folder = sorter_output_folder / "fitting"
                    fitting_folder.mkdir(parents=True, exist_ok=True)
                    np.save(fitting_folder / "spikes", spikes)

                if verbose:
                    print("We found %d spikes" % len(spikes))

                ## And this is it! We have a spyking circus
                sorting = np.zeros(spikes.size, dtype=minimum_spike_dtype)
                sorting["sample_index"] = spikes["sample_index"]
                sorting["unit_index"] = spikes["cluster_index"]
                sorting["segment_index"] = spikes["segment_index"]
                sorting = NumpySorting(sorting, sampling_frequency, unit_ids)

        sorting_folder = sorter_output_folder / "sorting"
        if sorting_folder.exists():
            shutil.rmtree(sorting_folder)

        folder_to_delete = None
        cache_mode = params["cache_preprocessing"].get("mode", "memory")
        delete_cache = params["cache_preprocessing"].get("delete_cache", True)

        if cache_mode in ["folder", "zarr"] and delete_cache:
            folder_to_delete = recording_f._kwargs["folder_path"]

        del recording_f
        if folder_to_delete is not None:
            shutil.rmtree(folder_to_delete)

        sorting = sorting.save(folder=sorting_folder)

        return sorting<|MERGE_RESOLUTION|>--- conflicted
+++ resolved
@@ -237,15 +237,9 @@
                         matching_job_params[value] = None
                 matching_job_params["chunk_duration"] = "100ms"
 
-<<<<<<< HEAD
                 spikes = find_spikes_from_templates(
                     recording_f, matching_method, method_kwargs=matching_params, **matching_job_params
                 )
-=======
-            spikes = find_spikes_from_templates(
-                recording_w, matching_method, method_kwargs=matching_params, **matching_job_params
-            )
->>>>>>> 66717bf9
 
                 if params["debug"]:
                     fitting_folder = sorter_output_folder / "fitting"
