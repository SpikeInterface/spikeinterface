--- conflicted
+++ resolved
@@ -222,14 +222,10 @@
                 )
             detection_method = "locally_exclusive"
 
-<<<<<<< HEAD
-        #if full_clustering:
-=======
         matching_method = params["matching"].get("method", "circus-omp-svd")
         if matching_method is None:
             # We want all peaks if we are planning to assign them to templates afterwards
             detection_params["skip_after_n_peaks"] = None
->>>>>>> c813216e
 
         peaks = detect_peaks(recording_w, detection_method, **detection_params, **job_kwargs)
         order = np.lexsort((peaks["sample_index"], peaks["segment_index"]))
