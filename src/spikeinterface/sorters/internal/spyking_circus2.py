--- conflicted
+++ resolved
@@ -24,13 +24,8 @@
     sorter_name = "spykingcircus2"
 
     _default_params = {
-<<<<<<< HEAD
         "general": {"ms_before": 2, "ms_after": 2, "radius_um": 75},
-        "sparsity": {"method": "ptp", "threshold": 0.25},
-=======
-        "general": {"ms_before": 2, "ms_after": 2, "radius_um": 100},
         "sparsity": {"method": "snr", "amplitude_mode": "peak_to_peak", "threshold": 0.25},
->>>>>>> d9043632
         "filtering": {"freq_min": 150, "freq_max": 7000, "ftype": "bessel", "filter_order": 2},
         "whitening": {"mode": "local", "regularize": True},
         "detection": {"peak_sign": "neg", "detect_threshold": 4},
