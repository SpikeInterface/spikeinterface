--- conflicted
+++ resolved
@@ -30,11 +30,7 @@
     _default_params = {
         "general": {"ms_before": 2, "ms_after": 2, "radius_um": 100},
         "sparsity": {"method": "ptp", "threshold": 0.25},
-<<<<<<< HEAD
-        "filtering": {"freq_min": 150, "dtype": "float32"},
-=======
         "filtering": {"freq_min": 150},
->>>>>>> 6d382a29
         "detection": {"peak_sign": "neg", "detect_threshold": 4},
         "selection": {
             "method": "smart_sampling_amplitudes",
