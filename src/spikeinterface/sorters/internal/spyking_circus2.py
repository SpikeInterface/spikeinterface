from __future__ import annotations

from .si_based import ComponentsBasedSorter

import shutil
import numpy as np

from spikeinterface.core import NumpySorting
from spikeinterface.core.job_tools import fix_job_kwargs
from spikeinterface.core.recording_tools import get_noise_levels
from spikeinterface.core.template import Templates
from spikeinterface.core.waveform_tools import estimate_templates
from spikeinterface.preprocessing import common_reference, whiten, bandpass_filter, correct_motion
from spikeinterface.sortingcomponents.tools import cache_preprocessing
from spikeinterface.core.basesorting import minimum_spike_dtype
from spikeinterface.core.sparsity import compute_sparsity


class Spykingcircus2Sorter(ComponentsBasedSorter):
    sorter_name = "spykingcircus2"

    _default_params = {
        "general": {"ms_before": 2, "ms_after": 2, "radius_um": 100},
        "sparsity": {"method": "ptp", "threshold": 0.25},
        "filtering": {"freq_min": 150, "freq_max": 7000, "ftype": "bessel", "filter_order": 2},
        "detection": {"peak_sign": "neg", "detect_threshold": 4},
        "selection": {
            "method": "uniform",
            "n_peaks_per_channel": 5000,
            "min_n_peaks": 100000,
            "select_per_channel": False,
            "seed": 42,
        },
        "apply_motion_correction": True,
        "motion_correction": {"preset": "nonrigid_fast_and_accurate"},
<<<<<<< HEAD
        "merging": {"method": "circus"},
=======
        "merging": {
            "similarity_kwargs": {"method": "cosine", "support": "union", "max_lag_ms": 0.2},
            "correlograms_kwargs": {},
            "auto_merge": {
                "min_spikes": 10,
                "corr_diff_thresh": 0.5,
                "censor_correlograms_ms": 0.4,
            },
        },
>>>>>>> 7562b247
        "clustering": {"legacy": True},
        "matching": {"method": "wobble"},
        "apply_preprocessing": True,
        "matched_filtering": True,
        "cache_preprocessing": {"mode": "memory", "memory_limit": 0.5, "delete_cache": True},
        "multi_units_only": False,
        "job_kwargs": {"n_jobs": 0.8},
        "debug": False,
    }

    handle_multi_segment = True

    _params_description = {
        "general": "A dictionary to describe how templates should be computed. User can define ms_before and ms_after (in ms) \
                                        and also the radius_um used to be considered during clustering",
        "sparsity": "A dictionary to be passed to all the calls to sparsify the templates",
        "filtering": "A dictionary for the high_pass filter to be used during preprocessing",
        "detection": "A dictionary for the peak detection node (locally_exclusive)",
        "selection": "A dictionary for the peak selection node. Default is to use smart_sampling_amplitudes, with a minimum of 20000 peaks\
                                         and 5000 peaks per electrode on average.",
        "clustering": "A dictionary to be provided to the clustering method. By default, random_projections is used, but if legacy is set to\
                            True, one other clustering called circus will be used, similar to the one used in Spyking Circus 1",
        "matching": "A dictionary to specify the matching engine used to recover spikes. The method default is circus-omp-svd, but other engines\
                                          can be used",
        "merging": "A dictionary to specify the final merging param to group cells after template matching (get_potential_auto_merge)",
        "motion_correction": "A dictionary to be provided if motion correction has to be performed (dense probe only)",
        "apply_preprocessing": "Boolean to specify whether circus 2 should preprocess the recording or not. If yes, then high_pass filtering + common\
                                                    median reference + zscore",
        "cache_preprocessing": "How to cache the preprocessed recording. Mode can be memory, file, zarr, with extra arguments. In case of memory (default), \
                         memory_limit will control how much RAM can be used. In case of folder or zarr, delete_cache controls if cache is cleaned after sorting",
        "multi_units_only": "Boolean to get only multi units activity (i.e. one template per electrode)",
        "job_kwargs": "A dictionary to specify how many jobs and which parameters they should used",
        "debug": "Boolean to specify if internal data structures made during the sorting should be kept for debugging",
    }

    sorter_description = """Spyking Circus 2 is a rewriting of Spyking Circus, within the SpikeInterface framework
    It uses a more conservative clustering algorithm (compared to Spyking Circus), which is less prone to hallucinate units and/or find noise.
    In addition, it also uses a full Orthogonal Matching Pursuit engine to reconstruct the traces, leading to more spikes
    being discovered."""

    @classmethod
    def get_sorter_version(cls):
        return "2.0"

    @classmethod
    def _run_from_folder(cls, sorter_output_folder, params, verbose):
        try:
            import hdbscan

            HAVE_HDBSCAN = True
        except:
            HAVE_HDBSCAN = False

        assert HAVE_HDBSCAN, "spykingcircus2 needs hdbscan to be installed"

        # this is importanted only on demand because numba import are too heavy
        from spikeinterface.sortingcomponents.peak_detection import detect_peaks
        from spikeinterface.sortingcomponents.peak_selection import select_peaks
        from spikeinterface.sortingcomponents.clustering import find_cluster_from_peaks
        from spikeinterface.sortingcomponents.matching import find_spikes_from_templates
        from spikeinterface.sortingcomponents.merging import merge_spikes
        from spikeinterface.sortingcomponents.tools import remove_empty_templates
        from spikeinterface.sortingcomponents.tools import get_prototype_spike, check_probe_for_drift_correction
        from spikeinterface.core.globals import set_global_job_kwargs, get_global_job_kwargs

        job_kwargs_before = get_global_job_kwargs().copy()
        job_kwargs = params["job_kwargs"].copy()
        job_kwargs = fix_job_kwargs(job_kwargs)
        set_global_job_kwargs(**job_kwargs)

        recording = cls.load_recording_from_folder(sorter_output_folder.parent, with_warnings=False)

        sampling_frequency = recording.get_sampling_frequency()
        num_channels = recording.get_num_channels()
        ms_before = params["general"].get("ms_before", 2)
        ms_after = params["general"].get("ms_after", 2)
        radius_um = params["general"].get("radius_um", 100)
        exclude_sweep_ms = params["detection"].get("exclude_sweep_ms", max(ms_before, ms_after) / 2)

        ## First, we are filtering the data
        filtering_params = params["filtering"].copy()
        if params["apply_preprocessing"]:
            recording_f = bandpass_filter(recording, **filtering_params, dtype="float32")
            if num_channels > 1:
                recording_f = common_reference(recording_f)
        else:
            recording_f = recording
            recording_f.annotate(is_filtered=True)

        valid_geometry = check_probe_for_drift_correction(recording_f)
        if params["apply_motion_correction"]:
            if not valid_geometry:
                if verbose:
                    print("Geometry of the probe does not allow 1D drift correction")
                motion_folder = None
            else:
                if verbose:
                    print("Motion correction activated (probe geometry compatible)")
                motion_folder = sorter_output_folder / "motion"
                params["motion_correction"].update({"folder": motion_folder, "overwrite": True})
                recording_f = correct_motion(recording_f, **params["motion_correction"])
        else:
            motion_folder = None

        ## We need to whiten before the template matching step, to boost the results
        # TODO add , regularize=True chen ready
        recording_w = whiten(recording_f, mode="local", radius_um=radius_um, dtype="float32", regularize=True)

        noise_levels = get_noise_levels(recording_w, return_scaled=False)

        if recording_w.check_serializability("json"):
            recording_w.dump(sorter_output_folder / "preprocessed_recording.json", relative_to=None)
        elif recording_w.check_serializability("pickle"):
            recording_w.dump(sorter_output_folder / "preprocessed_recording.pickle", relative_to=None)

        recording_w = cache_preprocessing(recording_w, **job_kwargs, **params["cache_preprocessing"])

        ## Then, we are detecting peaks with a locally_exclusive method
        detection_params = params["detection"].copy()
        detection_params.update(job_kwargs)

        detection_params["radius_um"] = detection_params.get("radius_um", 50)
        detection_params["exclude_sweep_ms"] = exclude_sweep_ms
        detection_params["noise_levels"] = noise_levels

        fs = recording_w.get_sampling_frequency()
        nbefore = int(ms_before * fs / 1000.0)
        nafter = int(ms_after * fs / 1000.0)

        peaks = detect_peaks(recording_w, "locally_exclusive", **detection_params)

        if params["matched_filtering"]:
            prototype = get_prototype_spike(recording_w, peaks, ms_before, ms_after, **job_kwargs)
            detection_params["prototype"] = prototype
            detection_params["ms_before"] = ms_before

            for value in ["chunk_size", "chunk_memory", "total_memory", "chunk_duration"]:
                if value in detection_params:
                    detection_params.pop(value)

            detection_params["chunk_duration"] = "100ms"

            peaks = detect_peaks(recording_w, "matched_filtering", **detection_params)

        if verbose:
            print("We found %d peaks in total" % len(peaks))

        if params["multi_units_only"]:
            sorting = NumpySorting.from_peaks(peaks, sampling_frequency, unit_ids=recording_w.unit_ids)
        else:
            ## We subselect a subset of all the peaks, by making the distributions os SNRs over all
            ## channels as flat as possible
            selection_params = params["selection"]
            selection_params["n_peaks"] = params["selection"]["n_peaks_per_channel"] * num_channels
            selection_params["n_peaks"] = max(selection_params["min_n_peaks"], selection_params["n_peaks"])

            selection_params.update({"noise_levels": noise_levels})
            selected_peaks = select_peaks(peaks, **selection_params)

            if verbose:
                print("We kept %d peaks for clustering" % len(selected_peaks))

            ## We launch a clustering (using hdbscan) relying on positions and features extracted on
            ## the fly from the snippets
            clustering_params = params["clustering"].copy()
            clustering_params["waveforms"] = {}
            clustering_params["sparsity"] = params["sparsity"]
            clustering_params["radius_um"] = radius_um
            clustering_params["waveforms"]["ms_before"] = ms_before
            clustering_params["waveforms"]["ms_after"] = ms_after
            clustering_params["job_kwargs"] = job_kwargs
            clustering_params["noise_levels"] = noise_levels
            clustering_params["ms_before"] = exclude_sweep_ms
            clustering_params["ms_after"] = exclude_sweep_ms
            clustering_params["tmp_folder"] = sorter_output_folder / "clustering"
            clustering_params["verbose"] = verbose

            legacy = clustering_params.get("legacy", True)

            if legacy:
                clustering_method = "circus"
            else:
                clustering_method = "random_projections"

            labels, peak_labels = find_cluster_from_peaks(
                recording_w, selected_peaks, method=clustering_method, method_kwargs=clustering_params
            )

            ## We get the labels for our peaks
            mask = peak_labels > -1

            labeled_peaks = np.zeros(np.sum(mask), dtype=minimum_spike_dtype)
            labeled_peaks["sample_index"] = selected_peaks[mask]["sample_index"]
            labeled_peaks["segment_index"] = selected_peaks[mask]["segment_index"]
            for count, l in enumerate(labels):
                sub_mask = peak_labels[mask] == l
                labeled_peaks["unit_index"][sub_mask] = count
            unit_ids = np.arange(len(np.unique(labeled_peaks["unit_index"])))
            sorting = NumpySorting(labeled_peaks, sampling_frequency, unit_ids=unit_ids)

            clustering_folder = sorter_output_folder / "clustering"
            clustering_folder.mkdir(parents=True, exist_ok=True)

            if not params["debug"]:
                shutil.rmtree(clustering_folder)
            else:
                np.save(clustering_folder / "labels", labels)
                np.save(clustering_folder / "peaks", selected_peaks)

            templates_array = estimate_templates(
                recording_w, labeled_peaks, unit_ids, nbefore, nafter, return_scaled=False, job_name=None, **job_kwargs
            )

            templates = Templates(
                templates_array=templates_array,
                sampling_frequency=sampling_frequency,
                nbefore=nbefore,
                sparsity_mask=None,
                channel_ids=recording_w.channel_ids,
                unit_ids=unit_ids,
                probe=recording_w.get_probe(),
                is_scaled=False,
            )

            sparsity = compute_sparsity(templates, noise_levels, **params["sparsity"])
            templates = templates.to_sparse(sparsity)
            templates = remove_empty_templates(templates)

            if params["debug"]:
                templates.to_zarr(folder_path=clustering_folder / "templates")
                sorting = sorting.save(folder=clustering_folder / "sorting")

            ## We launch a OMP matching pursuit by full convolution of the templates and the raw traces
            matching_method = params["matching"].pop("method")
            matching_params = params["matching"].copy()
            matching_params["templates"] = templates
            matching_job_params = job_kwargs.copy()

            if matching_method is not None:
                for value in ["chunk_size", "chunk_memory", "total_memory", "chunk_duration"]:
                    if value in matching_job_params:
                        matching_job_params[value] = None
                matching_job_params["chunk_duration"] = "100ms"

                spikes = find_spikes_from_templates(
                    recording_w, matching_method, method_kwargs=matching_params, **matching_job_params
                )

                if params["debug"]:
                    fitting_folder = sorter_output_folder / "fitting"
                    fitting_folder.mkdir(parents=True, exist_ok=True)
                    np.save(fitting_folder / "spikes", spikes)

                if verbose:
                    print("We found %d spikes" % len(spikes))

                ## And this is it! We have a spyking circus
                sorting = np.zeros(spikes.size, dtype=minimum_spike_dtype)
                sorting["sample_index"] = spikes["sample_index"]
                sorting["unit_index"] = spikes["cluster_index"]
                sorting["segment_index"] = spikes["segment_index"]
                sorting = NumpySorting(sorting, sampling_frequency, unit_ids)

        sorting_folder = sorter_output_folder / "sorting"
        if sorting_folder.exists():
            shutil.rmtree(sorting_folder)

        merging_params = params["merging"].copy()
        merging_method = merging_params.get("method", None)

        if merging_method is not None:
            if params["motion_correction"] and motion_folder is not None:
                from spikeinterface.preprocessing.motion import load_motion_info

                motion_info = load_motion_info(motion_folder)
                motion = motion_info["motion"]
                max_motion = max(
                    np.max(np.abs(motion.displacement[seg_index])) for seg_index in range(len(motion.displacement))
                )
                merging_params["max_distance_um"] = max(50, 2 * max_motion)

            # peak_sign = params['detection'].get('peak_sign', 'neg')
            # best_amplitudes = get_template_extremum_amplitude(templates, peak_sign=peak_sign)
            # guessed_amplitudes = spikes['amplitude'].copy()
            # for ind in unit_ids:
            #     mask = spikes['cluster_index'] == ind
            #     guessed_amplitudes[mask] *= best_amplitudes[ind]

            if params["debug"]:
                curation_folder = sorter_output_folder / "curation"
                if curation_folder.exists():
                    shutil.rmtree(curation_folder)
                sorting.save(folder=curation_folder)
                # np.save(fitting_folder / "amplitudes", guessed_amplitudes)

            merging_params["method_kwargs"] = {"templates": templates}
            sorting = merge_spikes(recording_w, sorting, **merging_params)

            if verbose:
                print(f"Final merging, keeping {len(sorting.unit_ids)} units")

        folder_to_delete = None
        cache_mode = params["cache_preprocessing"].get("mode", "memory")
        delete_cache = params["cache_preprocessing"].get("delete_cache", True)

        if cache_mode in ["folder", "zarr"] and delete_cache:
            folder_to_delete = recording_w._kwargs["folder_path"]

        del recording_w
        if folder_to_delete is not None:
            shutil.rmtree(folder_to_delete)

        sorting = sorting.save(folder=sorting_folder)
        set_global_job_kwargs(**job_kwargs_before)

<<<<<<< HEAD
        return sorting
=======
        return sorting


def final_cleaning_circus(recording, sorting, templates, **merging_kwargs):

    from spikeinterface.core.sorting_tools import apply_merges_to_sorting
    from spikeinterface.curation.curation_tools import resolve_merging_graph

    sparsity = templates.sparsity
    templates_array = templates.get_dense_templates().copy()

    sa = create_sorting_analyzer(sorting, recording, format="memory", sparsity=sparsity)

    sa.extensions["templates"] = ComputeTemplates(sa)
    sa.extensions["templates"].params = {"ms_before": templates.ms_before, "ms_after": templates.ms_after}
    sa.extensions["templates"].data["average"] = templates_array
    sa.compute("unit_locations", method="monopolar_triangulation")
    similarity_kwargs = merging_kwargs.pop("similarity_kwargs", {})
    sa.compute("template_similarity", **similarity_kwargs)
    correlograms_kwargs = merging_kwargs.pop("correlograms_kwargs", {})
    sa.compute("correlograms", **correlograms_kwargs)
    auto_merge_kwargs = merging_kwargs.pop("auto_merge", {})
    merges = get_potential_auto_merge(sa, **auto_merge_kwargs)
    merges = resolve_merging_graph(sorting, merges)
    sorting = apply_merges_to_sorting(sorting, merges)

    return sorting
>>>>>>> 7562b247
<|MERGE_RESOLUTION|>--- conflicted
+++ resolved
@@ -33,9 +33,6 @@
         },
         "apply_motion_correction": True,
         "motion_correction": {"preset": "nonrigid_fast_and_accurate"},
-<<<<<<< HEAD
-        "merging": {"method": "circus"},
-=======
         "merging": {
             "similarity_kwargs": {"method": "cosine", "support": "union", "max_lag_ms": 0.2},
             "correlograms_kwargs": {},
@@ -45,7 +42,6 @@
                 "censor_correlograms_ms": 0.4,
             },
         },
->>>>>>> 7562b247
         "clustering": {"legacy": True},
         "matching": {"method": "wobble"},
         "apply_preprocessing": True,
@@ -361,9 +357,6 @@
         sorting = sorting.save(folder=sorting_folder)
         set_global_job_kwargs(**job_kwargs_before)
 
-<<<<<<< HEAD
-        return sorting
-=======
         return sorting
 
 
@@ -390,5 +383,4 @@
     merges = resolve_merging_graph(sorting, merges)
     sorting = apply_merges_to_sorting(sorting, merges)
 
-    return sorting
->>>>>>> 7562b247
+    return sorting