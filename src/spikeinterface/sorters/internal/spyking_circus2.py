from __future__ import annotations

from .si_based import ComponentsBasedSorter

import shutil
import numpy as np

from spikeinterface.core import NumpySorting
from spikeinterface.core.job_tools import fix_job_kwargs
from spikeinterface.core.recording_tools import get_noise_levels
from spikeinterface.preprocessing import common_reference, whiten, bandpass_filter, correct_motion
from spikeinterface.sortingcomponents.tools import (
    cache_preprocessing,
    get_prototype_and_waveforms_from_recording,
    get_shuffled_recording_slices,
)
from spikeinterface.core.basesorting import minimum_spike_dtype
from spikeinterface.core.sparsity import compute_sparsity


class Spykingcircus2Sorter(ComponentsBasedSorter):
    sorter_name = "spykingcircus2"

    _default_params = {
        "general": {"ms_before": 2, "ms_after": 2, "radius_um": 100},
        "sparsity": {"method": "snr", "amplitude_mode": "peak_to_peak", "threshold": 0.25},
        "filtering": {"freq_min": 150, "freq_max": 7000, "ftype": "bessel", "filter_order": 2, "margin_ms": 10},
        "whitening": {"mode": "local", "regularize": False},
        "detection": {"method": "matched_filtering", "method_kwargs": dict(peak_sign="neg", detect_threshold=5)},
        "selection": {
            "method": "uniform",
            "method_kwargs": dict(n_peaks_per_channel=5000, min_n_peaks=100000, select_per_channel=False),
        },
        "apply_motion_correction": True,
        "motion_correction": {"preset": "dredge_fast"},
        "merging": {"max_distance_um": 50},
        "clustering": {"method": "circus", "method_kwargs": dict()},
        "matching": {"method": "circus-omp-svd", "method_kwargs": dict()},
        "apply_preprocessing": True,
        "templates_from_svd": True,
        "cache_preprocessing": {"mode": "memory", "memory_limit": 0.5, "delete_cache": True},
        "multi_units_only": False,
        "job_kwargs": {"n_jobs": 0.75},
        "seed": 42,
        "debug": False,
    }

    handle_multi_segment = True

    _params_description = {
        "general": "A dictionary to describe how templates should be computed. User can define ms_before and ms_after (in ms) \
                                        and also the radius_um used to be considered during clustering",
        "sparsity": "A dictionary to be passed to all the calls to sparsify the templates",
        "filtering": "A dictionary for the high_pass filter used during preprocessing",
        "whitening": "A dictionary for the whitening used during preprocessing",
        "detection": "A dictionary for the peak detection component. Default is matched filtering",
        "selection": "A dictionary for the peak selection component. Default is to use uniform",
        "clustering": "A dictionary for the clustering component. Default, graph_clustering is used",
        "matching": "A dictionary for the matching component. Default circus-omp-svd. Use None to avoid matching",
        "merging": "A dictionary to specify the final merging param to group cells after template matching (auto_merge_units)",
        "motion_correction": "A dictionary to be provided if motion correction has to be performed (dense probe only)",
        "apply_preprocessing": "Boolean to specify whether circus 2 should preprocess the recording or not. If yes, then high_pass filtering + common\
                                                    median reference + whitening",
        "apply_motion_correction": "Boolean to specify whether circus 2 should apply motion correction to the recording or not",
        "templates_from_svd": "Boolean to specify whether templates should be computed from SVD or not.",
        "matched_filtering": "Boolean to specify whether circus 2 should detect peaks via matched filtering (slightly slower)",
        "cache_preprocessing": "How to cache the preprocessed recording. Mode can be memory, file, zarr, with extra arguments. In case of memory (default), \
                         memory_limit will control how much RAM can be used. In case of folder or zarr, delete_cache controls if cache is cleaned after sorting",
        "multi_units_only": "Boolean to get only multi units activity (i.e. one template per electrode)",
        "job_kwargs": "A dictionary to specify how many jobs and which parameters they should used",
        "seed": "An int to control how chunks are shuffled while detecting peaks",
        "debug": "Boolean to specify if internal data structures made during the sorting should be kept for debugging",
    }

    sorter_description = """Spyking Circus 2 is a rewriting of Spyking Circus, within the SpikeInterface framework
    It uses a more conservative clustering algorithm (compared to Spyking Circus), which is less prone to hallucinate units and/or find noise.
    In addition, it also uses a full Orthogonal Matching Pursuit engine to reconstruct the traces, leading to more spikes
    being discovered. The code is much faster and memory efficient, inheriting from all the preprocessing possibilities of spikeinterface"""

    @classmethod
    def get_sorter_version(cls):
        return "2.1"

    @classmethod
    def _run_from_folder(cls, sorter_output_folder, params, verbose):

        try:
            import torch
        except ImportError:
            HAVE_TORCH = False
            print("spykingcircus2 could benefit from using torch. Consider installing it")

        # this is importanted only on demand because numba import are too heavy
        from spikeinterface.sortingcomponents.peak_detection import detect_peaks
        from spikeinterface.sortingcomponents.peak_selection import select_peaks
        from spikeinterface.sortingcomponents.clustering import find_cluster_from_peaks
        from spikeinterface.sortingcomponents.matching import find_spikes_from_templates
        from spikeinterface.sortingcomponents.tools import remove_empty_templates
        from spikeinterface.sortingcomponents.tools import check_probe_for_drift_correction

        job_kwargs = fix_job_kwargs(params["job_kwargs"])
        job_kwargs.update({"progress_bar": verbose})

        recording = cls.load_recording_from_folder(sorter_output_folder.parent, with_warnings=False)

        sampling_frequency = recording.get_sampling_frequency()
        num_channels = recording.get_num_channels()
        ms_before = params["general"].get("ms_before", 2)
        ms_after = params["general"].get("ms_after", 2)
        radius_um = params["general"].get("radius_um", 100)
        peak_sign = params["detection"].get("peak_sign", "neg")
        templates_from_svd = params["templates_from_svd"]
        debug = params["debug"]
        seed = params["seed"]
        apply_preprocessing = params["apply_preprocessing"]
        apply_motion_correction = params["apply_motion_correction"]
        exclude_sweep_ms = params["detection"].get("exclude_sweep_ms", max(ms_before, ms_after))

        ## First, we are filtering the data
        filtering_params = params["filtering"].copy()
        if apply_preprocessing:
            if verbose:
                print("Preprocessing the recording (bandpass filtering + CMR + whitening)")
            recording_f = bandpass_filter(recording, **filtering_params, dtype="float32")
            if num_channels > 1:
                recording_f = common_reference(recording_f)
        else:
            if verbose:
                print("Skipping preprocessing (whitening only)")
            recording_f = recording
            recording_f.annotate(is_filtered=True)

        valid_geometry = check_probe_for_drift_correction(recording_f)
        if apply_motion_correction:
            if not valid_geometry:
                if verbose:
                    print("Geometry of the probe does not allow 1D drift correction")
                motion_folder = None
            else:
                if verbose:
                    print("Motion correction activated (probe geometry compatible)")
                motion_folder = sorter_output_folder / "motion"
                params["motion_correction"].update({"folder": motion_folder})
                recording_f = correct_motion(recording_f, **params["motion_correction"], **job_kwargs)
        else:
            motion_folder = None

        ## We need to whiten before the template matching step, to boost the results
        # TODO add , regularize=True chen ready
        whitening_kwargs = params["whitening"].copy()
        whitening_kwargs["dtype"] = "float32"
        whitening_kwargs["regularize"] = whitening_kwargs.get("regularize", False)
        if num_channels == 1:
            whitening_kwargs["regularize"] = False
        if whitening_kwargs["regularize"]:
            whitening_kwargs["regularize_kwargs"] = {"method": "LedoitWolf"}
            whitening_kwargs["apply_mean"] = True

        recording_w = whiten(recording_f, **whitening_kwargs)

        noise_levels = get_noise_levels(recording_w, return_scaled=False, **job_kwargs)

        if recording_w.check_serializability("json"):
            recording_w.dump(sorter_output_folder / "preprocessed_recording.json", relative_to=None)
        elif recording_w.check_serializability("pickle"):
            recording_w.dump(sorter_output_folder / "preprocessed_recording.pickle", relative_to=None)

        recording_w = cache_preprocessing(recording_w, **job_kwargs, **params["cache_preprocessing"])

        ## Then, we are detecting peaks with a locally_exclusive method
        detection_method = params["detection"].get("method", "matched_filtering")
        detection_params = params["detection"].get("method_kwargs", dict())
<<<<<<< HEAD
        detection_params["radius_um"] = radius_um / 2
=======
        detection_params["radius_um"] = radius_um
>>>>>>> f4b908c9
        detection_params["exclude_sweep_ms"] = exclude_sweep_ms
        detection_params["noise_levels"] = noise_levels

        selection_method = params["selection"].get("method", "uniform")
        selection_params = params["selection"].get("method_kwargs", dict())
        n_peaks_per_channel = selection_params.get("n_peaks_per_channel", 5000)
        min_n_peaks = selection_params.get("min_n_peaks", 100000)
<<<<<<< HEAD

        full_clustering = params["matching"].get("method", "circus-omp-svd") is None

=======
>>>>>>> f4b908c9
        skip_peaks = not params["multi_units_only"] and selection_method == "uniform"
        max_n_peaks = n_peaks_per_channel * num_channels
        n_peaks = max(min_n_peaks, max_n_peaks)
        selection_params["n_peaks"] = n_peaks
        selection_params["noise_levels"] = noise_levels

        if debug:
            clustering_folder = sorter_output_folder / "clustering"
            clustering_folder.mkdir(parents=True, exist_ok=True)
            np.save(clustering_folder / "noise_levels.npy", noise_levels)

        if detection_method == "matched_filtering":
            prototype, waveforms, _ = get_prototype_and_waveforms_from_recording(
                recording_w,
                n_peaks=10000,
                ms_before=ms_before,
                ms_after=ms_after,
                seed=seed,
                **detection_params,
                **job_kwargs,
            )
            detection_params["prototype"] = prototype
            detection_params["ms_before"] = ms_before
            if debug:
                np.save(clustering_folder / "waveforms.npy", waveforms)
                np.save(clustering_folder / "prototype.npy", prototype)
            if skip_peaks:
                detection_params["skip_after_n_peaks"] = n_peaks
                detection_params["recording_slices"] = get_shuffled_recording_slices(
                    recording_w, seed=seed, **job_kwargs
                )
            detection_method = "matched_filtering"
        else:
            waveforms = None
            if skip_peaks:
                detection_params["skip_after_n_peaks"] = n_peaks
                detection_params["recording_slices"] = get_shuffled_recording_slices(
                    recording_w, seed=seed, **job_kwargs
                )
            detection_method = "locally_exclusive"

<<<<<<< HEAD
        matching_method = params["matching"].get("method", "circus-omp-svd")
        if matching_method is None:
            # We want all peaks if we are planning to assign them to templates afterwards
            detection_params["skip_after_n_peaks"] = None

=======
>>>>>>> f4b908c9
        peaks = detect_peaks(recording_w, detection_method, **detection_params, **job_kwargs)
        order = np.lexsort((peaks["sample_index"], peaks["segment_index"]))
        peaks = peaks[order]

        if debug:
            np.save(clustering_folder / "peaks.npy", peaks)

        if not skip_peaks and verbose:
            print("Found %d peaks in total" % len(peaks))

        sparsity_kwargs = params["sparsity"].copy()
        if "peak_sign" not in sparsity_kwargs:
            sparsity_kwargs["peak_sign"] = peak_sign

        sorting_folder = sorter_output_folder / "sorting"
        if sorting_folder.exists():
            shutil.rmtree(sorting_folder)

        if params["multi_units_only"]:
            sorting = NumpySorting.from_peaks(peaks, sampling_frequency, unit_ids=recording_w.channel_ids)
        else:
            ## We subselect a subset of all the peaks, by making the distributions os SNRs over all
            ## channels as flat as possible
            selected_peaks = select_peaks(peaks, seed=seed, method=selection_method, **selection_params)

            if verbose:
                print("Kept %d peaks for clustering" % len(selected_peaks))

            clustering_method = params["clustering"].get("method", "graph_clustering")
            clustering_params = params["clustering"].get("method_kwargs", dict())

            if clustering_method == "circus":
                clustering_params["waveforms"] = {}
                clustering_params["sparsity"] = sparsity_kwargs
                clustering_params["neighbors_radius_um"] = 50
                clustering_params["radius_um"] = radius_um
                clustering_params["waveforms"]["ms_before"] = ms_before
                clustering_params["waveforms"]["ms_after"] = ms_after
                clustering_params["few_waveforms"] = waveforms
                clustering_params["noise_levels"] = noise_levels
                clustering_params["ms_before"] = ms_before
                clustering_params["ms_after"] = ms_after
                clustering_params["verbose"] = verbose
                clustering_params["templates_from_svd"] = templates_from_svd
                clustering_params["tmp_folder"] = sorter_output_folder / "clustering"
                clustering_params["debug"] = debug
                clustering_params["noise_threshold"] = detection_params.get("detect_threshold", 4)
            elif clustering_method == "graph_clustering":
                clustering_params = {
                    "ms_before": ms_before,
                    "ms_after": ms_after,
                    "clustering_method": "hdbscan",
                    "radius_um": radius_um,
                    "clustering_kwargs": dict(
                        min_samples=1,
                        min_cluster_size=50,
                        core_dist_n_jobs=-1,
                        cluster_selection_method="leaf",
                        allow_single_cluster=True,
                        cluster_selection_epsilon=0.1,
                    ),
                }

            outputs = find_cluster_from_peaks(
                recording_w,
                selected_peaks,
                method=clustering_method,
                method_kwargs=clustering_params,
                extra_outputs=templates_from_svd,
                **job_kwargs,
            )

            if len(outputs) == 2:
                _, peak_labels = outputs
                from spikeinterface.sortingcomponents.clustering.tools import get_templates_from_peaks_and_recording

                templates = get_templates_from_peaks_and_recording(
                    recording_w,
                    selected_peaks,
                    peak_labels,
                    ms_before,
                    ms_after,
                    **job_kwargs,
                )
            elif len(outputs) == 5:
                _, peak_labels, svd_model, svd_features, sparsity_mask = outputs
                from spikeinterface.sortingcomponents.clustering.tools import get_templates_from_peaks_and_svd

                templates = get_templates_from_peaks_and_svd(
                    recording_w,
                    selected_peaks,
                    peak_labels,
                    ms_before,
                    ms_after,
                    svd_model,
                    svd_features,
                    sparsity_mask,
                    operator="median",
                )

            sparsity = compute_sparsity(templates, noise_levels, **sparsity_kwargs)
            templates = templates.to_sparse(sparsity)
            templates = remove_empty_templates(templates)

            if debug:
                templates.to_zarr(folder_path=clustering_folder / "templates")

            ## We launch a OMP matching pursuit by full convolution of the templates and the raw traces
            matching_method = params["matching"].get("method", "circus-omp_svd")
            matching_params = params["matching"].get("method_kwargs", dict())
            matching_params["templates"] = templates

            if matching_method is not None:
                spikes = find_spikes_from_templates(
                    recording_w, matching_method, method_kwargs=matching_params, **job_kwargs
                )

                if debug:
                    fitting_folder = sorter_output_folder / "fitting"
                    fitting_folder.mkdir(parents=True, exist_ok=True)
                    np.save(fitting_folder / "spikes", spikes)

                if verbose:
                    print("Found %d spikes" % len(spikes))

                ## And this is it! We have a spyking circus
                sorting = np.zeros(spikes.size, dtype=minimum_spike_dtype)
                sorting["sample_index"] = spikes["sample_index"]
                sorting["unit_index"] = spikes["cluster_index"]
                sorting["segment_index"] = spikes["segment_index"]
                sorting = NumpySorting(sorting, sampling_frequency, templates.unit_ids)
            else:
                ## we should have a case to deal with clustering all peaks without matching
                ## for small density channel counts
<<<<<<< HEAD
                from spikeinterface.sortingcomponents.matching.tools import assign_templates_to_peaks

                peak_labels = assign_templates_to_peaks(
                    recording_w,
                    peaks,
                    ms_before=ms_before,
                    ms_after=ms_after,
                    svd_model=svd_model,
                    sparse_mask=sparsity_mask,
                    templates=templates,
                    **job_kwargs,
                )

                if verbose:
                    print("Found %d spikes" % len(peaks))

                sorting = np.zeros(peaks.size, dtype=minimum_spike_dtype)
                sorting["sample_index"] = peaks["sample_index"]
                sorting["unit_index"] = peak_labels
                sorting["segment_index"] = peaks["segment_index"]
                sorting = NumpySorting(sorting, sampling_frequency, templates.unit_ids)

=======

                sorting = np.zeros(selected_peaks.size, dtype=minimum_spike_dtype)
                sorting["sample_index"] = selected_peaks["sample_index"]
                sorting["unit_index"] = peak_labels
                sorting["segment_index"] = selected_peaks["segment_index"]
                sorting = NumpySorting(sorting, sampling_frequency, templates.unit_ids)

>>>>>>> f4b908c9
            merging_params = params["merging"].copy()
            merging_params["debug_folder"] = sorter_output_folder / "merging"

            if len(merging_params) > 0:
                if params["motion_correction"] and motion_folder is not None:
                    from spikeinterface.preprocessing.motion import load_motion_info

                    motion_info = load_motion_info(motion_folder)
                    motion = motion_info["motion"]
                    max_motion = max(
                        np.max(np.abs(motion.displacement[seg_index])) for seg_index in range(len(motion.displacement))
                    )
                    max_distance_um = merging_params.get("max_distance_um", 50)
                    merging_params["max_distance_um"] = max(max_distance_um, 2 * max_motion)

                if debug:
                    curation_folder = sorter_output_folder / "curation"
                    if curation_folder.exists():
                        shutil.rmtree(curation_folder)
                    sorting.save(folder=curation_folder)
                    # np.save(fitting_folder / "amplitudes", guessed_amplitudes)

                sorting = final_cleaning_circus(recording_w, sorting, templates, **merging_params, **job_kwargs)

                if verbose:
                    print(f"Kept {len(sorting.unit_ids)} units after final merging")

        folder_to_delete = None
        cache_mode = params["cache_preprocessing"].get("mode", "memory")
        delete_cache = params["cache_preprocessing"].get("delete_cache", True)

        if cache_mode in ["folder", "zarr"] and delete_cache:
            folder_to_delete = recording_w._kwargs["folder_path"]

        del recording_w
        if folder_to_delete is not None:
            shutil.rmtree(folder_to_delete)

        sorting = sorting.save(folder=sorting_folder)

        return sorting


def final_cleaning_circus(
    recording,
    sorting,
    templates,
    similarity_kwargs={"method": "l2", "support": "union", "max_lag_ms": 0.1},
    sparsity_overlap=0.5,
    censor_ms=3.0,
    max_distance_um=50,
    template_diff_thresh=np.arange(0.05, 0.5, 0.05),
    debug_folder=None,
    **job_kwargs,
):

    from spikeinterface.sortingcomponents.tools import create_sorting_analyzer_with_existing_templates
    from spikeinterface.curation.auto_merge import auto_merge_units

    # First we compute the needed extensions
    analyzer = create_sorting_analyzer_with_existing_templates(sorting, recording, templates)
    analyzer.compute("unit_locations", method="monopolar_triangulation")
    analyzer.compute("template_similarity", **similarity_kwargs)

    if debug_folder is not None:
        analyzer.save_as(format="binary_folder", folder=debug_folder)

    presets = ["x_contaminations"] * len(template_diff_thresh)
    steps_params = [
        {"template_similarity": {"template_diff_thresh": i}, "unit_locations": {"max_distance_um": max_distance_um}}
        for i in template_diff_thresh
    ]
    final_sa = auto_merge_units(
        analyzer,
        presets=presets,
        steps_params=steps_params,
        recursive=True,
        censor_ms=censor_ms,
        sparsity_overlap=sparsity_overlap,
        **job_kwargs,
    )
    return final_sa.sorting<|MERGE_RESOLUTION|>--- conflicted
+++ resolved
@@ -170,11 +170,7 @@
         ## Then, we are detecting peaks with a locally_exclusive method
         detection_method = params["detection"].get("method", "matched_filtering")
         detection_params = params["detection"].get("method_kwargs", dict())
-<<<<<<< HEAD
         detection_params["radius_um"] = radius_um / 2
-=======
-        detection_params["radius_um"] = radius_um
->>>>>>> f4b908c9
         detection_params["exclude_sweep_ms"] = exclude_sweep_ms
         detection_params["noise_levels"] = noise_levels
 
@@ -182,12 +178,6 @@
         selection_params = params["selection"].get("method_kwargs", dict())
         n_peaks_per_channel = selection_params.get("n_peaks_per_channel", 5000)
         min_n_peaks = selection_params.get("min_n_peaks", 100000)
-<<<<<<< HEAD
-
-        full_clustering = params["matching"].get("method", "circus-omp-svd") is None
-
-=======
->>>>>>> f4b908c9
         skip_peaks = not params["multi_units_only"] and selection_method == "uniform"
         max_n_peaks = n_peaks_per_channel * num_channels
         n_peaks = max(min_n_peaks, max_n_peaks)
@@ -229,14 +219,11 @@
                 )
             detection_method = "locally_exclusive"
 
-<<<<<<< HEAD
         matching_method = params["matching"].get("method", "circus-omp-svd")
         if matching_method is None:
             # We want all peaks if we are planning to assign them to templates afterwards
             detection_params["skip_after_n_peaks"] = None
 
-=======
->>>>>>> f4b908c9
         peaks = detect_peaks(recording_w, detection_method, **detection_params, **job_kwargs)
         order = np.lexsort((peaks["sample_index"], peaks["segment_index"]))
         peaks = peaks[order]
@@ -371,7 +358,6 @@
             else:
                 ## we should have a case to deal with clustering all peaks without matching
                 ## for small density channel counts
-<<<<<<< HEAD
                 from spikeinterface.sortingcomponents.matching.tools import assign_templates_to_peaks
 
                 peak_labels = assign_templates_to_peaks(
@@ -394,15 +380,6 @@
                 sorting["segment_index"] = peaks["segment_index"]
                 sorting = NumpySorting(sorting, sampling_frequency, templates.unit_ids)
 
-=======
-
-                sorting = np.zeros(selected_peaks.size, dtype=minimum_spike_dtype)
-                sorting["sample_index"] = selected_peaks["sample_index"]
-                sorting["unit_index"] = peak_labels
-                sorting["segment_index"] = selected_peaks["segment_index"]
-                sorting = NumpySorting(sorting, sampling_frequency, templates.unit_ids)
-
->>>>>>> f4b908c9
             merging_params = params["merging"].copy()
             merging_params["debug_folder"] = sorter_output_folder / "merging"
 
