from __future__ import annotations

import shutil

from .si_based import ComponentsBasedSorter

from spikeinterface.core import (
    get_noise_levels,
    NumpySorting,
    estimate_templates_with_accumulator,
    Templates,
    compute_sparsity,
)

from spikeinterface.core.job_tools import fix_job_kwargs

from spikeinterface.preprocessing import bandpass_filter, common_reference, zscore, whiten
from spikeinterface.core.basesorting import minimum_spike_dtype

from spikeinterface.sortingcomponents.tools import cache_preprocessing


import numpy as np


class Tridesclous2Sorter(ComponentsBasedSorter):
    sorter_name = "tridesclous2"

    _default_params = {
        "apply_preprocessing": True,
        "apply_motion_correction": False,
        "motion_correction": {"preset": "nonrigid_fast_and_accurate"},
        "cache_preprocessing": {"mode": "memory", "memory_limit": 0.5, "delete_cache": True},
        "waveforms": {
            "ms_before": 0.5,
            "ms_after": 1.5,
            "radius_um": 120.0,
        },
        "filtering": {"freq_min": 300.0, "freq_max": 8000.0},
        "detection": {"peak_sign": "neg", "detect_threshold": 5, "exclude_sweep_ms": 1.5, "radius_um": 150.0},
        "selection": {"n_peaks_per_channel": 5000, "min_n_peaks": 20000},
        "svd": {"n_components": 6},
        "clustering": {
            "recursive_depth": 3,
            "split_radius_um": 40.0,
            "clusterer": "hdbscan",
            "clusterer_kwargs": {
                "min_cluster_size": 10,
                "min_samples": 1,
                "allow_single_cluster": True,
                "cluster_selection_method": "eom",
            },
            "do_merge": True,
            "merge_kwargs": {
                "similarity_metric": "l1",
                "num_shifts": 3,
                "similarity_thresh": 0.8,
            }
        },
        # "clustering": {
        #     "recursive_depth": 3,
        #     "split_radius_um": 40.0,
        #     "clusterer": "hdbscan",
        #     "clusterer_kwargs": {
        #         "min_cluster_size": 10,
        #         "min_samples": 1,
        #         "allow_single_cluster": True,
        #         "cluster_selection_method": "eom",
        #     },
        #     "do_merge": True,
        #     "merge_radius_um": 40.0,
        #     "threshold_diff": 1.5,
        # },
        "templates": {
            "ms_before": 2.0,
            "ms_after": 3.0,
            "max_spikes_per_unit": 400,
            "sparsity_threshold": 1.5,
            # "peak_shift_ms": 0.2,
        },
        "matching": {"method": "tdc-peeler", "method_kwargs": {}},
        "job_kwargs": {"n_jobs": -1},
        "save_array": True,
    }

    _params_description = {
        "apply_preprocessing": "Apply internal preprocessing or not",
        "cache_preprocessing": "A dict contaning how to cache the preprocessed recording. mode='memory' | 'folder | 'zarr' ",
        "waveforms": "A dictonary containing waveforms params: ms_before, ms_after, radius_um",
        "filtering": "A dictonary containing filtering params: freq_min, freq_max",
        "detection": "A dictonary containing detection params: peak_sign, detect_threshold, exclude_sweep_ms, radius_um",
        "selection": "A dictonary containing selection params: n_peaks_per_channel, min_n_peaks",
        "svd": "A dictonary containing svd params: n_components",
        "clustering": "A dictonary containing clustering params: split_radius_um, merge_radius_um",
        "templates": "A dictonary containing waveforms params for peeler: ms_before, ms_after",
        "matching": "A dictonary containing matching params for matching: peak_shift_ms, radius_um",
        "job_kwargs": "A dictionary containing job kwargs",
        "save_array": "Save or not intermediate arrays",
    }

    handle_multi_segment = True

    @classmethod
    def get_sorter_version(cls):
        return "2.0"

    @classmethod
    def _run_from_folder(cls, sorter_output_folder, params, verbose):

        from spikeinterface.sortingcomponents.matching import find_spikes_from_templates
        from spikeinterface.sortingcomponents.peak_detection import detect_peaks
        from spikeinterface.sortingcomponents.peak_selection import select_peaks
        from spikeinterface.sortingcomponents.clustering.main import find_cluster_from_peaks
        from spikeinterface.sortingcomponents.tools import remove_empty_templates
        from spikeinterface.preprocessing import correct_motion
        from spikeinterface.sortingcomponents.motion import InterpolateMotionRecording

        job_kwargs = params["job_kwargs"].copy()
        job_kwargs = fix_job_kwargs(job_kwargs)
        job_kwargs["progress_bar"] = verbose

        recording_raw = cls.load_recording_from_folder(sorter_output_folder.parent, with_warnings=False)

        num_chans = recording_raw.get_num_channels()
        sampling_frequency = recording_raw.get_sampling_frequency()

        # preprocessing
        if params["apply_preprocessing"]:
            if params["apply_motion_correction"]:
                rec_for_motion = recording_raw
                if params["apply_preprocessing"]:
                    rec_for_motion = bandpass_filter(rec_for_motion, freq_min=300.0, freq_max=6000.0, dtype="float32")
                    rec_for_motion = common_reference(rec_for_motion)
                    if verbose:
                        print("Start correct_motion()")
                    _, motion_info = correct_motion(
                        rec_for_motion,
                        folder=sorter_output_folder / "motion",
                        output_motion_info=True,
                        **params["motion_correction"],
                    )
                    if verbose:
                        print("Done correct_motion()")

            recording = bandpass_filter(recording_raw, **params["filtering"], dtype="float32")
            recording = common_reference(recording)

            if params["apply_motion_correction"]:
                interpolate_motion_kwargs = dict(
                    border_mode="force_extrapolate",
                    spatial_interpolation_method="kriging",
                    sigma_um=20.0,
                    p=2,
                )

                recording = InterpolateMotionRecording(
                    recording,
                    motion_info["motion"],
                    **interpolate_motion_kwargs,
                )

            recording = zscore(recording, dtype="float32")
            recording = whiten(recording, dtype="float32", mode="local", radius_um=100.0)

            # used only if "folder" or "zarr"
            cache_folder = sorter_output_folder / "cache_preprocessing"
            recording = cache_preprocessing(
                recording, folder=cache_folder, **job_kwargs, **params["cache_preprocessing"]
            )

            noise_levels = np.ones(num_chans, dtype="float32")
        else:
            recording = recording_raw
            noise_levels = get_noise_levels(recording, return_scaled=False)

        # detection
        detection_params = params["detection"].copy()
        detection_params["noise_levels"] = noise_levels
        all_peaks = detect_peaks(recording, method="locally_exclusive", **detection_params, **job_kwargs)

        if verbose:
            print(f"detect_peaks(): {len(all_peaks)} peaks found")

        # selection
        selection_params = params["selection"].copy()
        n_peaks = params["selection"]["n_peaks_per_channel"] * num_chans
        n_peaks = max(selection_params["min_n_peaks"], n_peaks)
        peaks = select_peaks(all_peaks, method="uniform", n_peaks=n_peaks)

        if verbose:
            print(f"select_peaks(): {len(peaks)} peaks kept for clustering")

        clustering_kwargs = {}
        clustering_kwargs["folder"] = sorter_output_folder
        clustering_kwargs["waveforms"] = params["waveforms"].copy()
        clustering_kwargs["clustering"] = params["clustering"].copy()

<<<<<<< Updated upstream
        labels_set, clustering_label, extra_out = find_cluster_from_peaks(
<<<<<<< HEAD
            recording, peaks, method="tdc_clustering", method_kwargs=clustering_kwargs, extra_outputs=True, **job_kwargs
=======
        labels_set, clustering_label = find_cluster_from_peaks(
            recording, peaks, method="tdc-clustering", method_kwargs=clustering_kwargs, extra_outputs=True, **job_kwargs
>>>>>>> Stashed changes
=======
            recording, peaks, method="tdc-clustering", method_kwargs=clustering_kwargs, extra_outputs=True, **job_kwargs
>>>>>>> 0edfc778
        )
        # peak_shifts = extra_out["peak_shifts"]
        # new_peaks = peaks.copy()
        # new_peaks["sample_index"] -= peak_shifts
        new_peaks = peaks

        mask = clustering_label >= 0
        sorting_pre_peeler = NumpySorting.from_samples_and_labels(
            new_peaks["sample_index"][mask],
            clustering_label[mask],
            sampling_frequency,
            unit_ids=labels_set,
        )

        if verbose:
            print(f"find_cluster_from_peaks(): {sorting_pre_peeler.unit_ids.size} cluster found")

        recording_for_peeler = recording

        nbefore = int(params["templates"]["ms_before"] * sampling_frequency / 1000.0)
        nafter = int(params["templates"]["ms_after"] * sampling_frequency / 1000.0)

        templates_array = estimate_templates_with_accumulator(
            recording_for_peeler,
            sorting_pre_peeler.to_spike_vector(),
            sorting_pre_peeler.unit_ids,
            nbefore,
            nafter,
            return_scaled=False,
            **job_kwargs,
        )
        templates_dense = Templates(
            templates_array=templates_array,
            sampling_frequency=sampling_frequency,
            nbefore=nbefore,
            sparsity_mask=None,
            probe=recording_for_peeler.get_probe(),
            is_scaled=False,
        )

        # TODO : try other methods for sparsity
        sparsity_threshold = params["templates"]["sparsity_threshold"]
        # sparsity = compute_sparsity(templates_dense, method="radius", radius_um=120.)
        sparsity = compute_sparsity(templates_dense, noise_levels=noise_levels, threshold=sparsity_threshold)
        templates = templates_dense.to_sparse(sparsity)
        templates = remove_empty_templates(templates)

        ## peeler
        matching_method = params["matching"]["method"]
        matching_params = params["matching"]["method_kwargs"].copy()
        matching_params["templates"] = templates
        if params["matching"]["method"] in ("tdc-peeler",):
            matching_params["noise_levels"] = noise_levels
        spikes = find_spikes_from_templates(
            recording_for_peeler, method=matching_method, method_kwargs=matching_params, **job_kwargs
        )

        if params["save_array"]:
            sorting_pre_peeler = sorting_pre_peeler.save(folder=sorter_output_folder / "sorting_pre_peeler")

            np.save(sorter_output_folder / "noise_levels.npy", noise_levels)
            np.save(sorter_output_folder / "all_peaks.npy", all_peaks)
            np.save(sorter_output_folder / "peaks.npy", peaks)
            np.save(sorter_output_folder / "clustering_label.npy", clustering_label)
            np.save(sorter_output_folder / "spikes.npy", spikes)

        final_spikes = np.zeros(spikes.size, dtype=minimum_spike_dtype)
        final_spikes["sample_index"] = spikes["sample_index"]
        final_spikes["unit_index"] = spikes["cluster_index"]
        final_spikes["segment_index"] = spikes["segment_index"]

        sorting = NumpySorting(final_spikes, sampling_frequency, labels_set)
        sorting = sorting.save(folder=sorter_output_folder / "sorting")

        return sorting<|MERGE_RESOLUTION|>--- conflicted
+++ resolved
@@ -195,17 +195,9 @@
         clustering_kwargs["waveforms"] = params["waveforms"].copy()
         clustering_kwargs["clustering"] = params["clustering"].copy()
 
-<<<<<<< Updated upstream
-        labels_set, clustering_label, extra_out = find_cluster_from_peaks(
-<<<<<<< HEAD
-            recording, peaks, method="tdc_clustering", method_kwargs=clustering_kwargs, extra_outputs=True, **job_kwargs
-=======
+
         labels_set, clustering_label = find_cluster_from_peaks(
             recording, peaks, method="tdc-clustering", method_kwargs=clustering_kwargs, extra_outputs=True, **job_kwargs
->>>>>>> Stashed changes
-=======
-            recording, peaks, method="tdc-clustering", method_kwargs=clustering_kwargs, extra_outputs=True, **job_kwargs
->>>>>>> 0edfc778
         )
         # peak_shifts = extra_out["peak_shifts"]
         # new_peaks = peaks.copy()
