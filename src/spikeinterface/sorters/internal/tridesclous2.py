--- conflicted
+++ resolved
@@ -130,11 +130,8 @@
                     if verbose:
                         print("Done correct_motion()")
 
-<<<<<<< HEAD
-            recording = bandpass_filter(recording_raw, **params["filtering"], margin_ms=20., dtype="float32")
-=======
             recording = bandpass_filter(recording_raw, **params["filtering"], margin_ms=20.0, dtype="float32")
->>>>>>> 04b67e21
+
             if apply_cmr:
                 recording = common_reference(recording)
 
@@ -258,14 +255,6 @@
         )
         
 
-<<<<<<< HEAD
-        # sparsity is a mix between radius and 
-        sparsity_threshold = params["templates"]["sparsity_threshold"]
-        radius_um = params["waveforms"]["radius_um"]
-        sparsity = compute_sparsity(templates_dense, method="radius", radius_um=radius_um)
-        sparsity_snr = compute_sparsity(templates_dense, method="snr", amplitude_mode="peak_to_peak",
-                                        noise_levels=noise_levels, threshold=sparsity_threshold)
-=======
         # sparsity is a mix between radius and
         sparsity_threshold = params["templates"]["sparsity_threshold"]
         radius_um = params["waveforms"]["radius_um"]
@@ -277,7 +266,6 @@
             noise_levels=noise_levels,
             threshold=sparsity_threshold,
         )
->>>>>>> 04b67e21
         sparsity.mask = sparsity.mask & sparsity_snr.mask
         templates = templates_dense.to_sparse(sparsity)
 
