--- conflicted
+++ resolved
@@ -269,7 +269,6 @@
             print(f"select_peaks(): {len(peaks)} peaks kept for clustering")
 
         # routing clustering params into the big IterativeISOSPLITClustering params tree
-<<<<<<< HEAD
         # clustering_kwargs = deepcopy(clustering_methods["iterative-isosplit"]._default_params)
         # clustering_kwargs["peaks_svd"].update(params["waveforms"])
         # clustering_kwargs["peaks_svd"].update(params["svd"])
@@ -279,7 +278,7 @@
         # clustering_kwargs["noise_levels"] = noise_levels
         # clustering_kwargs["clean"]["min_firing_rate"] = params["min_firing_rate"]
         # clustering_kwargs["clean"]["subsampling_factor"] = all_peaks.size / peaks.size
-=======
+
         clustering_kwargs = deepcopy(clustering_methods["iterative-isosplit"]._default_params)
         clustering_kwargs["peaks_svd"].update(params["waveforms"])
         clustering_kwargs["peaks_svd"].update(params["svd"])
@@ -289,7 +288,7 @@
         clustering_kwargs["noise_levels"] = noise_levels
         clustering_kwargs["clean_low_firing"]["min_firing_rate"] = params["min_firing_rate"]
         clustering_kwargs["clean_low_firing"]["subsampling_factor"] = all_peaks.size / peaks.size
->>>>>>> 31572ec4
+
 
         # if clustering_kwargs["clustering"]["clusterer"] == "isosplit6":
         #    have_sisosplit6 = importlib.util.find_spec("isosplit6") is not None
