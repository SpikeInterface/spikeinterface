"""
Utils functions to launch several sorter on several recording in parallel or not.
"""
from pathlib import Path
import shutil
import numpy as np
import tempfile
import os
import stat
import subprocess
import sys
import warnings

<<<<<<< HEAD
from spikeinterface.core import  aggregate_units
=======
from spikeinterface.core import aggregate_units
>>>>>>> cf2e58ce

from .sorterlist import sorter_dict
from .runsorter import run_sorter
from .basesorter import is_log_ok

_default_engine_kwargs = dict(
    loop=dict(),
    joblib=dict(n_jobs=-1, backend="loky"),
    processpoolexecutor=dict(max_workers=2, mp_context=None),
    dask=dict(client=None),
    slurm=dict(tmp_script_folder=None, cpus_per_task=1, mem="1G"),
)


_implemented_engine = list(_default_engine_kwargs.keys())

<<<<<<< HEAD
=======

>>>>>>> cf2e58ce
def run_sorter_jobs(job_list, engine="loop", engine_kwargs={}, return_output=False):
    """
    Run several :py:func:`run_sorter()` sequentially or in parallel given a list of jobs.

    For **engine="loop"** this is equivalent to:

    ..code::

        for job in job_list:
            run_sorter(**job)
<<<<<<< HEAD
    
=======

>>>>>>> cf2e58ce
    The following engines block the I/O:
      * "loop"
      * "joblib"
      * "multiprocessing"
      * "dask"
<<<<<<< HEAD
    
    The following engines are *asynchronous*:
      * "slurm"
    
    Where *blocking* means that this function is blocking until the results are returned.
    This is in opposition to *asynchronous*, where the function returns `None` almost immediately (aka non-blocking), 
    but the results must be retrieved by hand when jobs are finished. No mechanisim is provided here to be aware
    when jobs are finish.
    In this *asynchronous* case, the :py:func:read_sorter_folder() helps to retrieve individual results.
=======

    The following engines are *asynchronous*:
      * "slurm"

    Where *blocking* means that this function is blocking until the results are returned.
    This is in opposition to *asynchronous*, where the function returns `None` almost immediately (aka non-blocking),
    but the results must be retrieved by hand when jobs are finished. No mechanisim is provided here to be know
    when jobs are finish.
    In this *asynchronous* case, the :py:func:`~spikeinterface.sorters.read_sorter_folder()` helps to retrieve individual results.
>>>>>>> cf2e58ce


    Parameters
    ----------
    job_list: list of dict
        A list a dict that are propagated to run_sorter(...)
    engine: str "loop", "joblib", "dask", "slurm"
        The engine to run the list.
<<<<<<< HEAD
        * "loop": a simple loop. This engine is 
=======
        * "loop": a simple loop. This engine is
>>>>>>> cf2e58ce
    engine_kwargs: dict

    return_output: bool, dfault False
        Return a sorting or None.

    Returns
    -------
    sortings: None or list of sorting
        With engine="loop" or "joblib" you can optional get directly the list of sorting result if return_output=True.
    """

    assert engine in _implemented_engine, f"engine must be in {_implemented_engine}"

    engine_kwargs_ = dict()
    engine_kwargs_.update(_default_engine_kwargs[engine])
    engine_kwargs_.update(engine_kwargs)
    engine_kwargs = engine_kwargs_
<<<<<<< HEAD
    


    if return_output:
        assert engine in ("loop", "joblib", "processpoolexecutor")
=======

    if return_output:
        assert engine in (
            "loop",
            "joblib",
            "processpoolexecutor",
        ), "Only 'loop', 'joblib', and 'processpoolexecutor' support return_output=True."
>>>>>>> cf2e58ce
        out = []
    else:
        out = None

    if engine == "loop":
        # simple loop in main process
        for kwargs in job_list:
            sorting = run_sorter(**kwargs)
            if return_output:
                out.append(sorting)

    elif engine == "joblib":
        from joblib import Parallel, delayed

        n_jobs = engine_kwargs["n_jobs"]
        backend = engine_kwargs["backend"]
        sortings = Parallel(n_jobs=n_jobs, backend=backend)(delayed(run_sorter)(**kwargs) for kwargs in job_list)
        if return_output:
            out.extend(sortings)

    elif engine == "processpoolexecutor":
        from concurrent.futures import ProcessPoolExecutor

        max_workers = engine_kwargs["max_workers"]
        mp_context = engine_kwargs["mp_context"]
<<<<<<< HEAD
        
        with ProcessPoolExecutor(max_workers=max_workers, mp_context=mp_context) as executor:
            futures = []
            for kwargs in job_list:
                res = executor.submit(run_sorter, **kwargs)
                futures.append(res)
            for futur in futures:
                sorting = futur.result()
                if return_output:
                    out.append(sorting)

    elif engine == "dask":
        client = engine_kwargs["client"]
        assert client is not None, "For dask engine you have to provide : client = dask.distributed.Client(...)"

        tasks = []
        for kwargs in job_list:
            task = client.submit(run_sorter, **kwargs)
            tasks.append(task)

        for task in tasks:
            task.result()

    elif engine == "slurm":
        # generate python script for slurm
        tmp_script_folder = engine_kwargs["tmp_script_folder"]
        if tmp_script_folder is None:
            tmp_script_folder = tempfile.mkdtemp(prefix="spikeinterface_slurm_")
        tmp_script_folder = Path(tmp_script_folder)
        cpus_per_task = engine_kwargs["cpus_per_task"]
        mem = engine_kwargs["mem"]

        tmp_script_folder.mkdir(exist_ok=True, parents=True)

        for i, kwargs in enumerate(job_list):
            script_name = tmp_script_folder / f"si_script_{i}.py"
            with open(script_name, "w") as f:
                kwargs_txt = ""
                for k, v in kwargs.items():
                    kwargs_txt += "    "
                    if k == "recording":
                        # put None temporally
                        kwargs_txt += "recording=None"
                    else:
                        if isinstance(v, str):
                            kwargs_txt += f'{k}="{v}"'
                        elif isinstance(v, Path):
                            kwargs_txt += f'{k}="{str(v.absolute())}"'
                        else:
                            kwargs_txt += f"{k}={v}"
                    kwargs_txt += ",\n"

                # recording_dict = task_args[1]
                recording_dict = kwargs["recording"].to_dict()
                slurm_script = _slurm_script.format(
                    python=sys.executable, recording_dict=recording_dict, kwargs_txt=kwargs_txt
                )
                f.write(slurm_script)
                os.fchmod(f.fileno(), mode=stat.S_IRWXU)

            subprocess.Popen(["sbatch", str(script_name.absolute()), f"-cpus-per-task={cpus_per_task}", f"-mem={mem}"])

    return out

_slurm_script = """#! {python}
from numpy import array
from spikeinterface import load_extractor
from spikeinterface.sorters import run_sorter

rec_dict = {recording_dict}

kwargs = dict(
{kwargs_txt}
)
kwargs['recording'] = load_extractor(rec_dict)

run_sorter(**kwargs)
"""
=======
>>>>>>> cf2e58ce

        with ProcessPoolExecutor(max_workers=max_workers, mp_context=mp_context) as executor:
            futures = []
            for kwargs in job_list:
                res = executor.submit(run_sorter, **kwargs)
                futures.append(res)
            for futur in futures:
                sorting = futur.result()
                if return_output:
                    out.append(sorting)

<<<<<<< HEAD
=======
    elif engine == "dask":
        client = engine_kwargs["client"]
        assert client is not None, "For dask engine you have to provide : client = dask.distributed.Client(...)"

        tasks = []
        for kwargs in job_list:
            task = client.submit(run_sorter, **kwargs)
            tasks.append(task)

        for task in tasks:
            task.result()

    elif engine == "slurm":
        # generate python script for slurm
        tmp_script_folder = engine_kwargs["tmp_script_folder"]
        if tmp_script_folder is None:
            tmp_script_folder = tempfile.mkdtemp(prefix="spikeinterface_slurm_")
        tmp_script_folder = Path(tmp_script_folder)
        cpus_per_task = engine_kwargs["cpus_per_task"]
        mem = engine_kwargs["mem"]

        tmp_script_folder.mkdir(exist_ok=True, parents=True)

        for i, kwargs in enumerate(job_list):
            script_name = tmp_script_folder / f"si_script_{i}.py"
            with open(script_name, "w") as f:
                kwargs_txt = ""
                for k, v in kwargs.items():
                    kwargs_txt += "    "
                    if k == "recording":
                        # put None temporally
                        kwargs_txt += "recording=None"
                    else:
                        if isinstance(v, str):
                            kwargs_txt += f'{k}="{v}"'
                        elif isinstance(v, Path):
                            kwargs_txt += f'{k}="{str(v.absolute())}"'
                        else:
                            kwargs_txt += f"{k}={v}"
                    kwargs_txt += ",\n"

                # recording_dict = task_args[1]
                recording_dict = kwargs["recording"].to_dict()
                slurm_script = _slurm_script.format(
                    python=sys.executable, recording_dict=recording_dict, kwargs_txt=kwargs_txt
                )
                f.write(slurm_script)
                os.fchmod(f.fileno(), mode=stat.S_IRWXU)

            subprocess.Popen(["sbatch", str(script_name.absolute()), f"-cpus-per-task={cpus_per_task}", f"-mem={mem}"])

    return out


_slurm_script = """#! {python}
from numpy import array
from spikeinterface import load_extractor
from spikeinterface.sorters import run_sorter

rec_dict = {recording_dict}

kwargs = dict(
{kwargs_txt}
)
kwargs['recording'] = load_extractor(rec_dict)

run_sorter(**kwargs)
"""
>>>>>>> cf2e58ce


def run_sorter_by_property(
    sorter_name,
    recording,
    grouping_property,
    working_folder,
    mode_if_folder_exists=None,
    engine="loop",
    engine_kwargs={},
    verbose=False,
    docker_image=None,
    singularity_image=None,
    **sorter_params,
):
    """
    Generic function to run a sorter on a recording after splitting by a 'grouping_property' (e.g. 'group').

    Internally, the function works as follows:
        * the recording is split based on the provided 'grouping_property' (using the 'split_by' function)
        * the 'run_sorters' function is run on the split recordings
        * sorting outputs are aggregated using the 'aggregate_units' function
        * the 'grouping_property' is added as a property to the SortingExtractor

    Parameters
    ----------
    sorter_name: str
        The sorter name
    recording: BaseRecording
        The recording to be sorted
    grouping_property: object
        Property to split by before sorting
    working_folder: str
        The working directory.
    mode_if_folder_exists: None
        Must be None. This is deprecated.
        If not None then a warning is raise.
        Will be removed in next release.
    engine: {'loop', 'joblib', 'dask'}
        Which engine to use to run sorter.
    engine_kwargs: dict
        This contains kwargs specific to the launcher engine:
            * 'loop' : no kwargs
            * 'joblib' : {'n_jobs' : } number of processes
            * 'dask' : {'client':} the dask client for submitting task
    verbose: bool
        default True
    docker_image: None or str
        If str run the sorter inside a container (docker) using the docker package.
    **sorter_params: keyword args
        Spike sorter specific arguments (they can be retrieved with 'get_default_params(sorter_name_or_class)'

    Returns
    -------
    sorting : UnitsAggregationSorting
        The aggregated SortingExtractor.

    Examples
    --------
    This example shows how to run spike sorting split by group using the 'joblib' backend with 4 jobs for parallel
    processing.

    >>> sorting = si.run_sorter_by_property("tridesclous", recording, grouping_property="group",
                                            working_folder="sort_by_group", engine="joblib",
                                            engine_kwargs={"n_jobs": 4})

    """
    if mode_if_folder_exists is not None:
        warnings.warn(
<<<<<<< HEAD
        "run_sorter_by_property(): mode_if_folder_exists is not used anymore",
        DeprecationWarning,
        stacklevel=2,
    )        
=======
            "run_sorter_by_property(): mode_if_folder_exists is not used anymore",
            DeprecationWarning,
            stacklevel=2,
        )
>>>>>>> cf2e58ce

    working_folder = Path(working_folder).absolute()

    assert grouping_property in recording.get_property_keys(), (
        f"The 'grouping_property' {grouping_property} is not " f"a recording property!"
    )
    recording_dict = recording.split_by(grouping_property)
<<<<<<< HEAD
    
=======

>>>>>>> cf2e58ce
    job_list = []
    for k, rec in recording_dict.items():
        job = dict(
            sorter_name=sorter_name,
            recording=rec,
            output_folder=working_folder / str(k),
            verbose=verbose,
            docker_image=docker_image,
            singularity_image=singularity_image,
<<<<<<< HEAD
            **sorter_params
        )
        job_list.append(job)
    
=======
            **sorter_params,
        )
        job_list.append(job)

>>>>>>> cf2e58ce
    sorting_list = run_sorter_jobs(job_list, engine=engine, engine_kwargs=engine_kwargs, return_output=True)

    unit_groups = []
    for sorting, group in zip(sorting_list, recording_dict.keys()):
        num_units = sorting.get_unit_ids().size
        unit_groups.extend([group] * num_units)
    unit_groups = np.array(unit_groups)

    aggregate_sorting = aggregate_units(sorting_list)
    aggregate_sorting.set_property(key=grouping_property, values=unit_groups)
    aggregate_sorting.register_recording(recording)

    return aggregate_sorting


<<<<<<< HEAD

=======
>>>>>>> cf2e58ce
# This is deprecated and will be removed
def run_sorters(
    sorter_list,
    recording_dict_or_list,
    working_folder,
    sorter_params={},
    mode_if_folder_exists="raise",
    engine="loop",
    engine_kwargs={},
    verbose=False,
    with_output=True,
    docker_images={},
    singularity_images={},
):
    """
    This function is deprecated and will be removed in version 0.100
    Please use run_sorter_jobs() instead.
<<<<<<< HEAD
    
=======

>>>>>>> cf2e58ce
    Parameters
    ----------
    sorter_list: list of str
        List of sorter names.
    recording_dict_or_list: dict or list
        If a dict of recording, each key should be the name of the recording.
        If a list, the names should be recording_0, recording_1, etc.
    working_folder: str
        The working directory.
    sorter_params: dict of dict with sorter_name as key
        This allow to overwrite default params for sorter.
    mode_if_folder_exists: {'raise', 'overwrite', 'keep'}
        The mode when the subfolder of recording/sorter already exists.
            * 'raise' : raise error if subfolder exists
            * 'overwrite' : delete and force recompute
            * 'keep' : do not compute again if f=subfolder exists and log is OK
    engine: {'loop', 'joblib', 'dask'}
        Which engine to use to run sorter.
    engine_kwargs: dict
        This contains kwargs specific to the launcher engine:
            * 'loop' : no kwargs
            * 'joblib' : {'n_jobs' : } number of processes
            * 'dask' : {'client':} the dask client for submitting task
    verbose: bool
        Controls sorter verboseness.
    with_output: bool
        Whether to return the output.
    docker_images: dict
        A dictionary {sorter_name : docker_image} to specify if some sorters
        should use docker images.
    singularity_images: dict
        A dictionary {sorter_name : singularity_image} to specify if some sorters
        should use singularity images

    Returns
    -------
    results : dict
        The output is nested dict[(rec_name, sorter_name)] of SortingExtractor.
    """

    warnings.warn(
<<<<<<< HEAD
        "run_sorters()is deprecated please use run_sorter_jobs() instead. This will be removed in 0.100",
=======
        "run_sorters() is deprecated please use run_sorter_jobs() instead. This will be removed in 0.100",
>>>>>>> cf2e58ce
        DeprecationWarning,
        stacklevel=2,
    )

    working_folder = Path(working_folder)

    mode_if_folder_exists in ("raise", "keep", "overwrite")

    if mode_if_folder_exists == "raise" and working_folder.is_dir():
        raise Exception("working_folder already exists, please remove it")

    assert engine in _implemented_engine, f"engine must be in {_implemented_engine}"

    if isinstance(sorter_list, str):
        sorter_list = [sorter_list]

    for sorter_name in sorter_list:
        assert sorter_name in sorter_dict, f"{sorter_name} is not in sorter list"

    if isinstance(recording_dict_or_list, list):
        # in case of list
        recording_dict = {"recording_{}".format(i): rec for i, rec in enumerate(recording_dict_or_list)}
    elif isinstance(recording_dict_or_list, dict):
        recording_dict = recording_dict_or_list
    else:
        raise ValueError("bad recording dict")

    dtype_rec_name = np.dtype(type(list(recording_dict.keys())[0]))
    assert dtype_rec_name.kind in ("i", "u", "S", "U"), "Dict keys can only be integers or strings!"

    job_list = []
    for rec_name, recording in recording_dict.items():
        for sorter_name in sorter_list:
            output_folder = working_folder / str(rec_name) / sorter_name

            if output_folder.is_dir():
                # sorter folder exists
                if mode_if_folder_exists == "raise":
                    raise Exception(f"output folder already exists for {rec_name} {sorter_name}")
                elif mode_if_folder_exists == "overwrite":
                    shutil.rmtree(str(output_folder))
                elif mode_if_folder_exists == "keep":
                    
                    if is_log_ok(output_folder):
                        continue
                    else:
                        shutil.rmtree(str(output_folder))

            params = sorter_params.get(sorter_name, {})
            docker_image = docker_images.get(sorter_name, None)
            singularity_image = singularity_images.get(sorter_name, None)

            job = dict(
                sorter_name=sorter_name,
                recording=recording,
                output_folder=output_folder,
                verbose=verbose,
                docker_image=docker_image,
                singularity_image=singularity_image,
<<<<<<< HEAD
                **params
            )
            job_list.append(job)
        
    sorting_list = run_sorter_jobs(job_list, engine=engine, engine_kwargs=engine_kwargs, return_output=with_output)

    if with_output:
        keys = [(rec_name, sorter_name) for rec_name in recording_dict for sorter_name in sorter_list ]
        results = dict(zip(keys, sorting_list))
        return results
=======
                **params,
            )
            job_list.append(job)

    sorting_list = run_sorter_jobs(job_list, engine=engine, engine_kwargs=engine_kwargs, return_output=with_output)

    if with_output:
        keys = [(rec_name, sorter_name) for rec_name in recording_dict for sorter_name in sorter_list]
        results = dict(zip(keys, sorting_list))
        return results
>>>>>>> cf2e58ce
<|MERGE_RESOLUTION|>--- conflicted
+++ resolved
@@ -11,11 +11,7 @@
 import sys
 import warnings
 
-<<<<<<< HEAD
-from spikeinterface.core import  aggregate_units
-=======
 from spikeinterface.core import aggregate_units
->>>>>>> cf2e58ce
 
 from .sorterlist import sorter_dict
 from .runsorter import run_sorter
@@ -32,10 +28,7 @@
 
 _implemented_engine = list(_default_engine_kwargs.keys())
 
-<<<<<<< HEAD
-=======
-
->>>>>>> cf2e58ce
+
 def run_sorter_jobs(job_list, engine="loop", engine_kwargs={}, return_output=False):
     """
     Run several :py:func:`run_sorter()` sequentially or in parallel given a list of jobs.
@@ -46,27 +39,12 @@
 
         for job in job_list:
             run_sorter(**job)
-<<<<<<< HEAD
-    
-=======
-
->>>>>>> cf2e58ce
+
     The following engines block the I/O:
       * "loop"
       * "joblib"
       * "multiprocessing"
       * "dask"
-<<<<<<< HEAD
-    
-    The following engines are *asynchronous*:
-      * "slurm"
-    
-    Where *blocking* means that this function is blocking until the results are returned.
-    This is in opposition to *asynchronous*, where the function returns `None` almost immediately (aka non-blocking), 
-    but the results must be retrieved by hand when jobs are finished. No mechanisim is provided here to be aware
-    when jobs are finish.
-    In this *asynchronous* case, the :py:func:read_sorter_folder() helps to retrieve individual results.
-=======
 
     The following engines are *asynchronous*:
       * "slurm"
@@ -76,7 +54,6 @@
     but the results must be retrieved by hand when jobs are finished. No mechanisim is provided here to be know
     when jobs are finish.
     In this *asynchronous* case, the :py:func:`~spikeinterface.sorters.read_sorter_folder()` helps to retrieve individual results.
->>>>>>> cf2e58ce
 
 
     Parameters
@@ -85,11 +62,7 @@
         A list a dict that are propagated to run_sorter(...)
     engine: str "loop", "joblib", "dask", "slurm"
         The engine to run the list.
-<<<<<<< HEAD
-        * "loop": a simple loop. This engine is 
-=======
         * "loop": a simple loop. This engine is
->>>>>>> cf2e58ce
     engine_kwargs: dict
 
     return_output: bool, dfault False
@@ -107,13 +80,6 @@
     engine_kwargs_.update(_default_engine_kwargs[engine])
     engine_kwargs_.update(engine_kwargs)
     engine_kwargs = engine_kwargs_
-<<<<<<< HEAD
-    
-
-
-    if return_output:
-        assert engine in ("loop", "joblib", "processpoolexecutor")
-=======
 
     if return_output:
         assert engine in (
@@ -121,7 +87,6 @@
             "joblib",
             "processpoolexecutor",
         ), "Only 'loop', 'joblib', and 'processpoolexecutor' support return_output=True."
->>>>>>> cf2e58ce
         out = []
     else:
         out = None
@@ -147,8 +112,7 @@
 
         max_workers = engine_kwargs["max_workers"]
         mp_context = engine_kwargs["mp_context"]
-<<<<<<< HEAD
-        
+
         with ProcessPoolExecutor(max_workers=max_workers, mp_context=mp_context) as executor:
             futures = []
             for kwargs in job_list:
@@ -212,6 +176,7 @@
 
     return out
 
+
 _slurm_script = """#! {python}
 from numpy import array
 from spikeinterface import load_extractor
@@ -226,90 +191,6 @@
 
 run_sorter(**kwargs)
 """
-=======
->>>>>>> cf2e58ce
-
-        with ProcessPoolExecutor(max_workers=max_workers, mp_context=mp_context) as executor:
-            futures = []
-            for kwargs in job_list:
-                res = executor.submit(run_sorter, **kwargs)
-                futures.append(res)
-            for futur in futures:
-                sorting = futur.result()
-                if return_output:
-                    out.append(sorting)
-
-<<<<<<< HEAD
-=======
-    elif engine == "dask":
-        client = engine_kwargs["client"]
-        assert client is not None, "For dask engine you have to provide : client = dask.distributed.Client(...)"
-
-        tasks = []
-        for kwargs in job_list:
-            task = client.submit(run_sorter, **kwargs)
-            tasks.append(task)
-
-        for task in tasks:
-            task.result()
-
-    elif engine == "slurm":
-        # generate python script for slurm
-        tmp_script_folder = engine_kwargs["tmp_script_folder"]
-        if tmp_script_folder is None:
-            tmp_script_folder = tempfile.mkdtemp(prefix="spikeinterface_slurm_")
-        tmp_script_folder = Path(tmp_script_folder)
-        cpus_per_task = engine_kwargs["cpus_per_task"]
-        mem = engine_kwargs["mem"]
-
-        tmp_script_folder.mkdir(exist_ok=True, parents=True)
-
-        for i, kwargs in enumerate(job_list):
-            script_name = tmp_script_folder / f"si_script_{i}.py"
-            with open(script_name, "w") as f:
-                kwargs_txt = ""
-                for k, v in kwargs.items():
-                    kwargs_txt += "    "
-                    if k == "recording":
-                        # put None temporally
-                        kwargs_txt += "recording=None"
-                    else:
-                        if isinstance(v, str):
-                            kwargs_txt += f'{k}="{v}"'
-                        elif isinstance(v, Path):
-                            kwargs_txt += f'{k}="{str(v.absolute())}"'
-                        else:
-                            kwargs_txt += f"{k}={v}"
-                    kwargs_txt += ",\n"
-
-                # recording_dict = task_args[1]
-                recording_dict = kwargs["recording"].to_dict()
-                slurm_script = _slurm_script.format(
-                    python=sys.executable, recording_dict=recording_dict, kwargs_txt=kwargs_txt
-                )
-                f.write(slurm_script)
-                os.fchmod(f.fileno(), mode=stat.S_IRWXU)
-
-            subprocess.Popen(["sbatch", str(script_name.absolute()), f"-cpus-per-task={cpus_per_task}", f"-mem={mem}"])
-
-    return out
-
-
-_slurm_script = """#! {python}
-from numpy import array
-from spikeinterface import load_extractor
-from spikeinterface.sorters import run_sorter
-
-rec_dict = {recording_dict}
-
-kwargs = dict(
-{kwargs_txt}
-)
-kwargs['recording'] = load_extractor(rec_dict)
-
-run_sorter(**kwargs)
-"""
->>>>>>> cf2e58ce
 
 
 def run_sorter_by_property(
@@ -379,17 +260,10 @@
     """
     if mode_if_folder_exists is not None:
         warnings.warn(
-<<<<<<< HEAD
-        "run_sorter_by_property(): mode_if_folder_exists is not used anymore",
-        DeprecationWarning,
-        stacklevel=2,
-    )        
-=======
             "run_sorter_by_property(): mode_if_folder_exists is not used anymore",
             DeprecationWarning,
             stacklevel=2,
         )
->>>>>>> cf2e58ce
 
     working_folder = Path(working_folder).absolute()
 
@@ -397,11 +271,7 @@
         f"The 'grouping_property' {grouping_property} is not " f"a recording property!"
     )
     recording_dict = recording.split_by(grouping_property)
-<<<<<<< HEAD
-    
-=======
-
->>>>>>> cf2e58ce
+
     job_list = []
     for k, rec in recording_dict.items():
         job = dict(
@@ -411,17 +281,10 @@
             verbose=verbose,
             docker_image=docker_image,
             singularity_image=singularity_image,
-<<<<<<< HEAD
-            **sorter_params
-        )
-        job_list.append(job)
-    
-=======
             **sorter_params,
         )
         job_list.append(job)
 
->>>>>>> cf2e58ce
     sorting_list = run_sorter_jobs(job_list, engine=engine, engine_kwargs=engine_kwargs, return_output=True)
 
     unit_groups = []
@@ -437,10 +300,6 @@
     return aggregate_sorting
 
 
-<<<<<<< HEAD
-
-=======
->>>>>>> cf2e58ce
 # This is deprecated and will be removed
 def run_sorters(
     sorter_list,
@@ -458,11 +317,7 @@
     """
     This function is deprecated and will be removed in version 0.100
     Please use run_sorter_jobs() instead.
-<<<<<<< HEAD
-    
-=======
-
->>>>>>> cf2e58ce
+
     Parameters
     ----------
     sorter_list: list of str
@@ -504,11 +359,7 @@
     """
 
     warnings.warn(
-<<<<<<< HEAD
-        "run_sorters()is deprecated please use run_sorter_jobs() instead. This will be removed in 0.100",
-=======
         "run_sorters() is deprecated please use run_sorter_jobs() instead. This will be removed in 0.100",
->>>>>>> cf2e58ce
         DeprecationWarning,
         stacklevel=2,
     )
@@ -551,7 +402,6 @@
                 elif mode_if_folder_exists == "overwrite":
                     shutil.rmtree(str(output_folder))
                 elif mode_if_folder_exists == "keep":
-                    
                     if is_log_ok(output_folder):
                         continue
                     else:
@@ -568,18 +418,6 @@
                 verbose=verbose,
                 docker_image=docker_image,
                 singularity_image=singularity_image,
-<<<<<<< HEAD
-                **params
-            )
-            job_list.append(job)
-        
-    sorting_list = run_sorter_jobs(job_list, engine=engine, engine_kwargs=engine_kwargs, return_output=with_output)
-
-    if with_output:
-        keys = [(rec_name, sorter_name) for rec_name in recording_dict for sorter_name in sorter_list ]
-        results = dict(zip(keys, sorting_list))
-        return results
-=======
                 **params,
             )
             job_list.append(job)
@@ -589,5 +427,4 @@
     if with_output:
         keys = [(rec_name, sorter_name) for rec_name in recording_dict for sorter_name in sorter_list]
         results = dict(zip(keys, sorting_list))
-        return results
->>>>>>> cf2e58ce
+        return results