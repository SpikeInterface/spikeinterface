--- conflicted
+++ resolved
@@ -205,11 +205,7 @@
 
         return fig
 
-<<<<<<< HEAD
-    def plot_error_metrics(self, metric="cosine", case_keys=None, figsize=(15, 5),):
-=======
     def plot_error_metrics(self, metric="cosine", case_keys=None, figsize=(15, 5)):
->>>>>>> dd8bac5d
 
         if case_keys is None:
             case_keys = list(self.cases.keys())
@@ -246,13 +242,7 @@
         
         return fig
 
-<<<<<<< HEAD
     def plot_metrics_vs_snr(self, metric="agreement", case_keys=None, figsize=(15, 5), axes=None):
-=======
-        return fig
-
-    def plot_metrics_vs_snr(self, metric="agreement", case_keys=None, figsize=(15, 5)):
->>>>>>> dd8bac5d
 
         if case_keys is None:
             case_keys = list(self.cases.keys())
@@ -388,14 +378,7 @@
         
         return fig
 
-<<<<<<< HEAD
     def plot_unit_losses(self, cases_before, cases_after, metric="agreement", figsize=None):
-=======
-        return fig
-
-    def plot_unit_losses(self, case_before, case_after, metric="agreement", figsize=None):
-        import pylab as plt
->>>>>>> dd8bac5d
 
         fig, axs = plt.subplots(ncols=len(cases_before), nrows=1, figsize=figsize)
 
@@ -414,7 +397,6 @@
             y_after = self.get_result(case_after)["gt_comparison"].get_performance()[metric].values
             ax.set_ylabel("depth (um)")
             ax.set_ylabel("snr")
-<<<<<<< HEAD
             if count > 0:
                 ax.set_ylabel('')
                 ax.set_yticks([], [])
@@ -430,8 +412,6 @@
         #cbar.set_clim(-1, 1)
 
 
-=======
->>>>>>> dd8bac5d
         return fig
 
     def plot_comparison_clustering(
