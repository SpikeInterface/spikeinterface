--- conflicted
+++ resolved
@@ -57,15 +57,9 @@
 
         data = spikes[self.indices][~self.noise]
         # data["unit_index"] = self.result["peak_labels"][~self.noise]
-<<<<<<< HEAD
         positions = self.gt_sorting.get_property('gt_unit_locations')
         self.result["sliced_gt_sorting"].set_property('gt_unit_locations', positions)
         
-=======
-
-        # self.result["positions"] = self.gt_sorting.get_property('gt_unit_locations')
-
->>>>>>> eab55f03
         self.result["clustering"] = NumpySorting.from_times_labels(
             data["sample_index"], self.result["peak_labels"][~self.noise], self.recording.sampling_frequency
         )
