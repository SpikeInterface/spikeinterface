from __future__ import annotations

from spikeinterface.sortingcomponents.matching import find_spikes_from_templates
from spikeinterface.core import NumpySorting
from spikeinterface.comparison import CollisionGTComparison, compare_sorter_to_ground_truth
from spikeinterface.widgets import (
    plot_agreement_matrix,
    plot_comparison_collision_by_similarity,
)

import pylab as plt
import matplotlib.patches as mpatches
import numpy as np
from spikeinterface.sortingcomponents.benchmark.benchmark_tools import Benchmark, BenchmarkStudy
from spikeinterface.core.basesorting import minimum_spike_dtype


class MatchingBenchmark(Benchmark):

    def __init__(self, recording, gt_sorting, params):
        self.recording = recording
        self.gt_sorting = gt_sorting
        self.method = params["method"]
        self.templates = params["method_kwargs"]["templates"]
        self.method_kwargs = params["method_kwargs"]
        self.result = {}

    def run(self, **job_kwargs):
        spikes = find_spikes_from_templates(
            self.recording, method=self.method, method_kwargs=self.method_kwargs, **job_kwargs
        )
        unit_ids = self.templates.unit_ids
        sorting = np.zeros(spikes.size, dtype=minimum_spike_dtype)
        sorting["sample_index"] = spikes["sample_index"]
        sorting["unit_index"] = spikes["cluster_index"]
        sorting["segment_index"] = spikes["segment_index"]
        sorting = NumpySorting(sorting, self.recording.sampling_frequency, unit_ids)
        self.result = {"sorting": sorting}
        self.result["templates"] = self.templates

    def compute_result(self, **result_params):
        sorting = self.result["sorting"]
        comp = compare_sorter_to_ground_truth(self.gt_sorting, sorting, exhaustive_gt=True)
        self.result["gt_comparison"] = comp
        self.result["gt_collision"] = CollisionGTComparison(self.gt_sorting, sorting, exhaustive_gt=True)

    _run_key_saved = [
        ("sorting", "sorting"),
        ("templates", "zarr_templates"),
    ]
    _result_key_saved = [("gt_collision", "pickle"), ("gt_comparison", "pickle")]


class MatchingStudy(BenchmarkStudy):

    benchmark_class = MatchingBenchmark

    def create_benchmark(self, key):
        dataset_key = self.cases[key]["dataset"]
        recording, gt_sorting = self.datasets[dataset_key]
        params = self.cases[key]["params"]
        benchmark = MatchingBenchmark(recording, gt_sorting, params)
        return benchmark

    def plot_agreements(self, case_keys=None, figsize=None):
        if case_keys is None:
            case_keys = list(self.cases.keys())

        fig, axs = plt.subplots(ncols=len(case_keys), nrows=1, figsize=figsize, squeeze=False)

        for count, key in enumerate(case_keys):
            ax = axs[0, count]
            ax.set_title(self.cases[key]["label"])
            plot_agreement_matrix(self.get_result(key)["gt_comparison"], ax=ax)

    def plot_performances_vs_snr(self, case_keys=None, figsize=None):
        if case_keys is None:
            case_keys = list(self.cases.keys())

        fig, axs = plt.subplots(ncols=1, nrows=3, figsize=figsize)

        for count, k in enumerate(("accuracy", "recall", "precision")):

            ax = axs[count]
            for key in case_keys:
                label = self.cases[key]["label"]

                analyzer = self.get_sorting_analyzer(key)
                metrics = analyzer.get_extension("quality_metrics").get_data()
                x = metrics["snr"].values
                y = self.get_result(key)["gt_comparison"].get_performance()[k].values
                ax.scatter(x, y, marker=".", label=label)
                ax.set_title(k)

            if count == 2:
                ax.legend()

    def plot_collisions(self, case_keys=None, figsize=None):
        if case_keys is None:
            case_keys = list(self.cases.keys())

        fig, axs = plt.subplots(ncols=len(case_keys), nrows=1, figsize=figsize, squeeze=False)

        for count, key in enumerate(case_keys):
            templates_array = self.get_result(key)["templates"].templates_array
            plot_comparison_collision_by_similarity(
                self.get_result(key)["gt_collision"],
                templates_array,
                ax=axs[0, count],
                show_legend=True,
                mode="lines",
                good_only=False,
            )

    def plot_comparison_matching(
        self,
        case_keys=None,
        performance_names=["accuracy", "recall", "precision"],
        colors=["g", "b", "r"],
        ylim=(-0.1, 1.1),
        figsize=None,
    ):

        if case_keys is None:
            case_keys = list(self.cases.keys())

        num_methods = len(case_keys)
        fig, axs = plt.subplots(ncols=num_methods, nrows=num_methods, figsize=(10, 10))
        for i, key1 in enumerate(case_keys):
            for j, key2 in enumerate(case_keys):
                if len(axs.shape) > 1:
                    ax = axs[i, j]
                else:
                    ax = axs[j]
                comp1 = self.get_result(key1)["gt_comparison"]
                comp2 = self.get_result(key2)["gt_comparison"]
                if i <= j:
                    for performance, color in zip(performance_names, colors):
                        perf1 = comp1.get_performance()[performance]
                        perf2 = comp2.get_performance()[performance]
                        ax.plot(perf2, perf1, ".", label=performance, color=color)

                    ax.plot([0, 1], [0, 1], "k--", alpha=0.5)
                    ax.set_ylim(ylim)
                    ax.set_xlim(ylim)
                    ax.spines[["right", "top"]].set_visible(False)
                    ax.set_aspect("equal")

                    label1 = self.cases[key1]["label"]
                    label2 = self.cases[key2]["label"]
                    if j == i:
                        ax.set_ylabel(f"{label1}")
                    else:
                        ax.set_yticks([])
                    if i == j:
                        ax.set_xlabel(f"{label2}")
                    else:
                        ax.set_xticks([])
                    if i == num_methods - 1 and j == num_methods - 1:
                        patches = []
                        for color, name in zip(colors, performance_names):
                            patches.append(mpatches.Patch(color=color, label=name))
                        ax.legend(handles=patches, bbox_to_anchor=(1.05, 1), loc="upper left", borderaxespad=0.0)
                else:
                    ax.spines["bottom"].set_visible(False)
                    ax.spines["left"].set_visible(False)
                    ax.spines["top"].set_visible(False)
                    ax.spines["right"].set_visible(False)
                    ax.set_xticks([])
                    ax.set_yticks([])
        plt.tight_layout(h_pad=0, w_pad=0)

    def get_count_units(self, case_keys=None, well_detected_score=None, redundant_score=None, overmerged_score=None):
        import pandas as pd

        if case_keys is None:
            case_keys = list(self.cases.keys())

        if isinstance(case_keys[0], str):
            index = pd.Index(case_keys, name=self.levels)
        else:
            index = pd.MultiIndex.from_tuples(case_keys, names=self.levels)

        columns = ["num_gt", "num_sorter", "num_well_detected"]
        comp = self.get_result(case_keys[0])["gt_comparison"]
        if comp.exhaustive_gt:
            columns.extend(["num_false_positive", "num_redundant", "num_overmerged", "num_bad"])
        count_units = pd.DataFrame(index=index, columns=columns, dtype=int)

        for key in case_keys:
            comp = self.get_result(key)["gt_comparison"]
            assert comp is not None, "You need to do study.run_comparisons() first"

            gt_sorting = comp.sorting1
            sorting = comp.sorting2

            count_units.loc[key, "num_gt"] = len(gt_sorting.get_unit_ids())
            count_units.loc[key, "num_sorter"] = len(sorting.get_unit_ids())
            count_units.loc[key, "num_well_detected"] = comp.count_well_detected_units(well_detected_score)

            if comp.exhaustive_gt:
                count_units.loc[key, "num_redundant"] = comp.count_redundant_units(redundant_score)
                count_units.loc[key, "num_overmerged"] = comp.count_overmerged_units(overmerged_score)
                count_units.loc[key, "num_false_positive"] = comp.count_false_positive_units(redundant_score)
                count_units.loc[key, "num_bad"] = comp.count_bad_units()

        return count_units

    def plot_unit_counts(self, case_keys=None, figsize=(15, 15)):
        from spikeinterface.widgets.widget_list import plot_study_unit_counts
<<<<<<< HEAD
        plot_study_unit_counts(self, case_keys, figsize=figsize)
    
    def plot_unit_losses(self, before, after, figsize=(15, 15)):

        #if case_keys is None:
        #    case_keys = list(self.cases.keys())

        fig, axs = plt.subplots(ncols=1, nrows=3, figsize=figsize)

        for count, k in enumerate(("accuracy", "recall", "precision")):

            ax = axs[count]
            
            label = self.cases[after]["label"]
                
            analyzer = self.get_sorting_analyzer(before)
            metrics_before = analyzer.get_extension("quality_metrics").get_data()
            x = metrics_before["snr"].values
                
            y_before = self.get_result(before)["gt_comparison"].get_performance()[k].values
            y_after = self.get_result(after)["gt_comparison"].get_performance()[k].values

            ax.scatter(x, y_after - y_before, marker=".", label=label)
            ax.set_title(k)
            ax.set_ylabel('After - Before')

        if count == 2:
            ax.legend()
=======

        plot_study_unit_counts(self, case_keys, figsize=figsize)
>>>>>>> 353187ce
<|MERGE_RESOLUTION|>--- conflicted
+++ resolved
@@ -208,7 +208,7 @@
 
     def plot_unit_counts(self, case_keys=None, figsize=(15, 15)):
         from spikeinterface.widgets.widget_list import plot_study_unit_counts
-<<<<<<< HEAD
+
         plot_study_unit_counts(self, case_keys, figsize=figsize)
     
     def plot_unit_losses(self, before, after, figsize=(15, 15)):
@@ -236,8 +236,4 @@
             ax.set_ylabel('After - Before')
 
         if count == 2:
-            ax.legend()
-=======
-
-        plot_study_unit_counts(self, case_keys, figsize=figsize)
->>>>>>> 353187ce
+            ax.legend()