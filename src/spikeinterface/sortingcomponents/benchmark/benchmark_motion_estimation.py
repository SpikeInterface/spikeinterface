from __future__ import annotations

import json
import time
from pathlib import Path
import pickle

import numpy as np
import scipy.interpolate

from spikeinterface.core import get_noise_levels
from spikeinterface.sortingcomponents.peak_detection import detect_peaks
from spikeinterface.sortingcomponents.peak_selection import select_peaks
from spikeinterface.sortingcomponents.peak_localization import localize_peaks
from spikeinterface.sortingcomponents.motion_estimation import estimate_motion
from spikeinterface.sortingcomponents.benchmark.benchmark_tools import Benchmark, BenchmarkStudy, _simpleaxis


import matplotlib.pyplot as plt
from spikeinterface.widgets import plot_probe_map

# import MEArec as mr

# TODO : plot_peaks
# TODO : plot_motion_corrected_peaks
# TODO : plot_error_map_several_benchmarks
# TODO : plot_speed_several_benchmarks
# TODO : read from mearec
<<<<<<< HEAD




class MotionEstimationBenchmark(Benchmark):
    def __init__(self, recording, gt_sorting, params,
                 unit_locations, unit_displacements, displacement_sampling_frequency,
                 direction="y"):
        Benchmark.__init__(self)
        self.recording = recording
        self.gt_sorting = gt_sorting
        self.params = params
        self.unit_locations = unit_locations
        self.unit_displacements = unit_displacements
        self.displacement_sampling_frequency = displacement_sampling_frequency
        self.direction = direction
        self.direction_dim = ["x", "y"].index(direction)

    def run(self, **job_kwargs):
        p = self.params

=======




def get_unit_disclacement(displacement_vectors, displacement_unit_factor, direction_dim = 1):
    """
    Get final displacement vector unit per units.

    See drifting_tools for shapes.


    Parameters
    ----------

    displacement_vectors: list of numpy array
        The lenght of the list is the number of segment.
        Per segment, the drift vector is a numpy array with shape (num_times, 2, num_motions)
        num_motions is generally = 1 but can be > 1 in case of combining several drift vectors
    displacement_unit_factor: numpy array or None, default: None
        A array containing the factor per unit of the drift.
        This is used to create non rigid with a factor gradient of depending on units position.
        shape (num_units, num_motions)
        If None then all unit have the same factor (1) and the drift is rigid.

    Returns
    -------
    unit_displacements:  numpy array
        shape (num_times, num_units)


    """
    num_units = displacement_unit_factor.shape[0]    
    unit_displacements = np.zeros((displacement_vectors.shape[0], num_units))
    for i in range(displacement_vectors.shape[2]):
        m = displacement_vectors[:, direction_dim, i][:, np.newaxis] * displacement_unit_factor[:, i][np.newaxis, :]
        unit_displacements[:, :] += m

    return unit_displacements


def get_gt_motion_from_unit_discplacement(unit_displacements, displacement_sampling_frequency, 
                                          unit_locations,
                                          temporal_bins, spatial_bins,
                                           direction_dim=1,):

    times = np.arange(unit_displacements.shape[0]) / displacement_sampling_frequency
    f = scipy.interpolate.interp1d(times, unit_displacements, axis=0)
    unit_displacements = f(temporal_bins)

    # spatial interpolataion of units discplacement
    if spatial_bins.shape[0] == 1:
        # rigid
        gt_motion = np.mean(unit_displacements, axis=1)[:, None]
    else:
        # non rigid
        gt_motion = np.zeros((temporal_bins.size, spatial_bins.size))
        for t in range(temporal_bins.shape[0]):
            f = scipy.interpolate.interp1d(unit_locations[:, direction_dim], unit_displacements[t, :], fill_value="extrapolate")
            gt_motion[t, :] = f(spatial_bins)

    return gt_motion



class MotionEstimationBenchmark(Benchmark):
    def __init__(self, recording, gt_sorting, params,
                 unit_locations, unit_displacements, displacement_sampling_frequency,
                 direction="y"):
        Benchmark.__init__(self)
        self.recording = recording
        self.gt_sorting = gt_sorting
        self.params = params
        self.unit_locations = unit_locations
        self.unit_displacements = unit_displacements
        self.displacement_sampling_frequency = displacement_sampling_frequency
        self.direction = direction
        self.direction_dim = ["x", "y"].index(direction)

    def run(self, **job_kwargs):
        p = self.params

>>>>>>> 0fc0635d
        noise_levels = get_noise_levels(self.recording, return_scaled=False)

        t0 = time.perf_counter()
        peaks = detect_peaks(
            self.recording, noise_levels=noise_levels, **p["detect_kwargs"], **job_kwargs
        )
        t1 = time.perf_counter()
        if p["select_kwargs"] is not None:
            selected_peaks = select_peaks(self.peaks, **p["select_kwargs"], **job_kwargs)
        else:
            selected_peaks = peaks

        t2 = time.perf_counter()
        peak_locations = localize_peaks(
            self.recording, selected_peaks, **p["localize_kwargs"], **job_kwargs
        )
        t3 = time.perf_counter()
        motion, temporal_bins, spatial_bins = estimate_motion(
            self.recording, selected_peaks, peak_locations, **p["estimate_motion_kwargs"]
        )
        t4 = time.perf_counter()

        step_run_times = dict(
            detect_peaks=t1 - t0,
            select_peaks=t2 - t1,
            localize_peaks=t3 - t2,
            estimate_motion=t4 - t3,
        )

        self.result["step_run_times"] = step_run_times
        self.result["raw_motion"] = motion
        self.result["temporal_bins"] = temporal_bins
        self.result["spatial_bins"] = spatial_bins

    def compute_result(self, **result_params):
        raw_motion = self.result["raw_motion"]
        temporal_bins = self.result["temporal_bins"]
        spatial_bins = self.result["spatial_bins"]

        # time interpolatation of unit displacements
        times = np.arange(self.unit_displacements.shape[0]) / self.displacement_sampling_frequency
        f = scipy.interpolate.interp1d(times, self.unit_displacements, axis=0)
        unit_displacements = f(temporal_bins)

        # spatial interpolataion of units discplacement
        if spatial_bins.shape[0] == 1:
            # rigid
            gt_motion = np.mean(unit_displacements, axis=1)[:, None]
        else:
            # non rigid
            gt_motion = np.zeros_like(raw_motion)
            for t in range(temporal_bins.shape[0]):
                f = scipy.interpolate.interp1d(self.unit_locations[:, self.direction_dim], unit_displacements[t, :], fill_value="extrapolate")
                gt_motion[t, :] = f(spatial_bins)

        # align globally gt_motion and motion to avoid offsets
        motion = raw_motion.copy()
        motion += np.median(gt_motion - motion)
        self.result["gt_motion"] = gt_motion
        self.result["motion"] = motion
<<<<<<< HEAD


    _run_key_saved = [
        ("raw_motion", "npy"),
        ("temporal_bins", "npy"),
        ("spatial_bins", "npy"),
        ("step_run_times", "pickle"),
    ]
    _result_key_saved = [
        ("gt_motion", "npy",),
        ("motion", "npy",)
    ]





class MotionEstimationStudy(BenchmarkStudy):

    benchmark_class = MotionEstimationBenchmark

    def create_benchmark(self, key):
        dataset_key = self.cases[key]["dataset"]
        recording, gt_sorting = self.datasets[dataset_key]
        params = self.cases[key]["params"]
        init_kwargs = self.cases[key]["init_kwargs"]
        benchmark = MotionEstimationBenchmark(recording, gt_sorting, params, **init_kwargs)
        return benchmark

    def plot_true_drift(self, case_keys=None, scaling_probe=1.5, figsize=(8, 6)):
        

        if case_keys is None:
            case_keys = list(self.cases.keys())

        for key in case_keys:

=======


    _run_key_saved = [
        ("raw_motion", "npy"),
        ("temporal_bins", "npy"),
        ("spatial_bins", "npy"),
        ("step_run_times", "pickle"),
    ]
    _result_key_saved = [
        ("gt_motion", "npy",),
        ("motion", "npy",)
    ]





class MotionEstimationStudy(BenchmarkStudy):

    benchmark_class = MotionEstimationBenchmark

    def create_benchmark(self, key):
        dataset_key = self.cases[key]["dataset"]
        recording, gt_sorting = self.datasets[dataset_key]
        params = self.cases[key]["params"]
        init_kwargs = self.cases[key]["init_kwargs"]
        benchmark = MotionEstimationBenchmark(recording, gt_sorting, params, **init_kwargs)
        return benchmark

    def plot_true_drift(self, case_keys=None, scaling_probe=1.5, figsize=(8, 6)):
        

        if case_keys is None:
            case_keys = list(self.cases.keys())

        for key in case_keys:

>>>>>>> 0fc0635d
            bench = self.benchmarks[key]

            fig = plt.figure(figsize=figsize)
            gs = fig.add_gridspec(1, 8, wspace=0)

            # probe and units
            ax = ax0 = fig.add_subplot(gs[:2])
            plot_probe_map(bench.recording, ax=ax)
            _simpleaxis(ax)
            unit_locations = bench.unit_locations
            ax.scatter(unit_locations[:, 0], unit_locations[:, 1], alpha=0.7, s=100)
            ax.set_ylabel("depth (um)")
            ax.set_xlabel(None)

            ax.set_aspect('auto')

            # dirft
            ax = ax1 = fig.add_subplot(gs[2:7])
            ax1.sharey(ax0)
            temporal_bins = bench.result["temporal_bins"]
            spatial_bins = bench.result["spatial_bins"]
            gt_motion = bench.result["gt_motion"]


            # for i in range(self.gt_unit_positions.shape[1]):
            #     ax.plot(temporal_bins, self.gt_unit_positions[:, i], alpha=0.5, ls="--", c="0.5")

            for i in range(gt_motion.shape[1]):
                depth = spatial_bins[i]
                ax.plot(temporal_bins, gt_motion[:, i] + depth, color="green", lw=4)
            ax.set_xlabel("time (s)")
            _simpleaxis(ax)
            ax.set_yticks([])
            ax.spines["left"].set_visible(False)

            channel_positions = bench.recording.get_channel_locations()
            probe_y_min, probe_y_max = channel_positions[:, 1].min(), channel_positions[:, 1].max()
            # ax.set_ylim(scaling_probe * probe_y_min, scaling_probe * probe_y_max)

            ax.axhline(probe_y_min, color="k", ls="--", alpha=0.5)
            ax.axhline(probe_y_max, color="k", ls="--", alpha=0.5)


            ax = ax2= fig.add_subplot(gs[7])
            ax2.sharey(ax0)
            _simpleaxis(ax)
            ax.hist(unit_locations[:, bench.direction_dim], bins=50, orientation="horizontal", color="0.5")
            ax.set_yticks([])
            ax.set_xlabel("# neurons")

            label = self.cases[key]["label"]
            ax1.set_title(label)
<<<<<<< HEAD

            # ax0.set_ylim()

    def plot_errors(self, case_keys=None, figsize=None, lim=None):

        if case_keys is None:
            case_keys = list(self.cases.keys())

        for key in case_keys:

            bench = self.benchmarks[key]
            label = self.cases[key]["label"]

            gt_motion = bench.result["gt_motion"]
            motion = bench.result["motion"]
            temporal_bins = bench.result["temporal_bins"]
            spatial_bins = bench.result["spatial_bins"]


            fig = plt.figure(figsize=figsize)

            gs = fig.add_gridspec(2, 2)

            errors = gt_motion - motion

            channel_positions = bench.recording.get_channel_locations()
            probe_y_min, probe_y_max = channel_positions[:, 1].min(), channel_positions[:, 1].max()

            ax = fig.add_subplot(gs[0, :])
            im = ax.imshow(
                np.abs(errors).T,
                aspect="auto",
                interpolation="nearest",
                origin="lower",
                extent=(temporal_bins[0], temporal_bins[-1], spatial_bins[0], spatial_bins[-1]),
            )
            plt.colorbar(im, ax=ax, label="error")
            ax.set_ylabel("depth (um)")
            ax.set_xlabel("time (s)")
            ax.set_title(label)
            if lim is not None:
                im.set_clim(0, lim)

            ax = fig.add_subplot(gs[1, 0])
            mean_error = np.sqrt(np.mean((errors) ** 2, axis=1))
            ax.plot(temporal_bins, mean_error)
            ax.set_xlabel("time (s)")
            ax.set_ylabel("error")
            _simpleaxis(ax)
            if lim is not None:
                ax.set_ylim(0, lim)

            ax = fig.add_subplot(gs[1, 1])
            depth_error = np.sqrt(np.mean((errors) ** 2, axis=0))
            ax.plot(spatial_bins, depth_error)
            ax.axvline(probe_y_min, color="k", ls="--", alpha=0.5)
            ax.axvline(probe_y_max, color="k", ls="--", alpha=0.5)
            ax.set_xlabel("depth (um)")
            ax.set_ylabel("error")
            _simpleaxis(ax)
            if lim is not None:
                ax.set_ylim(0, lim)

    def plot_summary_errors(self, case_keys=None,  show_legend=True, colors=None, figsize=(15, 5)):

        if case_keys is None:
            case_keys = list(self.cases.keys())

        fig, axes = plt.subplots(1, 3, figsize=figsize)
        
        for count, key in enumerate(case_keys):

=======

            # ax0.set_ylim()

    def plot_errors(self, case_keys=None, figsize=None, lim=None):

        if case_keys is None:
            case_keys = list(self.cases.keys())

        for key in case_keys:

            bench = self.benchmarks[key]
            label = self.cases[key]["label"]

            gt_motion = bench.result["gt_motion"]
            motion = bench.result["motion"]
            temporal_bins = bench.result["temporal_bins"]
            spatial_bins = bench.result["spatial_bins"]


            fig = plt.figure(figsize=figsize)

            gs = fig.add_gridspec(2, 2)

            errors = gt_motion - motion

            channel_positions = bench.recording.get_channel_locations()
            probe_y_min, probe_y_max = channel_positions[:, 1].min(), channel_positions[:, 1].max()

            ax = fig.add_subplot(gs[0, :])
            im = ax.imshow(
                np.abs(errors).T,
                aspect="auto",
                interpolation="nearest",
                origin="lower",
                extent=(temporal_bins[0], temporal_bins[-1], spatial_bins[0], spatial_bins[-1]),
            )
            plt.colorbar(im, ax=ax, label="error")
            ax.set_ylabel("depth (um)")
            ax.set_xlabel("time (s)")
            ax.set_title(label)
            if lim is not None:
                im.set_clim(0, lim)

            ax = fig.add_subplot(gs[1, 0])
            mean_error = np.sqrt(np.mean((errors) ** 2, axis=1))
            ax.plot(temporal_bins, mean_error)
            ax.set_xlabel("time (s)")
            ax.set_ylabel("error")
            _simpleaxis(ax)
            if lim is not None:
                ax.set_ylim(0, lim)

            ax = fig.add_subplot(gs[1, 1])
            depth_error = np.sqrt(np.mean((errors) ** 2, axis=0))
            ax.plot(spatial_bins, depth_error)
            ax.axvline(probe_y_min, color="k", ls="--", alpha=0.5)
            ax.axvline(probe_y_max, color="k", ls="--", alpha=0.5)
            ax.set_xlabel("depth (um)")
            ax.set_ylabel("error")
            _simpleaxis(ax)
            if lim is not None:
                ax.set_ylim(0, lim)

    def plot_summary_errors(self, case_keys=None,  show_legend=True, colors=None, figsize=(15, 5)):

        if case_keys is None:
            case_keys = list(self.cases.keys())

        fig, axes = plt.subplots(1, 3, figsize=figsize)
        
        for count, key in enumerate(case_keys):

>>>>>>> 0fc0635d
            bench = self.benchmarks[key]
            label = self.cases[key]["label"]

            gt_motion = bench.result["gt_motion"]
            motion = bench.result["motion"]
            temporal_bins = bench.result["temporal_bins"]
            spatial_bins = bench.result["spatial_bins"]




            c = colors[count] if colors is not None else None
            errors = gt_motion - motion
            mean_error = np.sqrt(np.mean((errors) ** 2, axis=1))
            depth_error = np.sqrt(np.mean((errors) ** 2, axis=0))

            axes[0].plot(temporal_bins, mean_error, lw=1, label=label, color=c)
            parts = axes[1].violinplot(mean_error, [count], showmeans=True)
            if c is not None:
                for pc in parts["bodies"]:
                    pc.set_facecolor(c)
                    pc.set_edgecolor(c)
                for k in parts:
                    if k != "bodies":
                        # for line in parts[k]:
                        parts[k].set_color(c)
            axes[2].plot(spatial_bins, depth_error, label=label, color=c)

        ax0 = ax = axes[0]
        ax.set_xlabel("Time [s]")
        ax.set_ylabel("Error [μm]")
        if show_legend:
            ax.legend()
        _simpleaxis(ax)

        ax1 = axes[1]
        # ax.set_ylabel('error')
        ax1.set_yticks([])
        ax1.set_xticks([])
        _simpleaxis(ax1)

        ax2 = axes[2]
        ax2.set_yticks([])
        ax2.set_xlabel("Depth [μm]")
        # ax.set_ylabel('error')
        channel_positions = bench.recording.get_channel_locations()
        probe_y_min, probe_y_max = channel_positions[:, 1].min(), channel_positions[:, 1].max()
        ax2.axvline(probe_y_min, color="k", ls="--", alpha=0.5)
        ax2.axvline(probe_y_max, color="k", ls="--", alpha=0.5)

        _simpleaxis(ax2)

        # ax1.sharey(ax0)
        # ax2.sharey(ax0)





# class BenchmarkMotionEstimationMearec(BenchmarkBase):
#     _array_names = (
#         "noise_levels",
#         "gt_unit_positions",
#         "peaks",
#         "selected_peaks",
#         "motion",
#         "temporal_bins",
#         "spatial_bins",
#         "peak_locations",
#         "gt_motion",
#     )

#     def __init__(
#         self,
#         mearec_filename,
#         title="",
#         detect_kwargs={},
#         select_kwargs=None,
#         localize_kwargs={},
#         estimate_motion_kwargs={},
#         folder=None,
#         do_preprocessing=True,
#         job_kwargs={"chunk_duration": "1s", "n_jobs": -1, "progress_bar": True, "verbose": True},
#         overwrite=False,
#         parent_benchmark=None,
#     ):
#         BenchmarkBase.__init__(
#             self, folder=folder, title=title, overwrite=overwrite, job_kwargs=job_kwargs, parent_benchmark=None
#         )

#         self._args.extend([str(mearec_filename)])

#         self.mearec_filename = mearec_filename
#         self.raw_recording, self.gt_sorting = read_mearec(self.mearec_filename)
#         self.do_preprocessing = do_preprocessing

#         self._recording = None
#         self.detect_kwargs = detect_kwargs.copy()
#         self.select_kwargs = select_kwargs.copy() if select_kwargs is not None else None
#         self.localize_kwargs = localize_kwargs.copy()
#         self.estimate_motion_kwargs = estimate_motion_kwargs.copy()

#         self._kwargs.update(
#             dict(
#                 detect_kwargs=self.detect_kwargs,
#                 select_kwargs=self.select_kwargs,
#                 localize_kwargs=self.localize_kwargs,
#                 estimate_motion_kwargs=self.estimate_motion_kwargs,
#             )
#         )

#     @property
#     def recording(self):
#         if self._recording is None:
#             if self.do_preprocessing:
#                 self._recording = bandpass_filter(self.raw_recording)
#                 self._recording = common_reference(self._recording)
#                 self._recording = zscore(self._recording)
#             else:
#                 self._recording = self.raw_recording
#         return self._recording

#     def run(self):
#         if self.folder is not None:
#             if self.folder.exists() and not self.overwrite:
#                 raise ValueError(f"The folder {self.folder} is not empty")

#         self.noise_levels = get_noise_levels(self.recording, return_scaled=False)

#         t0 = time.perf_counter()
#         self.peaks = detect_peaks(
#             self.recording, noise_levels=self.noise_levels, **self.detect_kwargs, **self.job_kwargs
#         )
#         t1 = time.perf_counter()
#         if self.select_kwargs is not None:
#             self.selected_peaks = select_peaks(self.peaks, **self.select_kwargs, **self.job_kwargs)
#         else:
#             self.selected_peaks = self.peaks
#         t2 = time.perf_counter()
#         self.peak_locations = localize_peaks(
#             self.recording, self.selected_peaks, **self.localize_kwargs, **self.job_kwargs
#         )
#         t3 = time.perf_counter()
#         self.motion, self.temporal_bins, self.spatial_bins = estimate_motion(
#             self.recording, self.selected_peaks, self.peak_locations, **self.estimate_motion_kwargs
#         )

#         t4 = time.perf_counter()

#         self.run_times = dict(
#             detect_peaks=t1 - t0,
#             select_peaks=t2 - t1,
#             localize_peaks=t3 - t2,
#             estimate_motion=t4 - t3,
#         )

#         self.compute_gt_motion()

#         # align globally gt_motion and motion to avoid offsets
#         self.motion += np.median(self.gt_motion - self.motion)

#         ## save folder
#         if self.folder is not None:
#             self.save_to_folder()

#     def run_estimate_motion(self):
#         # usefull to re run only the motion estimate with peak localization
#         t3 = time.perf_counter()
#         self.motion, self.temporal_bins, self.spatial_bins = estimate_motion(
#             self.recording, self.selected_peaks, self.peak_locations, **self.estimate_motion_kwargs
#         )
#         t4 = time.perf_counter()

#         self.compute_gt_motion()

#         # align globally gt_motion and motion to avoid offsets
#         self.motion += np.median(self.gt_motion - self.motion)
#         self.run_times["estimate_motion"] = t4 - t3

#         ## save folder
#         if self.folder is not None:
#             self.save_to_folder()

#     def compute_gt_motion(self):
#         self.gt_unit_positions, _ = mr.extract_units_drift_vector(self.mearec_filename, time_vector=self.temporal_bins)

#         template_locations = np.array(mr.load_recordings(self.mearec_filename).template_locations)
#         assert len(template_locations.shape) == 3
#         mid = template_locations.shape[1] // 2
#         unit_mid_positions = template_locations[:, mid, 2]

#         unit_motions = self.gt_unit_positions - unit_mid_positions
#         # unit_positions = np.mean(self.gt_unit_positions, axis=0)

#         if self.spatial_bins is None:
#             self.gt_motion = np.mean(unit_motions, axis=1)[:, None]
#             channel_positions = self.recording.get_channel_locations()
#             probe_y_min, probe_y_max = channel_positions[:, 1].min(), channel_positions[:, 1].max()
#             center = (probe_y_min + probe_y_max) // 2
#             self.spatial_bins = np.array([center])
#         else:
#             # time, units
#             self.gt_motion = np.zeros_like(self.motion)
#             for t in range(self.gt_unit_positions.shape[0]):
#                 f = scipy.interpolate.interp1d(unit_mid_positions, unit_motions[t, :], fill_value="extrapolate")
#                 self.gt_motion[t, :] = f(self.spatial_bins)

#     def plot_true_drift(self, scaling_probe=1.5, figsize=(15, 10), axes=None):
#         if axes is None:
#             fig = plt.figure(figsize=figsize)
#             gs = fig.add_gridspec(1, 8, wspace=0)

#         if axes is None:
#             ax = fig.add_subplot(gs[:2])
#         else:
#             ax = axes[0]
#         plot_probe_map(self.recording, ax=ax)
#         _simpleaxis(ax)

#         mr_recording = mr.load_recordings(self.mearec_filename)

#         for loc in mr_recording.template_locations[::2]:
#             if len(mr_recording.template_locations.shape) == 3:
#                 ax.plot([loc[0, 1], loc[-1, 1]], [loc[0, 2], loc[-1, 2]], alpha=0.7, lw=2)
#             else:
#                 ax.scatter([loc[1]], [loc[2]], alpha=0.7, s=100)

#         # ymin, ymax = ax.get_ylim()
#         ax.set_ylabel("depth (um)")
#         ax.set_xlabel(None)
#         # ax.set_yticks(np.arange(-600,600,100), np.arange(-600,600,100))

#         # ax.set_ylim(scaling_probe*probe_y_min, scaling_probe*probe_y_max)
#         if axes is None:
#             ax = fig.add_subplot(gs[2:7])
#         else:
#             ax = axes[1]

#         for i in range(self.gt_unit_positions.shape[1]):
#             ax.plot(self.temporal_bins, self.gt_unit_positions[:, i], alpha=0.5, ls="--", c="0.5")

#         for i in range(self.gt_motion.shape[1]):
#             depth = self.spatial_bins[i]
#             ax.plot(self.temporal_bins, self.gt_motion[:, i] + depth, color="green", lw=4)

#         # ax.set_ylim(ymin, ymax)
#         ax.set_xlabel("time (s)")
#         _simpleaxis(ax)
#         ax.set_yticks([])
#         ax.spines["left"].set_visible(False)

#         channel_positions = self.recording.get_channel_locations()
#         probe_y_min, probe_y_max = channel_positions[:, 1].min(), channel_positions[:, 1].max()
#         ax.set_ylim(scaling_probe * probe_y_min, scaling_probe * probe_y_max)

#         ax.axhline(probe_y_min, color="k", ls="--", alpha=0.5)
#         ax.axhline(probe_y_max, color="k", ls="--", alpha=0.5)

#         if axes is None:
#             ax = fig.add_subplot(gs[7])
#         else:
#             ax = axes[2]
#         # plot_probe_map(self.recording, ax=ax)
#         _simpleaxis(ax)

#         ax.hist(self.gt_unit_positions[30, :], 50, orientation="horizontal", color="0.5")
#         ax.set_yticks([])
#         ax.set_xlabel("# neurons")

#     def plot_peaks_probe(self, alpha=0.05, figsize=(15, 10)):
#         fig, axs = plt.subplots(ncols=2, sharey=True, figsize=figsize)
#         ax = axs[0]
#         plot_probe_map(self.recording, ax=ax)
#         ax.scatter(self.peak_locations["x"], self.peak_locations["y"], color="k", s=1, alpha=alpha)
#         ax.set_xlabel("x")
#         ax.set_ylabel("y")
#         if "z" in self.peak_locations.dtype.fields:
#             ax = axs[1]
#             ax.scatter(self.peak_locations["z"], self.peak_locations["y"], color="k", s=1, alpha=alpha)
#             ax.set_xlabel("z")
#             ax.set_xlim(0, 100)

#     def plot_peaks(self, scaling_probe=1.5, show_drift=True, show_histogram=True, alpha=0.05, figsize=(15, 10)):
#         fig = plt.figure(figsize=figsize)
#         if show_histogram:
#             gs = fig.add_gridspec(1, 4)
#         else:
#             gs = fig.add_gridspec(1, 3)
#         # Create the Axes.

#         ax0 = fig.add_subplot(gs[0])
#         plot_probe_map(self.recording, ax=ax0)
#         _simpleaxis(ax0)

#         # ymin, ymax = ax.get_ylim()
#         ax0.set_ylabel("depth (um)")
#         ax0.set_xlabel(None)

#         ax = ax1 = fig.add_subplot(gs[1:3])
#         x = self.selected_peaks["sample_index"] / self.recording.get_sampling_frequency()
#         y = self.peak_locations["y"]
#         ax.scatter(x, y, s=1, color="k", alpha=alpha)

#         ax.set_title(self.title)
#         # xmin, xmax = ax.get_xlim()
#         # ax.plot([xmin, xmax], [probe_y_min, probe_y_min], 'k--', alpha=0.5)
#         # ax.plot([xmin, xmax], [probe_y_max, probe_y_max], 'k--', alpha=0.5)

#         _simpleaxis(ax)
#         # ax.set_yticks([])
#         # ax.set_ylim(scaling_probe*probe_y_min, scaling_probe*probe_y_max)
#         ax.spines["left"].set_visible(False)
#         ax.set_xlabel("time (s)")

#         channel_positions = self.recording.get_channel_locations()
#         probe_y_min, probe_y_max = channel_positions[:, 1].min(), channel_positions[:, 1].max()
#         ax.set_ylim(scaling_probe * probe_y_min, scaling_probe * probe_y_max)

#         ax.axhline(probe_y_min, color="k", ls="--", alpha=0.5)
#         ax.axhline(probe_y_max, color="k", ls="--", alpha=0.5)

#         if show_drift:
#             if self.spatial_bins is None:
#                 center = (probe_y_min + probe_y_max) // 2
#                 ax.plot(self.temporal_bins, self.gt_motion[:, 0] + center, color="green", lw=1.5)
#                 ax.plot(self.temporal_bins, self.motion[:, 0] + center, color="orange", lw=1.5)
#             else:
#                 for i in range(self.gt_motion.shape[1]):
#                     depth = self.spatial_bins[i]
#                     ax.plot(self.temporal_bins, self.gt_motion[:, i] + depth, color="green", lw=1.5)
#                     ax.plot(self.temporal_bins, self.motion[:, i] + depth, color="orange", lw=1.5)

#         if show_histogram:
#             ax2 = fig.add_subplot(gs[3])
#             ax2.hist(self.peak_locations["y"], bins=1000, orientation="horizontal")

#             ax2.axhline(probe_y_min, color="k", ls="--", alpha=0.5)
#             ax2.axhline(probe_y_max, color="k", ls="--", alpha=0.5)

#             ax2.set_xlabel("density")
#             _simpleaxis(ax2)
#             # ax.set_ylabel('')
#             ax.set_yticks([])
#             ax2.sharey(ax0)

#         ax1.sharey(ax0)

#     def plot_motion_corrected_peaks(self, scaling_probe=1.5, alpha=0.05, figsize=(15, 10), show_probe=True, axes=None):
#         if axes is None:
#             fig = plt.figure(figsize=figsize)
#             if show_probe:
#                 gs = fig.add_gridspec(1, 5)
#             else:
#                 gs = fig.add_gridspec(1, 4)
#         # Create the Axes.

#         if show_probe:
#             if axes is None:
#                 ax0 = ax = fig.add_subplot(gs[0])
#             else:
#                 ax0 = ax = axes[0]
#             plot_probe_map(self.recording, ax=ax)
#             _simpleaxis(ax)

#             ymin, ymax = ax.get_ylim()
#             ax.set_ylabel("depth (um)")
#             ax.set_xlabel(None)

#         channel_positions = self.recording.get_channel_locations()
#         probe_y_min, probe_y_max = channel_positions[:, 1].min(), channel_positions[:, 1].max()

#         peak_locations_corrected = correct_motion_on_peaks(
#             self.selected_peaks,
#             self.peak_locations,
#             self.recording.sampling_frequency,
#             self.motion,
#             self.temporal_bins,
#             self.spatial_bins,
#             direction="y",
#         )
#         if axes is None:
#             if show_probe:
#                 ax1 = ax = fig.add_subplot(gs[1:3])
#             else:
#                 ax1 = ax = fig.add_subplot(gs[0:2])
#         else:
#             if show_probe:
#                 ax1 = ax = axes[1]
#             else:
#                 ax1 = ax = axes[0]

#         _simpleaxis(ax)

#         x = self.selected_peaks["sample_index"] / self.recording.get_sampling_frequency()
#         y = self.peak_locations["y"]
#         ax.scatter(x, y, s=1, color="k", alpha=alpha)
#         ax.set_title(self.title)

#         ax.axhline(probe_y_min, color="k", ls="--", alpha=0.5)
#         ax.axhline(probe_y_max, color="k", ls="--", alpha=0.5)

#         ax.set_xlabel("time (s)")

#         if axes is None:
#             if show_probe:
#                 ax2 = ax = fig.add_subplot(gs[3:5])
#             else:
#                 ax2 = ax = fig.add_subplot(gs[2:4])
#         else:
#             if show_probe:
#                 ax2 = ax = axes[2]
#             else:
#                 ax2 = ax = axes[1]

#         _simpleaxis(ax)
#         y = peak_locations_corrected["y"]
#         ax.scatter(x, y, s=1, color="k", alpha=alpha)

#         ax.axhline(probe_y_min, color="k", ls="--", alpha=0.5)
#         ax.axhline(probe_y_max, color="k", ls="--", alpha=0.5)

#         ax.set_xlabel("time (s)")

#         if show_probe:
#             ax0.set_ylim(scaling_probe * probe_y_min, scaling_probe * probe_y_max)
#             ax1.sharey(ax0)
#             ax2.sharey(ax0)
#         else:
#             ax1.set_ylim(scaling_probe * probe_y_min, scaling_probe * probe_y_max)
#             ax2.sharey(ax1)

#     def estimation_vs_depth(self, show_only=8, figsize=(15, 10)):
#         fig, axs = plt.subplots(ncols=2, figsize=figsize, sharey=True)

#         n = self.motion.shape[1]
#         step = int(np.ceil(max(1, n / show_only)))
#         colors = plt.cm.get_cmap("jet", n)
#         for i in range(0, n, step):
#             ax = axs[0]
#             ax.plot(self.temporal_bins, self.gt_motion[:, i], lw=1.5, ls="--", color=colors(i))
#             ax.plot(
#                 self.temporal_bins,
#                 self.motion[:, i],
#                 lw=1.5,
#                 ls="-",
#                 color=colors(i),
#                 label=f"{self.spatial_bins[i]:0.1f}",
#             )

#             ax = axs[1]
#             ax.plot(self.temporal_bins, self.motion[:, i] - self.gt_motion[:, i], lw=1.5, ls="-", color=colors(i))

#         ax = axs[0]
#         ax.set_title(self.title)
#         ax.legend()
#         ax.set_ylabel("drift estimated and GT(um)")
#         ax.set_xlabel("time (s)")
#         _simpleaxis(ax)

#         ax = axs[1]
#         ax.set_ylabel("error (um)")
#         ax.set_xlabel("time (s)")
#         _simpleaxis(ax)

#     def view_errors(self, figsize=(15, 10), lim=None):
#         fig = plt.figure(figsize=figsize)
#         gs = fig.add_gridspec(2, 2)

#         errors = self.gt_motion - self.motion

#         channel_positions = self.recording.get_channel_locations()
#         probe_y_min, probe_y_max = channel_positions[:, 1].min(), channel_positions[:, 1].max()

#         ax = fig.add_subplot(gs[0, :])
#         im = ax.imshow(
#             np.abs(errors).T,
#             aspect="auto",
#             interpolation="nearest",
#             origin="lower",
#             extent=(self.temporal_bins[0], self.temporal_bins[-1], self.spatial_bins[0], self.spatial_bins[-1]),
#         )
#         plt.colorbar(im, ax=ax, label="error")
#         ax.set_ylabel("depth (um)")
#         ax.set_xlabel("time (s)")
#         ax.set_title(self.title)
#         if lim is not None:
#             im.set_clim(0, lim)

#         ax = fig.add_subplot(gs[1, 0])
#         mean_error = np.sqrt(np.mean((errors) ** 2, axis=1))
#         ax.plot(self.temporal_bins, mean_error)
#         ax.set_xlabel("time (s)")
#         ax.set_ylabel("error")
#         _simpleaxis(ax)
#         if lim is not None:
#             ax.set_ylim(0, lim)

#         ax = fig.add_subplot(gs[1, 1])
#         depth_error = np.sqrt(np.mean((errors) ** 2, axis=0))
#         ax.plot(self.spatial_bins, depth_error)
#         ax.axvline(probe_y_min, color="k", ls="--", alpha=0.5)
#         ax.axvline(probe_y_max, color="k", ls="--", alpha=0.5)
#         ax.set_xlabel("depth (um)")
#         ax.set_ylabel("error")
#         _simpleaxis(ax)
#         if lim is not None:
#             ax.set_ylim(0, lim)

#         return fig


# def plot_errors_several_benchmarks(benchmarks, axes=None, show_legend=True, colors=None):
#     if axes is None:
#         fig, axes = plt.subplots(1, 3, figsize=(15, 5))

#     for count, benchmark in enumerate(benchmarks):
#         c = colors[count] if colors is not None else None
#         errors = benchmark.gt_motion - benchmark.motion
#         mean_error = np.sqrt(np.mean((errors) ** 2, axis=1))
#         depth_error = np.sqrt(np.mean((errors) ** 2, axis=0))

#         axes[0].plot(benchmark.temporal_bins, mean_error, lw=1, label=benchmark.title, color=c)
#         parts = axes[1].violinplot(mean_error, [count], showmeans=True)
#         if c is not None:
#             for pc in parts["bodies"]:
#                 pc.set_facecolor(c)
#                 pc.set_edgecolor(c)
#             for k in parts:
#                 if k != "bodies":
#                     # for line in parts[k]:
#                     parts[k].set_color(c)
#         axes[2].plot(benchmark.spatial_bins, depth_error, label=benchmark.title, color=c)

#     ax0 = ax = axes[0]
#     ax.set_xlabel("Time [s]")
#     ax.set_ylabel("Error [μm]")
#     if show_legend:
#         ax.legend()
#     _simpleaxis(ax)

#     ax1 = axes[1]
#     # ax.set_ylabel('error')
#     ax1.set_yticks([])
#     ax1.set_xticks([])
#     _simpleaxis(ax1)

#     ax2 = axes[2]
#     ax2.set_yticks([])
#     ax2.set_xlabel("Depth [μm]")
#     # ax.set_ylabel('error')
#     channel_positions = benchmark.recording.get_channel_locations()
#     probe_y_min, probe_y_max = channel_positions[:, 1].min(), channel_positions[:, 1].max()
#     ax2.axvline(probe_y_min, color="k", ls="--", alpha=0.5)
#     ax2.axvline(probe_y_max, color="k", ls="--", alpha=0.5)

#     _simpleaxis(ax2)

#     # ax1.sharey(ax0)
#     # ax2.sharey(ax0)


# def plot_error_map_several_benchmarks(benchmarks, axes=None, lim=15, figsize=(10, 10)):
#     if axes is None:
#         fig, axes = plt.subplots(nrows=len(benchmarks), sharex=True, sharey=True, figsize=figsize)
#     else:
#         fig = axes[0].figure

#     for count, benchmark in enumerate(benchmarks):
#         errors = benchmark.gt_motion - benchmark.motion

#         channel_positions = benchmark.recording.get_channel_locations()
#         probe_y_min, probe_y_max = channel_positions[:, 1].min(), channel_positions[:, 1].max()

#         ax = axes[count]
#         im = ax.imshow(
#             np.abs(errors).T,
#             aspect="auto",
#             interpolation="nearest",
#             origin="lower",
#             extent=(
#                 benchmark.temporal_bins[0],
#                 benchmark.temporal_bins[-1],
#                 benchmark.spatial_bins[0],
#                 benchmark.spatial_bins[-1],
#             ),
#         )
#         fig.colorbar(im, ax=ax, label="error")
#         ax.set_ylabel("depth (um)")

#         ax.set_title(benchmark.title)
#         if lim is not None:
#             im.set_clim(0, lim)

#     axes[-1].set_xlabel("time (s)")

#     return fig


# def plot_motions_several_benchmarks(benchmarks):
#     fig, ax = plt.subplots(figsize=(15, 5))

#     ax.plot(list(benchmarks)[0].temporal_bins, list(benchmarks)[0].gt_motion[:, 0], lw=2, c="k", label="real motion")
#     for count, benchmark in enumerate(benchmarks):
#         ax.plot(benchmark.temporal_bins, benchmark.motion.mean(1), lw=1, c=f"C{count}", label=benchmark.title)
#         ax.fill_between(
#             benchmark.temporal_bins,
#             benchmark.motion.mean(1) - benchmark.motion.std(1),
#             benchmark.motion.mean(1) + benchmark.motion.std(1),
#             color=f"C{count}",
#             alpha=0.25,
#         )

#     # ax.legend()
#     ax.set_ylabel("depth (um)")
#     ax.set_xlabel("time (s)")
#     _simpleaxis(ax)


# def plot_speed_several_benchmarks(benchmarks, detailed=True, ax=None, colors=None):
#     if ax is None:
#         fig, ax = plt.subplots(figsize=(5, 5))

#     for count, benchmark in enumerate(benchmarks):
#         color = colors[count] if colors is not None else None

#         if detailed:
#             bottom = 0
#             i = 0
#             patterns = ["/", "\\", "|", "*"]
#             for key, value in benchmark.run_times.items():
#                 if count == 0:
#                     label = key.replace("_", " ")
#                 else:
#                     label = None
#                 ax.bar([count], [value], label=label, bottom=bottom, color=color, edgecolor="black", hatch=patterns[i])
#                 bottom += value
#                 i += 1
#         else:
#             total_run_time = np.sum([value for key, value in benchmark.run_times.items()])
#             ax.bar([count], [total_run_time], color=color, edgecolor="black")

#     # ax.legend()
#     ax.set_ylabel("speed (s)")
#     _simpleaxis(ax)
#     ax.set_xticks([])
#     # ax.set_xticks(np.arange(len(benchmarks)), [i.title for i in benchmarks])<|MERGE_RESOLUTION|>--- conflicted
+++ resolved
@@ -26,8 +26,67 @@
 # TODO : plot_error_map_several_benchmarks
 # TODO : plot_speed_several_benchmarks
 # TODO : read from mearec
-<<<<<<< HEAD
-
+
+
+
+
+def get_unit_disclacement(displacement_vectors, displacement_unit_factor, direction_dim = 1):
+    """
+    Get final displacement vector unit per units.
+
+    See drifting_tools for shapes.
+
+
+    Parameters
+    ----------
+
+    displacement_vectors: list of numpy array
+        The lenght of the list is the number of segment.
+        Per segment, the drift vector is a numpy array with shape (num_times, 2, num_motions)
+        num_motions is generally = 1 but can be > 1 in case of combining several drift vectors
+    displacement_unit_factor: numpy array or None, default: None
+        A array containing the factor per unit of the drift.
+        This is used to create non rigid with a factor gradient of depending on units position.
+        shape (num_units, num_motions)
+        If None then all unit have the same factor (1) and the drift is rigid.
+
+    Returns
+    -------
+    unit_displacements:  numpy array
+        shape (num_times, num_units)
+
+
+    """
+    num_units = displacement_unit_factor.shape[0]    
+    unit_displacements = np.zeros((displacement_vectors.shape[0], num_units))
+    for i in range(displacement_vectors.shape[2]):
+        m = displacement_vectors[:, direction_dim, i][:, np.newaxis] * displacement_unit_factor[:, i][np.newaxis, :]
+        unit_displacements[:, :] += m
+
+    return unit_displacements
+
+
+def get_gt_motion_from_unit_discplacement(unit_displacements, displacement_sampling_frequency, 
+                                          unit_locations,
+                                          temporal_bins, spatial_bins,
+                                           direction_dim=1,):
+
+    times = np.arange(unit_displacements.shape[0]) / displacement_sampling_frequency
+    f = scipy.interpolate.interp1d(times, unit_displacements, axis=0)
+    unit_displacements = f(temporal_bins)
+
+    # spatial interpolataion of units discplacement
+    if spatial_bins.shape[0] == 1:
+        # rigid
+        gt_motion = np.mean(unit_displacements, axis=1)[:, None]
+    else:
+        # non rigid
+        gt_motion = np.zeros((temporal_bins.size, spatial_bins.size))
+        for t in range(temporal_bins.shape[0]):
+            f = scipy.interpolate.interp1d(unit_locations[:, direction_dim], unit_displacements[t, :], fill_value="extrapolate")
+            gt_motion[t, :] = f(spatial_bins)
+
+    return gt_motion
 
 
 
@@ -48,89 +107,6 @@
     def run(self, **job_kwargs):
         p = self.params
 
-=======
-
-
-
-
-def get_unit_disclacement(displacement_vectors, displacement_unit_factor, direction_dim = 1):
-    """
-    Get final displacement vector unit per units.
-
-    See drifting_tools for shapes.
-
-
-    Parameters
-    ----------
-
-    displacement_vectors: list of numpy array
-        The lenght of the list is the number of segment.
-        Per segment, the drift vector is a numpy array with shape (num_times, 2, num_motions)
-        num_motions is generally = 1 but can be > 1 in case of combining several drift vectors
-    displacement_unit_factor: numpy array or None, default: None
-        A array containing the factor per unit of the drift.
-        This is used to create non rigid with a factor gradient of depending on units position.
-        shape (num_units, num_motions)
-        If None then all unit have the same factor (1) and the drift is rigid.
-
-    Returns
-    -------
-    unit_displacements:  numpy array
-        shape (num_times, num_units)
-
-
-    """
-    num_units = displacement_unit_factor.shape[0]    
-    unit_displacements = np.zeros((displacement_vectors.shape[0], num_units))
-    for i in range(displacement_vectors.shape[2]):
-        m = displacement_vectors[:, direction_dim, i][:, np.newaxis] * displacement_unit_factor[:, i][np.newaxis, :]
-        unit_displacements[:, :] += m
-
-    return unit_displacements
-
-
-def get_gt_motion_from_unit_discplacement(unit_displacements, displacement_sampling_frequency, 
-                                          unit_locations,
-                                          temporal_bins, spatial_bins,
-                                           direction_dim=1,):
-
-    times = np.arange(unit_displacements.shape[0]) / displacement_sampling_frequency
-    f = scipy.interpolate.interp1d(times, unit_displacements, axis=0)
-    unit_displacements = f(temporal_bins)
-
-    # spatial interpolataion of units discplacement
-    if spatial_bins.shape[0] == 1:
-        # rigid
-        gt_motion = np.mean(unit_displacements, axis=1)[:, None]
-    else:
-        # non rigid
-        gt_motion = np.zeros((temporal_bins.size, spatial_bins.size))
-        for t in range(temporal_bins.shape[0]):
-            f = scipy.interpolate.interp1d(unit_locations[:, direction_dim], unit_displacements[t, :], fill_value="extrapolate")
-            gt_motion[t, :] = f(spatial_bins)
-
-    return gt_motion
-
-
-
-class MotionEstimationBenchmark(Benchmark):
-    def __init__(self, recording, gt_sorting, params,
-                 unit_locations, unit_displacements, displacement_sampling_frequency,
-                 direction="y"):
-        Benchmark.__init__(self)
-        self.recording = recording
-        self.gt_sorting = gt_sorting
-        self.params = params
-        self.unit_locations = unit_locations
-        self.unit_displacements = unit_displacements
-        self.displacement_sampling_frequency = displacement_sampling_frequency
-        self.direction = direction
-        self.direction_dim = ["x", "y"].index(direction)
-
-    def run(self, **job_kwargs):
-        p = self.params
-
->>>>>>> 0fc0635d
         noise_levels = get_noise_levels(self.recording, return_scaled=False)
 
         t0 = time.perf_counter()
@@ -191,7 +167,6 @@
         motion += np.median(gt_motion - motion)
         self.result["gt_motion"] = gt_motion
         self.result["motion"] = motion
-<<<<<<< HEAD
 
 
     _run_key_saved = [
@@ -229,45 +204,6 @@
 
         for key in case_keys:
 
-=======
-
-
-    _run_key_saved = [
-        ("raw_motion", "npy"),
-        ("temporal_bins", "npy"),
-        ("spatial_bins", "npy"),
-        ("step_run_times", "pickle"),
-    ]
-    _result_key_saved = [
-        ("gt_motion", "npy",),
-        ("motion", "npy",)
-    ]
-
-
-
-
-
-class MotionEstimationStudy(BenchmarkStudy):
-
-    benchmark_class = MotionEstimationBenchmark
-
-    def create_benchmark(self, key):
-        dataset_key = self.cases[key]["dataset"]
-        recording, gt_sorting = self.datasets[dataset_key]
-        params = self.cases[key]["params"]
-        init_kwargs = self.cases[key]["init_kwargs"]
-        benchmark = MotionEstimationBenchmark(recording, gt_sorting, params, **init_kwargs)
-        return benchmark
-
-    def plot_true_drift(self, case_keys=None, scaling_probe=1.5, figsize=(8, 6)):
-        
-
-        if case_keys is None:
-            case_keys = list(self.cases.keys())
-
-        for key in case_keys:
-
->>>>>>> 0fc0635d
             bench = self.benchmarks[key]
 
             fig = plt.figure(figsize=figsize)
@@ -320,7 +256,6 @@
 
             label = self.cases[key]["label"]
             ax1.set_title(label)
-<<<<<<< HEAD
 
             # ax0.set_ylim()
 
@@ -393,80 +328,6 @@
         
         for count, key in enumerate(case_keys):
 
-=======
-
-            # ax0.set_ylim()
-
-    def plot_errors(self, case_keys=None, figsize=None, lim=None):
-
-        if case_keys is None:
-            case_keys = list(self.cases.keys())
-
-        for key in case_keys:
-
-            bench = self.benchmarks[key]
-            label = self.cases[key]["label"]
-
-            gt_motion = bench.result["gt_motion"]
-            motion = bench.result["motion"]
-            temporal_bins = bench.result["temporal_bins"]
-            spatial_bins = bench.result["spatial_bins"]
-
-
-            fig = plt.figure(figsize=figsize)
-
-            gs = fig.add_gridspec(2, 2)
-
-            errors = gt_motion - motion
-
-            channel_positions = bench.recording.get_channel_locations()
-            probe_y_min, probe_y_max = channel_positions[:, 1].min(), channel_positions[:, 1].max()
-
-            ax = fig.add_subplot(gs[0, :])
-            im = ax.imshow(
-                np.abs(errors).T,
-                aspect="auto",
-                interpolation="nearest",
-                origin="lower",
-                extent=(temporal_bins[0], temporal_bins[-1], spatial_bins[0], spatial_bins[-1]),
-            )
-            plt.colorbar(im, ax=ax, label="error")
-            ax.set_ylabel("depth (um)")
-            ax.set_xlabel("time (s)")
-            ax.set_title(label)
-            if lim is not None:
-                im.set_clim(0, lim)
-
-            ax = fig.add_subplot(gs[1, 0])
-            mean_error = np.sqrt(np.mean((errors) ** 2, axis=1))
-            ax.plot(temporal_bins, mean_error)
-            ax.set_xlabel("time (s)")
-            ax.set_ylabel("error")
-            _simpleaxis(ax)
-            if lim is not None:
-                ax.set_ylim(0, lim)
-
-            ax = fig.add_subplot(gs[1, 1])
-            depth_error = np.sqrt(np.mean((errors) ** 2, axis=0))
-            ax.plot(spatial_bins, depth_error)
-            ax.axvline(probe_y_min, color="k", ls="--", alpha=0.5)
-            ax.axvline(probe_y_max, color="k", ls="--", alpha=0.5)
-            ax.set_xlabel("depth (um)")
-            ax.set_ylabel("error")
-            _simpleaxis(ax)
-            if lim is not None:
-                ax.set_ylim(0, lim)
-
-    def plot_summary_errors(self, case_keys=None,  show_legend=True, colors=None, figsize=(15, 5)):
-
-        if case_keys is None:
-            case_keys = list(self.cases.keys())
-
-        fig, axes = plt.subplots(1, 3, figsize=figsize)
-        
-        for count, key in enumerate(case_keys):
-
->>>>>>> 0fc0635d
             bench = self.benchmarks[key]
             label = self.cases[key]["label"]
 
