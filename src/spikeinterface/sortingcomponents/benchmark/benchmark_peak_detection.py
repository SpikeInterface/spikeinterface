from __future__ import annotations

from spikeinterface.preprocessing import bandpass_filter, common_reference
from spikeinterface.sortingcomponents.peak_detection import detect_peaks
from spikeinterface.core import NumpySorting
from spikeinterface.qualitymetrics import compute_quality_metrics
from spikeinterface.comparison import GroundTruthComparison
from spikeinterface.widgets import (
    plot_probe_map,
    plot_agreement_matrix,
    plot_comparison_collision_by_similarity,
    plot_unit_templates,
    plot_unit_waveforms,
)
from spikeinterface.comparison.comparisontools import make_matching_events
from spikeinterface.core import get_noise_levels

import time
import string, random
import pylab as plt
import os
import numpy as np

from spikeinterface.sortingcomponents.benchmark.benchmark_tools import Benchmark, BenchmarkStudy
from spikeinterface.core.basesorting import minimum_spike_dtype
from spikeinterface.core.sortinganalyzer import create_sorting_analyzer
from spikeinterface.core.template_tools import get_template_extremum_channel


class PeakDetectionBenchmark(Benchmark):

    def __init__(self, recording, gt_sorting, params, exhaustive_gt=True, delta_t_ms=0.2):
        self.recording = recording
        self.gt_sorting = gt_sorting

        sorting_analyzer = create_sorting_analyzer(self.gt_sorting, self.recording, format="memory", sparse=False)
<<<<<<< HEAD
        sorting_analyzer.compute(
            {"random_spikes": {}, "fast_templates": {}, "spike_amplitudes": {"return_scaled": False}}
        )
=======
        sorting_analyzer.compute(["random_spikes", "templates", "spike_amplitudes"])
>>>>>>> 66717bf9
        extremum_channel_inds = get_template_extremum_channel(sorting_analyzer, outputs="index")
        self.gt_peaks = self.gt_sorting.to_spike_vector(extremum_channel_inds=extremum_channel_inds)
        self.params = params
        self.exhaustive_gt = exhaustive_gt
        assert "method" in self.params, "Method should be specified in the params!"
        self.method = self.params.get("method")
        self.delta_frames = int(delta_t_ms * self.recording.sampling_frequency / 1000)
        self.params = self.params["method_kwargs"]
        self.result = {"gt_peaks": self.gt_peaks}
        self.result["gt_amplitudes"] = sorting_analyzer.get_extension("spike_amplitudes").get_data()
        self.result["gt_templates"] = sorting_analyzer.get_extension("fast_templates").get_data()

    def run(self, **job_kwargs):
        peaks = detect_peaks(self.recording, self.method, **self.params, **job_kwargs)
        self.result["peaks"] = peaks

    def compute_result(self, **result_params):
        spikes = self.result["peaks"]
        self.result["peak_on_channels"] = NumpySorting.from_peaks(
            spikes, self.recording.sampling_frequency, unit_ids=self.recording.channel_ids
        )
        spikes = self.result["gt_peaks"]
        self.result["gt_on_channels"] = NumpySorting.from_peaks(
            spikes, self.recording.sampling_frequency, unit_ids=self.recording.channel_ids
        )

        self.result["gt_comparison"] = GroundTruthComparison(
            self.result["gt_on_channels"], self.result["peak_on_channels"], exhaustive_gt=self.exhaustive_gt
        )

        gt_peaks = self.gt_sorting.to_spike_vector()
        peaks = self.result["peaks"]
        times1 = peaks["sample_index"]
        times2 = self.result["gt_peaks"]["sample_index"]

        print("The gt recording has {} peaks and {} have been detected".format(len(times1), len(times2)))

        matches = make_matching_events(times1, times2, self.delta_frames)
        gt_matches = matches["index2"]
        detected_matches = matches["index1"]

        self.result["matches"] = {"deltas": matches["delta_frame"]}
        self.result["matches"]["labels"] = gt_peaks["unit_index"][gt_matches]
        self.result["matches"]["channels"] = self.result["gt_peaks"]["unit_index"][gt_matches]

        sorting = np.zeros(gt_matches.size, dtype=minimum_spike_dtype)
        sorting["sample_index"] = peaks[detected_matches]["sample_index"]
        sorting["unit_index"] = gt_peaks["unit_index"][gt_matches]
        sorting["segment_index"] = peaks[detected_matches]["segment_index"]
        order = np.lexsort((sorting["sample_index"], sorting["segment_index"]))
        sorting = sorting[order]
        self.result["sliced_gt_sorting"] = NumpySorting(
            sorting, self.recording.sampling_frequency, self.gt_sorting.unit_ids
        )
        self.result["sliced_gt_comparison"] = GroundTruthComparison(
            self.gt_sorting, self.result["sliced_gt_sorting"], exhaustive_gt=self.exhaustive_gt
        )

        ratio = 100 * len(gt_matches) / len(times2)
        print("Only {0:.2f}% of gt peaks are matched to detected peaks".format(ratio))

        sorting_analyzer = create_sorting_analyzer(
            self.result["sliced_gt_sorting"], self.recording, format="memory", sparse=False
        )
        sorting_analyzer.compute({"random_spikes": {}, "fast_templates": {}})

        self.result["templates"] = sorting_analyzer.get_extension("fast_templates").get_data()

    _run_key_saved = [("peaks", "npy"), ("gt_peaks", "npy"), ("gt_amplitudes", "npy"), ("gt_templates", "npy")]

    _result_key_saved = [
        ("gt_comparison", "pickle"),
        ("sliced_gt_sorting", "sorting"),
        ("sliced_gt_comparison", "pickle"),
        ("sliced_gt_sorting", "sorting"),
        ("peak_on_channels", "sorting"),
        ("gt_on_channels", "sorting"),
        ("matches", "pickle"),
        ("templates", "npy"),
    ]


class PeakDetectionStudy(BenchmarkStudy):

    benchmark_class = PeakDetectionBenchmark

    def create_benchmark(self, key):
        dataset_key = self.cases[key]["dataset"]
        recording, gt_sorting = self.datasets[dataset_key]
        params = self.cases[key]["params"]
        init_kwargs = self.cases[key]["init_kwargs"]
        benchmark = PeakDetectionBenchmark(recording, gt_sorting, params, **init_kwargs)
        return benchmark

    def plot_agreements_by_channels(self, case_keys=None, figsize=(15, 15)):
        if case_keys is None:
            case_keys = list(self.cases.keys())

        fig, axs = plt.subplots(ncols=len(case_keys), nrows=1, figsize=figsize, squeeze=False)

        for count, key in enumerate(case_keys):
            ax = axs[0, count]
            ax.set_title(self.cases[key]["label"])
            plot_agreement_matrix(self.get_result(key)["gt_comparison"], ax=ax)

    def plot_agreements_by_units(self, case_keys=None, figsize=(15, 15)):
        if case_keys is None:
            case_keys = list(self.cases.keys())

        fig, axs = plt.subplots(ncols=len(case_keys), nrows=1, figsize=figsize, squeeze=False)

        for count, key in enumerate(case_keys):
            ax = axs[0, count]
            ax.set_title(self.cases[key]["label"])
            plot_agreement_matrix(self.get_result(key)["sliced_gt_comparison"], ax=ax)

    def plot_performances_vs_snr(self, case_keys=None, figsize=(15, 15), detect_threshold=None):
        if case_keys is None:
            case_keys = list(self.cases.keys())

        fig, axs = plt.subplots(ncols=1, nrows=3, figsize=figsize)

        for count, k in enumerate(("accuracy", "recall", "precision")):

            ax = axs[count]
            for key in case_keys:
                label = self.cases[key]["label"]

                analyzer = self.get_sorting_analyzer(key)
                metrics = analyzer.get_extension("quality_metrics").get_data()
                x = metrics["snr"].values
                y = self.get_result(key)["sliced_gt_comparison"].get_performance()[k].values
                ax.scatter(x, y, marker=".", label=label)
                ax.set_title(k)
                if detect_threshold is not None:
                    ymin, ymax = ax.get_ylim()
                    ax.plot([detect_threshold, detect_threshold], [ymin, ymax], "k--")

            if count == 2:
                ax.legend()

    def plot_detected_amplitudes(self, case_keys=None, figsize=(15, 5), detect_threshold=None):

        if case_keys is None:
            case_keys = list(self.cases.keys())

        fig, axs = plt.subplots(ncols=len(case_keys), nrows=1, figsize=figsize, squeeze=False)

        for count, key in enumerate(case_keys):
            ax = axs[0, count]
            data1 = self.get_result(key)["peaks"]["amplitude"]
            data2 = self.get_result(key)["gt_amplitudes"]
            bins = np.linspace(data2.min(), data2.max(), 100)
            ax.hist(data1, bins=bins, alpha=0.5, label="detected")
            ax.hist(data2, bins=bins, alpha=0.5, label="gt")
            ax.set_title(self.cases[key]["label"])
            ax.legend()
            if detect_threshold is not None:
                noise_levels = get_noise_levels(self.benchmarks[key].recording, return_scaled=False).mean()
                ymin, ymax = ax.get_ylim()
                abs_threshold = -detect_threshold * noise_levels
                ax.plot([abs_threshold, abs_threshold], [ymin, ymax], "k--")

    def plot_deltas_per_cells(self, case_keys=None, figsize=(15, 5)):

        if case_keys is None:
            case_keys = list(self.cases.keys())

        fig, axs = plt.subplots(ncols=len(case_keys), nrows=1, figsize=figsize, squeeze=False)
        for count, key in enumerate(case_keys):
            ax = axs[0, count]
            gt_sorting = self.benchmarks[key].gt_sorting
            data = self.get_result(key)["matches"]
            for unit_ind, unit_id in enumerate(gt_sorting.unit_ids):
                mask = data["labels"] == unit_id
                ax.violinplot(
                    data["deltas"][mask], [unit_ind], widths=2, showmeans=True, showmedians=False, showextrema=False
                )
            ax.set_title(self.cases[key]["label"])
            ax.set_xticks(np.arange(len(gt_sorting.unit_ids)), gt_sorting.unit_ids)
            ax.set_ylabel("# frames")
            ax.set_xlabel("unit id")

    def plot_template_similarities(self, case_keys=None, metric="l2", figsize=(15, 5), detect_threshold=None):

        if case_keys is None:
            case_keys = list(self.cases.keys())

        fig, ax = plt.subplots(ncols=1, nrows=1, figsize=figsize, squeeze=True)
        for key in case_keys:

            import sklearn

            gt_templates = self.get_result(key)["gt_templates"]
            found_templates = self.get_result(key)["templates"]
            num_templates = len(gt_templates)
            distances = np.zeros(num_templates)

            for i in range(num_templates):

                a = gt_templates[i].flatten()
                b = found_templates[i].flatten()

                if metric == "cosine":
                    distances[i] = sklearn.metrics.pairwise.cosine_similarity(a[None, :], b[None, :])[0, 0]
                else:
                    distances[i] = sklearn.metrics.pairwise_distances(a[None, :], b[None, :], metric)[0, 0]

            label = self.cases[key]["label"]
            analyzer = self.get_sorting_analyzer(key)
            metrics = analyzer.get_extension("quality_metrics").get_data()
            x = metrics["snr"].values
            ax.scatter(x, distances, marker=".", label=label)
            if detect_threshold is not None:
                ymin, ymax = ax.get_ylim()
                ax.plot([detect_threshold, detect_threshold], [ymin, ymax], "k--")

        ax.legend()
        ax.set_xlabel("snr")
        ax.set_ylabel(metric)<|MERGE_RESOLUTION|>--- conflicted
+++ resolved
@@ -34,13 +34,7 @@
         self.gt_sorting = gt_sorting
 
         sorting_analyzer = create_sorting_analyzer(self.gt_sorting, self.recording, format="memory", sparse=False)
-<<<<<<< HEAD
-        sorting_analyzer.compute(
-            {"random_spikes": {}, "fast_templates": {}, "spike_amplitudes": {"return_scaled": False}}
-        )
-=======
         sorting_analyzer.compute(["random_spikes", "templates", "spike_amplitudes"])
->>>>>>> 66717bf9
         extremum_channel_inds = get_template_extremum_channel(sorting_analyzer, outputs="index")
         self.gt_peaks = self.gt_sorting.to_spike_vector(extremum_channel_inds=extremum_channel_inds)
         self.params = params
