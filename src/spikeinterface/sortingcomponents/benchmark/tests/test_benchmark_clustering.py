--- conflicted
+++ resolved
@@ -1,9 +1,4 @@
 import pytest
-<<<<<<< HEAD
-import pandas as pd
-import matplotlib.pyplot as plt
-=======
->>>>>>> 7f1f424f
 import numpy as np
 
 import shutil
