from __future__ import annotations

# """Sorting components: clustering"""
from pathlib import Path

import numpy as np

try:
    import hdbscan

    HAVE_HDBSCAN = True
except:
    HAVE_HDBSCAN = False

import random, string
from spikeinterface.core import get_global_tmp_folder
from spikeinterface.core.basesorting import minimum_spike_dtype
from spikeinterface.core.waveform_tools import estimate_templates
from .clustering_tools import remove_duplicates_via_matching
from spikeinterface.core.recording_tools import get_noise_levels, get_channel_distances
from spikeinterface.sortingcomponents.peak_selection import select_peaks
from spikeinterface.sortingcomponents.waveforms.temporal_pca import TemporalPCAProjection
from spikeinterface.sortingcomponents.waveforms.hanning_filter import HanningFilter
from spikeinterface.core.template import Templates
from spikeinterface.core.sparsity import compute_sparsity
from spikeinterface.sortingcomponents.tools import remove_empty_templates
import pickle, json
from spikeinterface.core.node_pipeline import (
    run_node_pipeline,
    ExtractSparseWaveforms,
    PeakRetriever,
)


from spikeinterface.sortingcomponents.tools import extract_waveform_at_max_channel


class CircusClustering:
    """
    hdbscan clustering on peak_locations previously done by localize_peaks()
    """

    _default_params = {
        "hdbscan_kwargs": {"min_cluster_size": 10, "allow_single_cluster": True, "min_samples": 5},
        "cleaning_kwargs": {},
        "waveforms": {"ms_before": 2, "ms_after": 2},
        "sparsity": {"method": "snr", "amplitude_mode": "peak_to_peak", "threshold": 0.25},
        "recursive_kwargs": {
            "recursive": True,
            "recursive_depth": 3,
            "returns_split_count": True,
        },
        "radius_um": 100,
        "n_svd": [5, 2],
        "few_waveforms": None,
        "ms_before": 0.5,
        "ms_after": 0.5,
        "noise_threshold": 4,
        "rank": 5,
        "noise_levels": None,
        "tmp_folder": None,
        "verbose": True,
    }

    @classmethod
    def main_function(cls, recording, peaks, params, job_kwargs=dict()):
        assert HAVE_HDBSCAN, "random projections clustering needs hdbscan to be installed"

        d = params
        verbose = d["verbose"]

        fs = recording.get_sampling_frequency()
        ms_before = params["ms_before"]
        ms_after = params["ms_after"]
        nbefore = int(ms_before * fs / 1000.0)
        nafter = int(ms_after * fs / 1000.0)
        if params["tmp_folder"] is None:
            name = "".join(random.choices(string.ascii_uppercase + string.digits, k=8))
            tmp_folder = get_global_tmp_folder() / name
        else:
            tmp_folder = Path(params["tmp_folder"]).absolute()

        tmp_folder.mkdir(parents=True, exist_ok=True)

        # SVD for time compression
        if params["few_waveforms"] is None:
            few_peaks = select_peaks(
                peaks, recording=recording, method="uniform", n_peaks=10000, margin=(nbefore, nafter)
            )
            few_wfs = extract_waveform_at_max_channel(
                recording, few_peaks, ms_before=ms_before, ms_after=ms_after, **job_kwargs
            )
            wfs = few_wfs[:, :, 0]
        else:
            offset = int(params["waveforms"]["ms_before"] * fs / 1000)
            wfs = params["few_waveforms"][:, offset - nbefore : offset + nafter]

        # Ensure all waveforms have a positive max
        wfs *= np.sign(wfs[:, nbefore])[:, np.newaxis]

        # Remove outliers
        valid = np.argmax(np.abs(wfs), axis=1) == nbefore
        wfs = wfs[valid]
<<<<<<< HEAD

        # Perform Hanning filtering
        hanning_before = np.hanning(2 * nbefore)
        hanning_after = np.hanning(2 * nafter)
        hanning = np.concatenate((hanning_before[:nbefore], hanning_after[nafter:]))
        wfs *= hanning
=======
>>>>>>> 418bb869

        from sklearn.decomposition import TruncatedSVD

        tsvd = TruncatedSVD(params["n_svd"][0])
        tsvd.fit(wfs)

        model_folder = tmp_folder / "tsvd_model"

        model_folder.mkdir(exist_ok=True)
        with open(model_folder / "pca_model.pkl", "wb") as f:
            pickle.dump(tsvd, f)

        model_params = {
            "ms_before": ms_before,
            "ms_after": ms_after,
            "sampling_frequency": float(fs),
        }

        with open(model_folder / "params.json", "w") as f:
            json.dump(model_params, f)

        # features
        node0 = PeakRetriever(recording, peaks)

        radius_um = params["radius_um"]
        node1 = ExtractSparseWaveforms(
            recording,
            parents=[node0],
            return_output=False,
            ms_before=ms_before,
            ms_after=ms_after,
            radius_um=radius_um,
        )

        node2 = HanningFilter(recording, parents=[node0, node1], return_output=False)

        node3 = TemporalPCAProjection(
            recording, parents=[node0, node2], return_output=True, model_folder_path=model_folder
        )

        pipeline_nodes = [node0, node1, node2, node3]

        if len(params["recursive_kwargs"]) == 0:
            from sklearn.decomposition import PCA

            all_pc_data = run_node_pipeline(
                recording,
                pipeline_nodes,
                job_kwargs,
                job_name="extracting features",
            )

            peak_labels = -1 * np.ones(len(peaks), dtype=int)
            nb_clusters = 0
            for c in np.unique(peaks["channel_index"]):
                mask = peaks["channel_index"] == c
                sub_data = all_pc_data[mask]
                sub_data = sub_data.reshape(len(sub_data), -1)

                if all_pc_data.shape[1] > params["n_svd"][1]:
                    tsvd = PCA(params["n_svd"][1], whiten=True)
                else:
                    tsvd = PCA(all_pc_data.shape[1], whiten=True)

                hdbscan_data = tsvd.fit_transform(sub_data)
                try:
                    clustering = hdbscan.hdbscan(hdbscan_data, **d["hdbscan_kwargs"])
                    local_labels = clustering[0]
                except Exception:
                    local_labels = np.zeros(len(hdbscan_data))
                valid_clusters = local_labels > -1
                if np.sum(valid_clusters) > 0:
                    local_labels[valid_clusters] += nb_clusters
                    peak_labels[mask] = local_labels
                    nb_clusters += len(np.unique(local_labels[valid_clusters]))
        else:

            features_folder = tmp_folder / "tsvd_features"
            features_folder.mkdir(exist_ok=True)

            _ = run_node_pipeline(
                recording,
                pipeline_nodes,
                job_kwargs,
                job_name="extracting features",
                gather_mode="npy",
                gather_kwargs=dict(exist_ok=True),
                folder=features_folder,
                names=["sparse_tsvd"],
            )

            sparse_mask = node1.neighbours_mask
            neighbours_mask = get_channel_distances(recording) <= radius_um

            # np.save(features_folder / "sparse_mask.npy", sparse_mask)
            np.save(features_folder / "peaks.npy", peaks)

            original_labels = peaks["channel_index"]
            from spikeinterface.sortingcomponents.clustering.split import split_clusters

            min_size = 2 * params["hdbscan_kwargs"].get("min_cluster_size", 10)

            peak_labels, _ = split_clusters(
                original_labels,
                recording,
                features_folder,
                method="local_feature_clustering",
                method_kwargs=dict(
                    clusterer="hdbscan",
                    feature_name="sparse_tsvd",
                    neighbours_mask=neighbours_mask,
                    waveforms_sparse_mask=sparse_mask,
                    min_size_split=min_size,
                    clusterer_kwargs=d["hdbscan_kwargs"],
                    n_pca_features=params["n_svd"][1],
                    scale_n_pca_by_depth=True,
                ),
                **params["recursive_kwargs"],
                **job_kwargs,
            )

        non_noise = peak_labels > -1
        labels, inverse = np.unique(peak_labels[non_noise], return_inverse=True)
        peak_labels[non_noise] = inverse
        labels = np.unique(inverse)

        spikes = np.zeros(non_noise.sum(), dtype=minimum_spike_dtype)
        spikes["sample_index"] = peaks[non_noise]["sample_index"]
        spikes["segment_index"] = peaks[non_noise]["segment_index"]
        spikes["unit_index"] = peak_labels[non_noise]

        unit_ids = labels

        nbefore = int(params["waveforms"]["ms_before"] * fs / 1000.0)
        nafter = int(params["waveforms"]["ms_after"] * fs / 1000.0)

        if params["noise_levels"] is None:
            params["noise_levels"] = get_noise_levels(recording, return_scaled=False, **job_kwargs)

        templates_array = estimate_templates(
            recording,
            spikes,
            unit_ids,
            nbefore,
            nafter,
            return_scaled=False,
            job_name=None,
            **job_kwargs,
        )

        best_channels = np.argmax(np.abs(templates_array[:, nbefore, :]), axis=1)
        peak_snrs = np.abs(templates_array[:, nbefore, :])
        best_snrs_ratio = (peak_snrs / params["noise_levels"])[np.arange(len(peak_snrs)), best_channels]
        valid_templates = best_snrs_ratio > params["noise_threshold"]

        if d["rank"] is not None:
            from spikeinterface.sortingcomponents.matching.circus import compress_templates

            _, _, _, templates_array = compress_templates(templates_array, d["rank"])

        templates = Templates(
            templates_array=templates_array[valid_templates],
            sampling_frequency=fs,
            nbefore=nbefore,
            sparsity_mask=None,
            channel_ids=recording.channel_ids,
            unit_ids=unit_ids[valid_templates],
            probe=recording.get_probe(),
            is_scaled=False,
        )

        sparsity = compute_sparsity(templates, noise_levels=params["noise_levels"], **params["sparsity"])
        templates = templates.to_sparse(sparsity)
        empty_templates = templates.sparsity_mask.sum(axis=1) == 0
        templates = remove_empty_templates(templates)

        mask = np.isin(peak_labels, np.where(empty_templates)[0])
        peak_labels[mask] = -1

        mask = np.isin(peak_labels, np.where(~valid_templates)[0])
        peak_labels[mask] = -1

        if verbose:
            print("Found %d raw clusters, starting to clean with matching" % (len(templates.unit_ids)))

        cleaning_job_kwargs = job_kwargs.copy()
        cleaning_job_kwargs["progress_bar"] = False
        cleaning_params = params["cleaning_kwargs"].copy()

        labels, peak_labels = remove_duplicates_via_matching(
            templates, peak_labels, job_kwargs=cleaning_job_kwargs, **cleaning_params
        )

        if verbose:
            print("Kept %d non-duplicated clusters" % len(labels))

        return labels, peak_labels<|MERGE_RESOLUTION|>--- conflicted
+++ resolved
@@ -101,15 +101,12 @@
         # Remove outliers
         valid = np.argmax(np.abs(wfs), axis=1) == nbefore
         wfs = wfs[valid]
-<<<<<<< HEAD
 
         # Perform Hanning filtering
         hanning_before = np.hanning(2 * nbefore)
         hanning_after = np.hanning(2 * nafter)
         hanning = np.concatenate((hanning_before[:nbefore], hanning_after[nafter:]))
         wfs *= hanning
-=======
->>>>>>> 418bb869
 
         from sklearn.decomposition import TruncatedSVD
 
