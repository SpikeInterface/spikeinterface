--- conflicted
+++ resolved
@@ -60,11 +60,7 @@
         "n_svd": [5, 2],
         "ms_before": 0.5,
         "ms_after": 0.5,
-<<<<<<< HEAD
         "noise_threshold" : 5,
-=======
-        "noise_threshold": 4,
->>>>>>> 70673cee
         "rank": 5,
         "noise_levels": None,
         "tmp_folder": None,
