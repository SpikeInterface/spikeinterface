from __future__ import annotations

# """Sorting components: clustering"""
from pathlib import Path

import numpy as np

try:
    import hdbscan

    HAVE_HDBSCAN = True
except:
    HAVE_HDBSCAN = False

import random, string
from spikeinterface.core import get_global_tmp_folder
from spikeinterface.core.basesorting import minimum_spike_dtype
from spikeinterface.core.waveform_tools import estimate_templates
from .clustering_tools import remove_duplicates_via_matching
from spikeinterface.core.recording_tools import get_noise_levels, get_channel_distances
from spikeinterface.sortingcomponents.peak_selection import select_peaks
from spikeinterface.sortingcomponents.waveforms.temporal_pca import TemporalPCAProjection
from spikeinterface.core.template import Templates
from spikeinterface.core.sparsity import compute_sparsity
from spikeinterface.sortingcomponents.tools import remove_empty_templates
import pickle, json
from spikeinterface.core.node_pipeline import (
    run_node_pipeline,
    ExtractSparseWaveforms,
    PeakRetriever,
)


from spikeinterface.sortingcomponents.tools import extract_waveform_at_max_channel


class CircusClustering:
    """
    hdbscan clustering on peak_locations previously done by localize_peaks()
    """

    _default_params = {
<<<<<<< HEAD
        "hdbscan_kwargs": {
            "min_cluster_size": 25,
            "min_samples": 1,
            "allow_single_cluster": True,
            "core_dist_n_jobs": -1,
            "cluster_selection_method": "eom",
            # "cluster_selection_epsilon" : 5 ## To be optimized
        },
=======
        "hdbscan_kwargs": {"min_cluster_size": 10, "allow_single_cluster": True, "min_samples": 5},
>>>>>>> 418bb869
        "cleaning_kwargs": {},
        "waveforms": {"ms_before": 2, "ms_after": 2},
        "sparsity": {"method": "snr", "amplitude_mode": "peak_to_peak", "threshold": 0.25},
        "recursive_kwargs": {
            "recursive": True,
            "recursive_depth": 3,
            "returns_split_count": True,
        },
        "radius_um": 100,
<<<<<<< HEAD
        "n_svd": 5,
=======
        "n_svd": [5, 2],
        "few_waveforms": None,
>>>>>>> 418bb869
        "ms_before": 0.5,
        "ms_after": 0.5,
        "noise_threshold": 4,
        "rank": 5,
        "noise_levels": None,
        "tmp_folder": None,
        "verbose": True,
    }

    @classmethod
    def main_function(cls, recording, peaks, params, job_kwargs=dict()):
        assert HAVE_HDBSCAN, "random projections clustering needs hdbscan to be installed"

        d = params
        verbose = d["verbose"]

        fs = recording.get_sampling_frequency()
        ms_before = params["ms_before"]
        ms_after = params["ms_after"]
        nbefore = int(ms_before * fs / 1000.0)
        nafter = int(ms_after * fs / 1000.0)
        if params["tmp_folder"] is None:
            name = "".join(random.choices(string.ascii_uppercase + string.digits, k=8))
            tmp_folder = get_global_tmp_folder() / name
        else:
            tmp_folder = Path(params["tmp_folder"]).absolute()

        tmp_folder.mkdir(parents=True, exist_ok=True)

        # SVD for time compression
        if params["few_waveforms"] is None:
            few_peaks = select_peaks(
                peaks, recording=recording, method="uniform", n_peaks=10000, margin=(nbefore, nafter)
            )
            few_wfs = extract_waveform_at_max_channel(
                recording, few_peaks, ms_before=ms_before, ms_after=ms_after, **job_kwargs
            )
            wfs = few_wfs[:, :, 0]
        else:
            offset = int(params["waveforms"]["ms_before"] * fs / 1000)
            wfs = params["few_waveforms"][:, offset - nbefore : offset + nafter]

        # Ensure all waveforms have a positive max
        wfs *= np.sign(wfs[:, nbefore])[:, np.newaxis]

        # Remove outliers
        valid = np.argmax(np.abs(wfs), axis=1) == nbefore
        wfs = wfs[valid]

        from sklearn.decomposition import TruncatedSVD

        tsvd = TruncatedSVD(params["n_svd"])
        tsvd.fit(wfs)

        model_folder = tmp_folder / "tsvd_model"

        model_folder.mkdir(exist_ok=True)
        with open(model_folder / "pca_model.pkl", "wb") as f:
            pickle.dump(tsvd, f)

        model_params = {
            "ms_before": ms_before,
            "ms_after": ms_after,
            "sampling_frequency": float(fs),
        }

        with open(model_folder / "params.json", "w") as f:
            json.dump(model_params, f)

        # features
        node0 = PeakRetriever(recording, peaks)

        radius_um = params["radius_um"]
        node1 = ExtractSparseWaveforms(
            recording,
            parents=[node0],
            return_output=False,
            ms_before=ms_before,
            ms_after=ms_after,
            radius_um=radius_um,
        )

        node2 = TemporalPCAProjection(
            recording, parents=[node0, node1], return_output=True, model_folder_path=model_folder
        )

        pipeline_nodes = [node0, node1, node2]

        if len(params["recursive_kwargs"]) == 0:
            from sklearn.decomposition import PCA

            all_pc_data = run_node_pipeline(
                recording,
                pipeline_nodes,
                job_kwargs,
                job_name="extracting features",
            )

            peak_labels = -1 * np.ones(len(peaks), dtype=int)
            nb_clusters = 0
            for c in np.unique(peaks["channel_index"]):
                mask = peaks["channel_index"] == c
                sub_data = all_pc_data[mask]
                sub_data = sub_data.reshape(len(sub_data), -1)

                if all_pc_data.shape[1] > params["n_svd"]:
                    tsvd = PCA(params["n_svd"], whiten=True)
                else:
                    tsvd = PCA(all_pc_data.shape[1], whiten=True)

                hdbscan_data = tsvd.fit_transform(sub_data)
                try:
                    clustering = hdbscan.hdbscan(hdbscan_data, **d["hdbscan_kwargs"])
                    local_labels = clustering[0]
                except Exception:
                    local_labels = np.zeros(len(hdbscan_data))
                valid_clusters = local_labels > -1
                if np.sum(valid_clusters) > 0:
                    local_labels[valid_clusters] += nb_clusters
                    peak_labels[mask] = local_labels
                    nb_clusters += len(np.unique(local_labels[valid_clusters]))
        else:

            features_folder = tmp_folder / "tsvd_features"
            features_folder.mkdir(exist_ok=True)

            _ = run_node_pipeline(
                recording,
                pipeline_nodes,
                job_kwargs,
                job_name="extracting features",
                gather_mode="npy",
                gather_kwargs=dict(exist_ok=True),
                folder=features_folder,
                names=["sparse_tsvd"],
            )

            sparse_mask = node1.neighbours_mask
            neighbours_mask = get_channel_distances(recording) <= radius_um

            # np.save(features_folder / "sparse_mask.npy", sparse_mask)
            np.save(features_folder / "peaks.npy", peaks)

            original_labels = peaks["channel_index"]
            from spikeinterface.sortingcomponents.clustering.split import split_clusters

            min_size = 2 * params["hdbscan_kwargs"].get("min_cluster_size", 10)

            peak_labels, _ = split_clusters(
                original_labels,
                recording,
                features_folder,
                method="local_feature_clustering",
                method_kwargs=dict(
                    clusterer="hdbscan",
                    feature_name="sparse_tsvd",
                    neighbours_mask=neighbours_mask,
                    waveforms_sparse_mask=sparse_mask,
                    min_size_split=min_size,
                    clusterer_kwargs=d["hdbscan_kwargs"],
                    n_pca_features=[2, 4, 8, 16],
                ),
                debug_folder=Path("split"),
                **params["recursive_kwargs"],
                **job_kwargs,
            )

        non_noise = peak_labels > -1
        labels, inverse = np.unique(peak_labels[non_noise], return_inverse=True)
        peak_labels[non_noise] = inverse
        labels = np.unique(inverse)

        spikes = np.zeros(non_noise.sum(), dtype=minimum_spike_dtype)
        spikes["sample_index"] = peaks[non_noise]["sample_index"]
        spikes["segment_index"] = peaks[non_noise]["segment_index"]
        spikes["unit_index"] = peak_labels[non_noise]

        unit_ids = labels

        nbefore = int(params["waveforms"]["ms_before"] * fs / 1000.0)
        nafter = int(params["waveforms"]["ms_after"] * fs / 1000.0)

        if params["noise_levels"] is None:
            params["noise_levels"] = get_noise_levels(recording, return_scaled=False, **job_kwargs)

        templates_array = estimate_templates(
            recording,
            spikes,
            unit_ids,
            nbefore,
            nafter,
            return_scaled=False,
            job_name=None,
            **job_kwargs,
        )

        best_channels = np.argmax(np.abs(templates_array[:, nbefore, :]), axis=1)
        peak_snrs = np.abs(templates_array[:, nbefore, :])
        best_snrs_ratio = (peak_snrs / params["noise_levels"])[np.arange(len(peak_snrs)), best_channels]
        valid_templates = best_snrs_ratio > params["noise_threshold"]

        if d["rank"] is not None:
            from spikeinterface.sortingcomponents.matching.circus import compress_templates

            _, _, _, templates_array = compress_templates(templates_array, d["rank"])

        templates = Templates(
            templates_array=templates_array[valid_templates],
            sampling_frequency=fs,
            nbefore=nbefore,
            sparsity_mask=None,
            channel_ids=recording.channel_ids,
            unit_ids=unit_ids[valid_templates],
            probe=recording.get_probe(),
            is_scaled=False,
        )

        sparsity = compute_sparsity(templates, noise_levels=params["noise_levels"], **params["sparsity"])
        templates = templates.to_sparse(sparsity)
        empty_templates = templates.sparsity_mask.sum(axis=1) == 0
        templates = remove_empty_templates(templates)

        mask = np.isin(peak_labels, np.where(empty_templates)[0])
        peak_labels[mask] = -1

        mask = np.isin(peak_labels, np.where(~valid_templates)[0])
        peak_labels[mask] = -1

        if verbose:
            print("Found %d raw clusters, starting to clean with matching" % (len(templates.unit_ids)))

        cleaning_job_kwargs = job_kwargs.copy()
        cleaning_job_kwargs["progress_bar"] = False
        cleaning_params = params["cleaning_kwargs"].copy()

        labels, peak_labels = remove_duplicates_via_matching(
            templates, peak_labels, job_kwargs=cleaning_job_kwargs, **cleaning_params
        )

        if verbose:
            print("Kept %d non-duplicated clusters" % len(labels))

        return labels, peak_labels<|MERGE_RESOLUTION|>--- conflicted
+++ resolved
@@ -40,18 +40,11 @@
     """
 
     _default_params = {
-<<<<<<< HEAD
-        "hdbscan_kwargs": {
-            "min_cluster_size": 25,
-            "min_samples": 1,
-            "allow_single_cluster": True,
-            "core_dist_n_jobs": -1,
-            "cluster_selection_method": "eom",
-            # "cluster_selection_epsilon" : 5 ## To be optimized
-        },
-=======
-        "hdbscan_kwargs": {"min_cluster_size": 10, "allow_single_cluster": True, "min_samples": 5},
->>>>>>> 418bb869
+        "hdbscan_kwargs": {"min_cluster_size": 25,
+                           "cluster_selection_epsilon": 0.5,
+                           "cluser_selection_method": "leaf",
+                           "allow_single_cluster": True,
+                           "min_samples": 5},
         "cleaning_kwargs": {},
         "waveforms": {"ms_before": 2, "ms_after": 2},
         "sparsity": {"method": "snr", "amplitude_mode": "peak_to_peak", "threshold": 0.25},
@@ -61,12 +54,8 @@
             "returns_split_count": True,
         },
         "radius_um": 100,
-<<<<<<< HEAD
         "n_svd": 5,
-=======
-        "n_svd": [5, 2],
         "few_waveforms": None,
->>>>>>> 418bb869
         "ms_before": 0.5,
         "ms_after": 0.5,
         "noise_threshold": 4,
@@ -213,7 +202,7 @@
             original_labels = peaks["channel_index"]
             from spikeinterface.sortingcomponents.clustering.split import split_clusters
 
-            min_size = 2 * params["hdbscan_kwargs"].get("min_cluster_size", 10)
+            min_size = 2 * params["hdbscan_kwargs"].get("min_cluster_size", 25)
 
             peak_labels, _ = split_clusters(
                 original_labels,
