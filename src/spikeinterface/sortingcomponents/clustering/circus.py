--- conflicted
+++ resolved
@@ -45,11 +45,7 @@
             "min_cluster_size": 25,
             "min_samples": 5,
             "cluster_selection_method": "eom",
-<<<<<<< HEAD
-            "allow_single_cluster": True
-=======
             "allow_single_cluster": True,
->>>>>>> e6137917
         },
         "cleaning_kwargs": {},
         "waveforms": {"ms_before": 2, "ms_after": 2},
@@ -226,12 +222,8 @@
             split_kwargs = params["split_kwargs"].copy()
             split_kwargs["neighbours_mask"] = neighbours_mask
             split_kwargs["waveforms_sparse_mask"] = sparse_mask
-<<<<<<< HEAD
-            split_kwargs["min_size_split"] = 2 * params["hdbscan_kwargs"].get("min_cluster_size", 25)
-=======
             split_kwargs["min_size_split"] = 2 * params["hdbscan_kwargs"].get("min_cluster_size", 50)
             split_kwargs["clusterer_kwargs"] = params["hdbscan_kwargs"]
->>>>>>> e6137917
 
             if params["debug"]:
                 debug_folder = tmp_folder / "split"
