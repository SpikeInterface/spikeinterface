from __future__ import annotations

# """Sorting components: clustering"""
from pathlib import Path

import numpy as np

try:
    import hdbscan

    HAVE_HDBSCAN = True
except:
    HAVE_HDBSCAN = False

import random, string
from spikeinterface.core import get_global_tmp_folder
from spikeinterface.core.basesorting import minimum_spike_dtype
from spikeinterface.core.waveform_tools import estimate_templates, estimate_templates_with_accumulator
from .clustering_tools import remove_duplicates_via_matching
from spikeinterface.core.recording_tools import get_noise_levels, get_channel_distances
from spikeinterface.core.job_tools import fix_job_kwargs
from spikeinterface.sortingcomponents.peak_selection import select_peaks
from spikeinterface.sortingcomponents.waveforms.temporal_pca import TemporalPCAProjection
from spikeinterface.core.template import Templates
from spikeinterface.core.sparsity import compute_sparsity
from spikeinterface.sortingcomponents.tools import remove_empty_templates
import pickle, json
from spikeinterface.core.node_pipeline import (
    run_node_pipeline,
    ExtractSparseWaveforms,
    PeakRetriever,
)


from spikeinterface.sortingcomponents.tools import extract_waveform_at_max_channel


class CircusClustering:
    """
    hdbscan clustering on peak_locations previously done by localize_peaks()
    """

    _default_params = {
        "hdbscan_kwargs": {
            "min_cluster_size": 25,
            "allow_single_cluster": True,
            "core_dist_n_jobs": -1,
            "cluster_selection_method": "eom",
            # "cluster_selection_epsilon" : 5 ## To be optimized
        },
        "cleaning_kwargs": {},
        "waveforms": {"ms_before": 2, "ms_after": 2},
        "sparsity": {"method": "snr", "amplitude_mode": "peak_to_peak", "threshold": 0.25},
        "recursive_kwargs": {
            "recursive": True,
            "recursive_depth": 3,
            "returns_split_count": True,
        },
        "radius_um": 100,
        "n_svd": [5, 2],
        "ms_before": 0.5,
        "ms_after": 0.5,
<<<<<<< HEAD
        "noise_threshold" : 4,
=======
        "noise_threshold": 1,
>>>>>>> 0865dcdc
        "rank": 5,
        "noise_levels": None,
        "tmp_folder": None,
        "verbose": True,
    }

    @classmethod
    def main_function(cls, recording, peaks, params, job_kwargs=dict()):
        assert HAVE_HDBSCAN, "random projections clustering needs hdbscan to be installed"

        d = params
        verbose = d["verbose"]

        fs = recording.get_sampling_frequency()
        ms_before = params["ms_before"]
        ms_after = params["ms_after"]
        nbefore = int(ms_before * fs / 1000.0)
        nafter = int(ms_after * fs / 1000.0)
        if params["tmp_folder"] is None:
            name = "".join(random.choices(string.ascii_uppercase + string.digits, k=8))
            tmp_folder = get_global_tmp_folder() / name
        else:
            tmp_folder = Path(params["tmp_folder"]).absolute()

        tmp_folder.mkdir(parents=True, exist_ok=True)

        # SVD for time compression
        few_peaks = select_peaks(peaks, recording=recording, method="uniform", n_peaks=10000, margin=(nbefore, nafter))
        few_wfs = extract_waveform_at_max_channel(
            recording, few_peaks, ms_before=ms_before, ms_after=ms_after, **job_kwargs
        )

        wfs = few_wfs[:, :, 0]
        from sklearn.decomposition import TruncatedSVD

        tsvd = TruncatedSVD(params["n_svd"][0])
        tsvd.fit(wfs)

        model_folder = tmp_folder / "tsvd_model"

        model_folder.mkdir(exist_ok=True)
        with open(model_folder / "pca_model.pkl", "wb") as f:
            pickle.dump(tsvd, f)

        model_params = {
            "ms_before": ms_before,
            "ms_after": ms_after,
            "sampling_frequency": float(fs),
        }

        with open(model_folder / "params.json", "w") as f:
            json.dump(model_params, f)

        # features
        node0 = PeakRetriever(recording, peaks)

        radius_um = params["radius_um"]
        node1 = ExtractSparseWaveforms(
            recording,
            parents=[node0],
            return_output=False,
            ms_before=ms_before,
            ms_after=ms_after,
            radius_um=radius_um,
        )

        node2 = TemporalPCAProjection(
            recording, parents=[node0, node1], return_output=True, model_folder_path=model_folder
        )

        pipeline_nodes = [node0, node1, node2]

        if len(params["recursive_kwargs"]) == 0:
            from sklearn.decomposition import PCA

            all_pc_data = run_node_pipeline(
                recording,
                pipeline_nodes,
                job_kwargs,
                job_name="extracting features",
            )

            peak_labels = -1 * np.ones(len(peaks), dtype=int)
            nb_clusters = 0
            for c in np.unique(peaks["channel_index"]):
                mask = peaks["channel_index"] == c
                sub_data = all_pc_data[mask]
                sub_data = sub_data.reshape(len(sub_data), -1)

                if all_pc_data.shape[1] > params["n_svd"][1]:
                    tsvd = PCA(params["n_svd"][1], whiten=True)
                else:
                    tsvd = PCA(all_pc_data.shape[1], whiten=True)

                hdbscan_data = tsvd.fit_transform(sub_data)
                try:
                    clustering = hdbscan.hdbscan(hdbscan_data, **d["hdbscan_kwargs"])
                    local_labels = clustering[0]
                except Exception:
                    local_labels = np.zeros(len(hdbscan_data))
                valid_clusters = local_labels > -1
                if np.sum(valid_clusters) > 0:
                    local_labels[valid_clusters] += nb_clusters
                    peak_labels[mask] = local_labels
                    nb_clusters += len(np.unique(local_labels[valid_clusters]))
        else:

            features_folder = tmp_folder / "tsvd_features"
            features_folder.mkdir(exist_ok=True)

            _ = run_node_pipeline(
                recording,
                pipeline_nodes,
                job_kwargs,
                job_name="extracting features",
                gather_mode="npy",
                gather_kwargs=dict(exist_ok=True),
                folder=features_folder,
                names=["sparse_tsvd"],
            )

            sparse_mask = node1.neighbours_mask
            neighbours_mask = get_channel_distances(recording) <= radius_um

            # np.save(features_folder / "sparse_mask.npy", sparse_mask)
            np.save(features_folder / "peaks.npy", peaks)

            original_labels = peaks["channel_index"]
            from spikeinterface.sortingcomponents.clustering.split import split_clusters

            min_size = params["hdbscan_kwargs"].get("min_cluster_size", 50)

            peak_labels, _ = split_clusters(
                original_labels,
                recording,
                features_folder,
                method="local_feature_clustering",
                method_kwargs=dict(
                    clusterer="hdbscan",
                    feature_name="sparse_tsvd",
                    neighbours_mask=neighbours_mask,
                    waveforms_sparse_mask=sparse_mask,
                    min_size_split=min_size,
                    clusterer_kwargs=d["hdbscan_kwargs"],
                    n_pca_features=params["n_svd"][1],
                    scale_n_pca_by_depth=True,
                ),
                **params["recursive_kwargs"],
                **job_kwargs,
            )

        non_noise = peak_labels > -1
        labels, inverse = np.unique(peak_labels[non_noise], return_inverse=True)
        peak_labels[non_noise] = inverse
        labels = np.unique(inverse)

        spikes = np.zeros(non_noise.sum(), dtype=minimum_spike_dtype)
        spikes["sample_index"] = peaks[non_noise]["sample_index"]
        spikes["segment_index"] = peaks[non_noise]["segment_index"]
        spikes["unit_index"] = peak_labels[non_noise]

        unit_ids = labels

        nbefore = int(params["waveforms"]["ms_before"] * fs / 1000.0)
        nafter = int(params["waveforms"]["ms_after"] * fs / 1000.0)

        if params["noise_levels"] is None:
            params["noise_levels"] = get_noise_levels(recording, return_scaled=False, **job_kwargs)

        templates_array, templates_array_std = estimate_templates_with_accumulator(
            recording,
            spikes,
            unit_ids,
            nbefore,
            nafter,
            return_scaled=False,
            return_std=True,
            job_name=None,
            **job_kwargs,
        )
<<<<<<< HEAD
    
        peak_snrs = np.abs(templates_array[:, nbefore, :])/templates_array_std[:, nbefore, :]
        best_channels = np.argmax(np.abs(templates_array[:, nbefore, :]), axis=1)
        best_snrs_ratio = (peak_snrs/params["noise_levels"])[np.arange(len(peak_snrs)), best_channels]
        valid_templates = best_snrs_ratio > params["noise_threshold"]
=======

        peak_snrs = np.abs(templates_array[:, nbefore, :]) / templates_array_std[:, nbefore, :]
        valid_templates = np.linalg.norm(peak_snrs, axis=1) / np.linalg.norm(params["noise_levels"])
        valid_templates = valid_templates > params["noise_threshold"]
>>>>>>> 0865dcdc

        if d["rank"] is not None:
            from spikeinterface.sortingcomponents.matching.circus import compress_templates

            _, _, _, templates_array = compress_templates(templates_array, d["rank"])

        templates = Templates(
            templates_array=templates_array[valid_templates],
            sampling_frequency=fs,
            nbefore=nbefore,
            sparsity_mask=None,
            channel_ids=recording.channel_ids,
            unit_ids=unit_ids[valid_templates],
            probe=recording.get_probe(),
            is_scaled=False,
        )

        sparsity = compute_sparsity(templates, noise_levels=params["noise_levels"], **params["sparsity"])
        templates = templates.to_sparse(sparsity)
        empty_templates = templates.sparsity_mask.sum(axis=1) == 0
        templates = remove_empty_templates(templates)

        mask = np.isin(peak_labels, np.where(empty_templates)[0])
        peak_labels[mask] = -1

        mask = np.isin(peak_labels, np.where(~valid_templates)[0])
        peak_labels[mask] = -1

        if verbose:
            print("We found %d raw clusters, starting to clean with matching..." % (len(templates.unit_ids)))

        cleaning_job_kwargs = job_kwargs.copy()
        cleaning_job_kwargs["progress_bar"] = False
        cleaning_params = params["cleaning_kwargs"].copy()

        labels, peak_labels = remove_duplicates_via_matching(
            templates, peak_labels, job_kwargs=cleaning_job_kwargs, **cleaning_params
        )

        if verbose:
            print("We kept %d non-duplicated clusters..." % len(labels))

        return labels, peak_labels<|MERGE_RESOLUTION|>--- conflicted
+++ resolved
@@ -60,11 +60,7 @@
         "n_svd": [5, 2],
         "ms_before": 0.5,
         "ms_after": 0.5,
-<<<<<<< HEAD
         "noise_threshold" : 4,
-=======
-        "noise_threshold": 1,
->>>>>>> 0865dcdc
         "rank": 5,
         "noise_levels": None,
         "tmp_folder": None,
@@ -245,18 +241,11 @@
             job_name=None,
             **job_kwargs,
         )
-<<<<<<< HEAD
     
         peak_snrs = np.abs(templates_array[:, nbefore, :])/templates_array_std[:, nbefore, :]
         best_channels = np.argmax(np.abs(templates_array[:, nbefore, :]), axis=1)
         best_snrs_ratio = (peak_snrs/params["noise_levels"])[np.arange(len(peak_snrs)), best_channels]
         valid_templates = best_snrs_ratio > params["noise_threshold"]
-=======
-
-        peak_snrs = np.abs(templates_array[:, nbefore, :]) / templates_array_std[:, nbefore, :]
-        valid_templates = np.linalg.norm(peak_snrs, axis=1) / np.linalg.norm(params["noise_levels"])
-        valid_templates = valid_templates > params["noise_threshold"]
->>>>>>> 0865dcdc
 
         if d["rank"] is not None:
             from spikeinterface.sortingcomponents.matching.circus import compress_templates
