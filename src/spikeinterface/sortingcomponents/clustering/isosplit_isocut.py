#
# Copyright 2016-2017 Flatiron Institute, Simons Foundation
# Original algorithm by Jeremy Magland and Alex Barnett,
# https://arxiv.org/abs/1508.04841
#
# Translated by Charlie Windolf from J. Magland's MEX/C++ code in June 2021
# and June 2022.
#
# J. Magland's original MATLAB/MEX available at:
# github.com/flatironinstitute/isosplit5/blob/master/matlab/jisotonic5_mex.cpp
# Python (C++/PyBind) implementation: https://github.com/magland/isosplit5_python
#
# Translate again by Samuel Garcia in Agust 2025 by mixing Charlie's python code and the new isisplot6 code
# https://github.com/magland/isosplit6
# Add also and mainly the isosplit algo in spikeinterface.
#
# Licensed under the Apache License, Version 2.0 (the "License");
# you may not use this file except in compliance with the License.
# You may obtain a copy of the License at
#
#     http://www.apache.org/licenses/LICENSE-2.0
#
# Unless required by applicable law or agreed to in writing, software
# distributed under the License is distributed on an "AS IS" BASIS,
# WITHOUT WARRANTIES OR CONDITIONS OF ANY KIND, either express or implied.
# See the License for the specific language governing permissions and
# limitations under the License.
#

from __future__ import annotations

import numpy as np

import warnings
import importlib

numba_spec = importlib.util.find_spec("numba")
if numba_spec is not None:
    HAVE_NUMBA = True
    import numba
else:
    HAVE_NUMBA = False


if HAVE_NUMBA:

    ##########################
    # isocut zone

    @numba.jit(nopython=True)
    def jisotonic5(x, weights):
        N = x.shape[0]

        MSE = np.zeros(N, dtype=x.dtype)
        y = np.zeros(N, dtype=x.dtype)

        unweightedcount = np.zeros(N, dtype=np.int_)
        count = np.zeros(N, dtype=np.double)
        wsum = np.zeros(N, dtype=np.double)
        wsumsqr = np.zeros(N, dtype=np.double)
        last_index = 0

        unweightedcount[last_index] = 1
        count[last_index] = weights[0]
        wsum[last_index] = x[0] * weights[0]
        wsumsqr[last_index] = x[0] * x[0] * weights[0]

        prevMSE = 0.0
        newMSE = 0.0

        for j in range(1, N):
            last_index += 1
            unweightedcount[last_index] = 1
            count[last_index] = weights[j]
            wsum[last_index] = x[j] * weights[j]
            wsumsqr[last_index] = x[j] * x[j] * weights[j]
            MSE[j] = MSE[j - 1]

            while True:
                if last_index <= 0:
                    break
                if wsum[last_index - 1] / count[last_index - 1] < wsum[last_index] / count[last_index]:
                    break

                prevMSE = wsumsqr[last_index - 1] - wsum[last_index - 1] * wsum[last_index - 1] / count[last_index - 1]
                prevMSE += wsumsqr[last_index] - wsum[last_index] * wsum[last_index] / count[last_index]
                unweightedcount[last_index - 1] += unweightedcount[last_index]
                count[last_index - 1] += count[last_index]
                wsum[last_index - 1] += wsum[last_index]
                wsumsqr[last_index - 1] += wsumsqr[last_index]
                newMSE = wsumsqr[last_index - 1] - wsum[last_index - 1] * wsum[last_index - 1] / count[last_index - 1]
                MSE[j] += newMSE - prevMSE
                last_index -= 1

        ii = 0
        for k in range(last_index + 1):
            for cc in range(unweightedcount[k]):
                y[ii + cc] = wsum[k] / count[k]
            ii += unweightedcount[k]

        return y, MSE

    @numba.jit(nopython=True)
    def updown_arange(num_bins, dtype=np.int_):
        num_bins_1 = int(np.ceil(num_bins / 2))
        num_bins_2 = num_bins - num_bins_1
        return np.concatenate(
            (
                np.arange(dtype(1), dtype(num_bins_1 + 1)),
                np.arange(dtype(num_bins_2), dtype(1 - 1), step=-1),
            )
        )

    @numba.jit(nopython=True)
    def compute_ks4(counts1, counts2):
        c1s = counts1.sum()
        c2s = counts2.sum()
        s1 = np.cumsum(counts1)
        s1 /= c1s
        s2 = np.cumsum(counts2)
        s2 /= c2s
        ks = np.abs(s1 - s2).max()
        ks *= np.sqrt((c1s + c2s) / 2)
        return ks

    @numba.jit(nopython=True)
    def compute_ks5(counts1, counts2):
        best_ks = -np.inf
        length = counts1.size
        best_length = length

        while length >= 4 or length == counts1.size:
            ks = compute_ks4(counts1[0:length], counts2[0:length])
            if ks > best_ks:
                best_ks = ks
                best_length = length
            length //= 2

        return best_ks, best_length

    @numba.jit(nopython=True)
    def up_down_isotonic_regression(x, weights=None):
        # determine switch point
        _, mse1 = jisotonic5(x, weights)
        _, mse2r = jisotonic5(x[::-1].copy(), weights[::-1].copy())
        mse0 = mse1 + mse2r[::-1]
        best_ind = mse0.argmin()

        # regressions. note the negatives for decreasing.
        y1, _ = jisotonic5(x[:best_ind], weights[:best_ind])
        y2, _ = jisotonic5(-x[best_ind:], weights[best_ind:])
        y2 = -y2

        return np.hstack((y1, y2))

    @numba.jit(nopython=True)
    def down_up_isotonic_regression(x, weights=None):
        return -up_down_isotonic_regression(-x, weights=weights)

    # num_bins_factor = 1
    float_0 = np.array([0.0])

    @numba.jit(nopython=True)
    def isocut(samples):  # , sample_weights=None isosplit6 not handle weight anymore
        """
        Compute a dip-test to check if 1-d samples are unimodal or not.

        This correspond to the isocut6 C++ version.

        Parameters
        ----------
        samples: np.array
            Samples input to be clustered shape (num_samples, )

        Returns
        -------
        dipscore: float
            The dipscore.
            If this dipscore<2.0 then the distribution can be considered as unimodal.
        cutpoint:
            The best cutpoint to split samples in 2 clusters in case it is not unimodal.
        """

        assert samples.ndim == 1
        N = samples.size
        assert N > 0

        # if sample_weights is None:
        #     sample_weights = np.ones(N)

        sort = np.argsort(samples)
        X = samples[sort]
        # sample_weights = sample_weights[sort]

        spacings = np.diff(X)
        mask = spacings > 0
        multiplicities = np.ones(N - 1)
        log_densities = np.ones(N - 1)
        log_densities[mask] = np.log(1.0 / spacings[mask])
        log_densities[~mask] = np.log(0.000000001)

        log_densities_unimodal_fit = up_down_isotonic_regression(log_densities, multiplicities)
        peak_ind = np.argmax(log_densities_unimodal_fit)

        log_densities_unimodal_fit_times_spacings = np.exp(log_densities_unimodal_fit) * spacings

        # difficult translation of indexing from 1-based to 0-based in
        # the following few lines. this has been checked thoroughly.
        ks_left, ks_left_ind = compute_ks5(
            multiplicities[0 : peak_ind + 1],
            # densities_unimodal_fit[0 : peak_ind + 1] * spacings[0 : peak_ind + 1],
            log_densities_unimodal_fit_times_spacings[0 : peak_ind + 1],
        )
        ks_right, ks_right_ind = compute_ks5(
            multiplicities[peak_ind:][::-1],
            # densities_unimodal_fit[peak_ind:][::-1] * spacings[peak_ind:][::-1],
            log_densities_unimodal_fit_times_spacings[peak_ind:][::-1],
        )
        ks_right_ind = spacings.size - ks_right_ind

        if ks_left > ks_right:
            critical_range = slice(0, ks_left_ind)
            dipscore = ks_left
        else:
            critical_range = slice(ks_right_ind, spacings.size)
            dipscore = ks_right

        densities_resid = log_densities[critical_range] - log_densities_unimodal_fit[critical_range]
        weights_for_downup = np.ones(densities_resid.size)
        densities_resid_fit = down_up_isotonic_regression(densities_resid, weights_for_downup)
        cutpoint_ind = critical_range.start + np.argmin(densities_resid_fit)
        cutpoint = (X[cutpoint_ind] + X[cutpoint_ind + 1]) / 2

        return dipscore, cutpoint


##########################
# isosplit zone


def isosplit(
    X,
    initial_labels=None,
    n_init=200,
    max_iterations_per_pass=500,
    min_cluster_size=10,
    isocut_threshold=2.0,
    seed=None,
):
    """
    Implementtaion in python/numba of the isosplit algorithm done by Jeremy Magland
    https://github.com/magland/isosplit6

    The algo is describe here https://arxiv.org/abs/1508.04841

    In short, the idea is to run quickly a kmeans with many centroids and then to aglomerate then iteratively
    using a dip test (using the isocut() function).

    The main benefit of this algo is that the number of cluster should be automatically guess.

    Note that this implementation in pure python/numba is 2x slower than the pure C++ one.
    Half of the run time is spent in the scipy kmeans2.
    But playing with the n_init can make it faster.

    Parameters
    ----------
    X : np.array
        Samples input to be clustered shape (num_samples, num_dim)
    n_init : int, default 200
        Initial cluster number using kmeans
    max_iterations_per_pass : int, default 500
        Number of itertions per pass.
    min_cluster_size : int, default 10
        Minimum cluster size. Too small clsuters are merged with neigbors.
    isocut_threshold : float, default 2.0
        Threhold for the merging test when exploring the cluster pairs.
        Merge is applied when : dipscore < isocut_threshold.
    seed : Int | None
        Eventually a seed for the kmeans initial step.

    Returns
    -------
    labels: np.array
        Label of the samples shape (num_smaple, ) dtype int
    """

    if initial_labels is None:

        if n_init >= X.shape[0]:
            # protect against too high n_init compared to sample size
            warnings.warn(f"isosplit : n_init {n_init} is too big compared to sample size {X.shape[0]}")
            factor = min_cluster_size * 2
            n_init = max(1, X.shape[0] // factor)
        elif n_init > (X.shape[0] // min_cluster_size):
            # protect against too high n_init compared to min_cluster_size
            warnings.warn(
                f"isosplit : n_init {n_init} is too big compared to sample size {X.shape[0]} and min_cluster_size {min_cluster_size}"
            )
            factor = min_cluster_size * 2
            n_init = max(1, X.shape[0] // factor)

        # from sklearn.cluster import KMeans, MiniBatchKMeans
        # clusterer = KMeans(n_clusters=n_init)
        # labels = clusterer.fit_predict(X)

        # scipy looks faster than scikit learn for initial labels
        from scipy.cluster.vq import kmeans2

        with warnings.catch_warnings():
            # sometimes the kmeans do not found enought cluster which should not be an issue
            warnings.simplefilter("ignore")
            _, labels = kmeans2(X, n_init, minit="points", seed=seed)

        labels = ensure_continuous_labels(labels)

    else:
        labels = ensure_continuous_labels(initial_labels)

    # Implementation note : active label here is 0-base contrary to the original code
    # importantly : the initial labels is also the indices in the centroid/covmat/comparisons_made
    # this avoid to reduce these arrays at each iteration (and this cost memory allocation)
    active_labels = np.unique(labels)
    n_cluster_init = active_labels.size
    active_labels_mask = np.ones(n_cluster_init, dtype="bool")

    centroids = np.zeros((n_cluster_init, X.shape[1]), dtype=X.dtype)
    covmats = np.zeros((n_cluster_init, X.shape[1], X.shape[1]), dtype=X.dtype)
    compute_centroids_and_covmats(X, centroids, covmats, labels, active_labels, np.ones(n_cluster_init, dtype="bool"))

    # Repeat while something has been merged in the pass
    # plus we do one final pass at the end
    final_pass = True
    # Keep a matrix of comparisons that have been made in this pass
    comparisons_made = np.zeros((n_cluster_init, n_cluster_init), dtype="bool")
    while True:  # passes
        # print()
        # print('pass')

        something_merged = False
        clusters_changed_vec_in_pass = np.zeros(n_cluster_init, dtype="bool")

        iteration_number = 0

        # import matplotlib.pyplot as plt
        # fig, axs = plt.subplots(ncols=2)
        # # cmap = plt.colormaps['nipy_spectral'].resampled(active_labels.size)
        # cmap = plt.colormaps['nipy_spectral'].resampled(n_init)
        # # colors = {l: cmap(i) for i, l in enumerate(active_labels)}
        # colors = {i: cmap(i) for i in range(n_init)}
        # ax = axs[0]
        # ax.scatter(X[:, 0], X[:, 1], c=labels, cmap='nipy_spectral', s=4)
        # ax.set_title(f'n={X.shape[0]} c={active_labels.size} n_init={n_init} min_cluster_size={min_cluster_size} final_pass={final_pass}')
        # ax = axs[1]
        # for i, l in enumerate(active_labels):
        #     mask = labels == l
        #     ax.plot(X[mask, :].T, color=colors[l], alpha=0.4)
        # plt.show()

<<<<<<< HEAD

=======
>>>>>>> 04b67e21
        while True:  # iterations
            iteration_number += 1
            # print('  iterations', iteration_number)

            if iteration_number > max_iterations_per_pass:
                warnings.warn("isosplit : max iterations per pass exceeded")
                break

            if active_labels.size <= 1:
                break

            if active_labels.size > 1:

                # Find the pairs to compare on this iteration
                # These will be closest pairs of active clusters that have not yet
                # been compared in this pass
                pairs = get_pairs_to_compare(centroids, comparisons_made, active_labels_mask)
                # print('pairs', len(pairs))

                if len(pairs) == 0:
                    # no pairs : break this iteration
                    break

                # Actually compare the pairs -- in principle this operation could be parallelized
                # label are updated
                clusters_changed_mask, clusters_removed_mask, total_num_label_changes = compare_pairs(
                    X, labels, pairs, centroids, covmats, min_cluster_size, isocut_threshold
                )
                # print('   ', iteration_number, 'n active', np.sum(active_labels_mask), 'changed', np.sum(clusters_changed_mask), 'n merged', np.sum(clusters_removed_mask), 'labels changed', total_num_label_changes)
                # print()

                clusters_changed_vec_in_pass |= clusters_changed_mask
                # clusters_changed_vec_in_iteration |= clusters_changed

                # Update which comparisons have been made
                for ind1, ind2 in pairs:
                    comparisons_made[ind1, ind2] = True
                    comparisons_made[ind2, ind1] = True

                # Recompute the centers for those that have changed in this iteration
                compute_centroids_and_covmats(X, centroids, covmats, labels, active_labels, clusters_changed_mask)

                if np.any(clusters_removed_mask):
                    # a merge append because one cluster disappear
                    something_merged = True

                active_labels_mask &= ~clusters_removed_mask
                active_labels = np.flatnonzero(active_labels_mask)

        # zero out the comparisons made matrix only for those that have changed in this pass
        for ind1 in active_labels:
            if clusters_changed_vec_in_pass[ind1]:
                comparisons_made[ind1, :] = False
                comparisons_made[:, ind1] = False

        # new pass or not
        if something_merged:
            final_pass = False

        if final_pass:
            # This was the final pass and nothing has merged
            # print('end')
            break

        if not something_merged:
            # If we are done, do one last pass for final redistributes
            final_pass = True

        # print('final_pass', final_pass)

    labels = ensure_continuous_labels(labels)

    return labels


def ensure_continuous_labels(labels):
    """
    This ensure [0...N[ label set
    This is important in the implementation where label is also the initial index.
    """
    label_set = np.unique(labels)
    final_labels = np.empty(labels.size, dtype=labels.dtype)
    for i, label in enumerate(label_set):
        mask = labels == label
        final_labels[mask] = i
    return final_labels


# covariance and centroid are a bit slow in pure numpy, so the formal numba version with loops  is faster
# def compute_centroids_and_covmats(X, centroids, covmats, labels, label_set, to_compute_mask):
#     for label in label_set:
#         # important note here : the label is also the index in original label set
#         i = label
#         if not to_compute_mask[i]:
#             continue
#         inds = np.flatnonzero(labels == label)
#         if inds.size > 0:
#             centroids[i, :] = np.mean(X[inds, :], axis=0)
#             if inds.size > 1:
#                 # this avoid wrning for cluster of size 1
#                 covmats[i, :, :] = np.cov(X[inds, :].T)
#         else:
#             # print('empty centroids')
#             centroids[i, :] = 0.
#             covmats[i, :, :] = 0.

if HAVE_NUMBA:

    @numba.jit(nopython=True)
    def compute_centroids_and_covmats(X, centroids, covmats, labels, label_set, to_compute_mask):
        ## manual loop with numba to be faster

        count = np.zeros(centroids.shape[0], dtype="int64")
        for i in range(centroids.shape[0]):
            if to_compute_mask[i]:
                centroids[i, :] = 0.0
                covmats[i, :, :] = 0.0

        for i in range(X.shape[0]):
            ind = labels[i]
            if to_compute_mask[ind]:
                centroids[ind, :] += X[i, :]
                count[ind] += 1

        for i in range(centroids.shape[0]):
            if to_compute_mask[i] and count[i] > 0:
                centroids[i, :] /= count[i]

        for i in range(X.shape[0]):
            ind = labels[i]
            if to_compute_mask[ind]:
                centered = X[i, :] - centroids[ind, :]
                for m1 in range(X.shape[1]):
                    for m2 in range(m1, X.shape[1]):
                        v = centered[m1] * centered[m2]
                        covmats[ind, m1, m2] += v
                        covmats[ind, m2, m1] += v

        for i in range(centroids.shape[0]):
            if to_compute_mask[i] and count[i] > 0:
                covmats[i, :, :] /= count[i]

    @numba.jit(nopython=True)
    def get_pairs_to_compare(centroids, comparisons_made, active_labels_mask):
        n = centroids.shape[0]

        dists = compute_distances(centroids, comparisons_made, active_labels_mask)
        best_inds = np.argmin(dists, axis=1)

        # already_choosen = np.zeros(n, dtype="bool")
        pairs = []
        for i1 in range(n):
            if not active_labels_mask[i1]:  # or already_choosen[i1]:
                continue
            i2 = best_inds[i1]
            if (best_inds[i2] == i1) and not (np.isinf(dists[i1, i2])) and i2 > i1:  #  and not already_choosen[i2]:
                # mutual closest
                # if already_choosen[i1] or already_choosen[i2]:
                #     print("get_pairs_to_compare() louce!! already_choosen", i1, i2)
                #     print( (i2, i1) in pairs, pairs,)
                pairs.append((i1, i2))
                # already_choosen[i1] = True
                # already_choosen[i2] = True
                dists[i1, :] = np.inf
                dists[i2, :] = np.inf
                dists[:, i1] = np.inf
                dists[:, i2] = np.inf

        return pairs

    @numba.jit(nopython=True)
    def compute_distances(centroids, comparisons_made, active_labels_mask):
        n = centroids.shape[0]
        dists = np.zeros((n, n), dtype=centroids.dtype)
        dists[:] = np.inf
        for i1 in range(n):
            if not active_labels_mask[i1]:
                continue
            for i2 in range(i1, n):
                if i1 == i2:
                    continue
                if not active_labels_mask[i2]:
                    continue
                if comparisons_made[i1, i2]:
                    continue

                d = np.sqrt(np.sum((centroids[i1, :] - centroids[i2, :]) ** 2))
                dists[i1, i2] = d
                dists[i2, i1] = d

        return dists

    @numba.jit(nopython=True)
    def merge_test(X1, X2, centroid1, centroid2, covmat1, covmat2, isocut_threshold):

        if X1.size == 0 or X2.size == 0:
            print("Error in merge test: N1 or N2 is zero. Should not be here.")
            return True, None

        V = centroid2 - centroid1
        avg_covmat = (covmat1 + covmat2) / 2.0
        inv_avg_covmat = np.linalg.inv(avg_covmat)
        V = inv_avg_covmat.astype(X1.dtype) @ V.astype(X1.dtype)
        V /= np.linalg.norm(V)

        # this two are equivalent (offset, the later is more intuitive)
        projection12 = np.concatenate((X1, X2)) @ V
        # projection12 = (np.concatenate((X1 , X2 )) - centroid1[None, :]) @ V

        dipscore, cutpoint = isocut(projection12)

        if dipscore < isocut_threshold:
            do_merge = True
            L12 = None

        else:
            do_merge = False
            L12 = (projection12 < cutpoint).astype("int32") + 1

            # import matplotlib.pyplot as plt
            # fig, ax = plt.subplots()
            # count, bins = np.histogram(projection12, bins=50)
            # ax.plot(bins[:-1], count, color='k')
            # ax.axvline(cutpoint, color='m')
            # ax.set_title(f"{dipscore}")

        return do_merge, L12

    @numba.jit(nopython=True)
    def compare_pairs(X, labels, pairs, centroids, covmats, min_cluster_size, isocut_threshold):

        clusters_changed_mask = np.zeros(centroids.shape[0], dtype="bool")
        clusters_removed_mask = np.zeros(centroids.shape[0], dtype="bool")

        total_num_label_changes = 0

        for p in range(len(pairs)):
            label1, label2 = pairs[p]

            # inds1 = np.flatnonzero(labels == label1)
            # inds2 = np.flatnonzero(labels == label2)
            (inds1,) = np.nonzero(labels == label1)
            (inds2,) = np.nonzero(labels == label2)

            if (inds1.size > 0) and (inds2.size > 0):
                # if (inds1.size < min_cluster_size) and (inds2.size < min_cluster_size):
                if (inds1.size < min_cluster_size) or (inds2.size < min_cluster_size):
                    do_merge = True
                    # do_merge = False
                else:
                    X1 = X[inds1, :]
                    X2 = X[inds2, :]
                    do_merge, L12 = merge_test(
                        X1,
                        X2,
                        centroids[label1, :],
                        centroids[label2, :],
                        covmats[label1, :],
                        covmats[label2, :],
                        isocut_threshold,
                    )

                if do_merge:
                    labels[inds2] = label1
                    total_num_label_changes += inds2.size
                    clusters_changed_mask[label1] = True
                    clusters_removed_mask[label2] = True
                else:
                    # redistribute
                    something_was_redistributed = False

                    # modified_inds1 = np.flatnonzero(L12[:inds1.size] == 2)
                    # modified_inds2 = np.flatnonzero(L12[inds1.size:] == 1)
                    (modified_inds1,) = np.nonzero(L12[: inds1.size] == 2)
                    (modified_inds2,) = np.nonzero(L12[inds1.size :] == 1)

                    # protect against pure swaping between label1<>label2
                    # pure_swaping = modified_inds1.size == inds1.size and modified_inds2.size == inds2.size
                    pure_swaping = (modified_inds1.size / inds1.size + modified_inds2.size / inds2.size) >= 1.0
<<<<<<< HEAD

=======
>>>>>>> 04b67e21

                    if modified_inds1.size > 0 and not pure_swaping:
                        something_was_redistributed = True
                        total_num_label_changes += modified_inds1.size
                        labels[inds1[modified_inds1]] = label2

                    if modified_inds2.size > 0 and not pure_swaping:
                        something_was_redistributed = True
                        total_num_label_changes += modified_inds2.size
                        labels[inds2[modified_inds2]] = label1

                    if something_was_redistributed:
                        clusters_changed_mask[label1] = True
                        clusters_changed_mask[label2] = True

        return clusters_changed_mask, clusters_removed_mask, total_num_label_changes<|MERGE_RESOLUTION|>--- conflicted
+++ resolved
@@ -356,10 +356,6 @@
         #     ax.plot(X[mask, :].T, color=colors[l], alpha=0.4)
         # plt.show()
 
-<<<<<<< HEAD
-
-=======
->>>>>>> 04b67e21
         while True:  # iterations
             iteration_number += 1
             # print('  iterations', iteration_number)
@@ -639,10 +635,6 @@
                     # protect against pure swaping between label1<>label2
                     # pure_swaping = modified_inds1.size == inds1.size and modified_inds2.size == inds2.size
                     pure_swaping = (modified_inds1.size / inds1.size + modified_inds2.size / inds2.size) >= 1.0
-<<<<<<< HEAD
-
-=======
->>>>>>> 04b67e21
 
                     if modified_inds1.size > 0 and not pure_swaping:
                         something_was_redistributed = True
