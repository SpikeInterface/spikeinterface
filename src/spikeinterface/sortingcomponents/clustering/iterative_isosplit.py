--- conflicted
+++ resolved
@@ -36,10 +36,6 @@
         "pre_label": {
             "mode": "channel",
             # "mode": "vertical_bin",
-<<<<<<< HEAD
-            
-=======
->>>>>>> 04b67e21
         },
         "split": {
             # "split_radius_um": 40.0,
@@ -59,10 +55,6 @@
                 "min_size_split": 25,
                 # "n_pca_features": 3,
                 "n_pca_features": 10,
-<<<<<<< HEAD
-
-=======
->>>>>>> 04b67e21
                 "projection_mode": "tsvd",
                 # "projection_mode": "pca",
             },
@@ -138,22 +130,13 @@
         split_params["method_kwargs"]["waveforms_sparse_mask"] = sparse_mask
         split_params["method_kwargs"]["feature_name"] = "peaks_svd"
 
-<<<<<<< HEAD
-
-=======
->>>>>>> 04b67e21
         if params["pre_label"]["mode"] == "channel":
             original_labels = peaks["channel_index"]
         elif params["pre_label"]["mode"] == "vertical_bin":
             # 2 params
             direction = "y"
-<<<<<<< HEAD
-            bin_um = 40.
-            
-=======
             bin_um = 40.0
 
->>>>>>> 04b67e21
             channel_locations = recording.get_channel_locations()
             dim = "xyz".index(direction)
             channel_depth = channel_locations[:, dim]
@@ -164,19 +147,11 @@
             num_windows = int((max_ - min_) // bin_um)
             num_windows = max(num_windows, 1)
             border = ((max_ - min_) % bin_um) / 2
-<<<<<<< HEAD
-            vertical_bins = np.zeros(num_windows+3)
-            vertical_bins[1:-1] = np.arange(num_windows + 1) * bin_um + min_ + border
-            vertical_bins[0] = -np.inf
-            vertical_bins[-1] = np.inf
-            # peak depth            
-=======
             vertical_bins = np.zeros(num_windows + 3)
             vertical_bins[1:-1] = np.arange(num_windows + 1) * bin_um + min_ + border
             vertical_bins[0] = -np.inf
             vertical_bins[-1] = np.inf
             # peak depth
->>>>>>> 04b67e21
             peak_depths = channel_depth[peaks["channel_index"]]
             # label by bin
             original_labels = np.digitize(peak_depths, vertical_bins)
@@ -204,11 +179,6 @@
             
             job_kwargs=job_kwargs,
             # job_kwargs=dict(n_jobs=1),
-<<<<<<< HEAD
-
-
-=======
->>>>>>> 04b67e21
             **split_params,
             # method_kwargs=dict(
             #     clusterer=clusterer,
