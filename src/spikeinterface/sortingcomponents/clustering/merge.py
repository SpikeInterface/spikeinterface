from __future__ import annotations

from multiprocessing import get_context
from threadpoolctl import threadpool_limits
from tqdm.auto import tqdm


import numpy as np

from spikeinterface.core.job_tools import get_poolexecutor, fix_job_kwargs

try:
    import numba
    import networkx as nx
    import scipy.spatial
    from sklearn.discriminant_analysis import LinearDiscriminantAnalysis

    from .isocut5 import isocut5

except:
    pass
from .tools import aggregate_sparse_features, FeaturesLoader, compute_template_from_sparse


DEBUG = False


def merge_clusters(
    peaks,
    peak_labels,
    recording,
    features_dict_or_folder,
    radius_um=70,
    method="waveforms_lda",
    method_kwargs={},
    **job_kwargs,
):
    """
    Merge cluster using differents methods.

    Parameters
    ----------
    peaks: numpy.ndarray 1d
        detected peaks (or a subset)
    peak_labels: numpy.ndarray 1d
        original label before merge
        peak_labels.size == peaks.size
    recording: Recording object
        A recording object
    features_dict_or_folder: dict or folder
        A dictionary of features precomputed with peak_pipeline or a folder containing npz file for features.
    method: str
        The method used
    method_kwargs: dict
        Option for the method.
    Returns
    -------
    merge_peak_labels: numpy.ndarray 1d
        New vectors label after merges.
    peak_shifts: numpy.ndarray 1d
        A vector of sample shift to be reverse applied on original sample_index on peak detection
        Negative shift means too early.
        Posituve shift means too late.
        So the correction must be applied like this externaly:
        final_peaks = peaks.copy()
        final_peaks['sample_index'] -= peak_shifts

    """

    job_kwargs = fix_job_kwargs(job_kwargs)

    features = FeaturesLoader.from_dict_or_folder(features_dict_or_folder)
    sparse_wfs = features["sparse_wfs"]
    sparse_mask = features["sparse_mask"]

    labels_set, pair_mask, pair_shift, pair_values = find_merge_pairs(
        peaks,
        peak_labels,
        recording,
        features_dict_or_folder,
        sparse_wfs,
        sparse_mask,
        radius_um=radius_um,
        method=method,
        method_kwargs=method_kwargs,
        **job_kwargs,
    )

    if DEBUG:
        import matplotlib.pyplot as plt

        fig, ax = plt.subplots()
        ax.matshow(pair_values)

        pair_values[~pair_mask] = 20

        import hdbscan

        fig, ax = plt.subplots()
        clusterer = hdbscan.HDBSCAN(metric="precomputed", min_cluster_size=2, allow_single_cluster=True)
        clusterer.fit(pair_values)
        # print(clusterer.labels_)
        clusterer.single_linkage_tree_.plot(cmap="viridis", colorbar=True)
        # ~ fig, ax = plt.subplots()
        # ~ clusterer.minimum_spanning_tree_.plot(edge_cmap='viridis',
        # ~ edge_alpha=0.6,
        # ~ node_size=80,
        # ~ edge_linewidth=2)

        graph = clusterer.single_linkage_tree_.to_networkx()

        import scipy.cluster

        fig, ax = plt.subplots()
        scipy.cluster.hierarchy.dendrogram(clusterer.single_linkage_tree_.to_numpy(), ax=ax)

        import networkx as nx

        fig = plt.figure()
        nx.draw_networkx(graph)
        plt.show()

        plt.show()

    merges = agglomerate_pairs(labels_set, pair_mask, pair_values, connection_mode="partial")
    # merges = agglomerate_pairs(labels_set, pair_mask, pair_values, connection_mode="full")


    group_shifts = resolve_final_shifts(labels_set, merges, pair_mask, pair_shift)

    # apply final label and shift
    merge_peak_labels = peak_labels.copy()
    peak_shifts = np.zeros(peak_labels.size, dtype="int64")
    for merge, shifts in zip(merges, group_shifts):
        label0 = merge[0]
        mask = np.in1d(peak_labels, merge)
        merge_peak_labels[mask] = label0
        for l, label1 in enumerate(merge):
            if l == 0:
                # the first label is the reference (shift=0)
                continue
            peak_shifts[peak_labels == label1] = shifts[l]

    return merge_peak_labels, peak_shifts


def resolve_final_shifts(labels_set, merges, pair_mask, pair_shift):
    labels_set = list(labels_set)

    group_shifts = []
    for merge in merges:
        shifts = np.zeros(len(merge), dtype="int64")

        label_inds = [labels_set.index(label) for label in merge]

        label0 = merge[0]
        ind0 = label_inds[0]

        # First find relative shift to label0 (l=0) in the subgraph
        local_pair_mask = pair_mask[label_inds, :][:, label_inds]
        local_pair_shift = None
        G = None
        for l, label1 in enumerate(merge):
            if l == 0:
                # the first label is the reference (shift=0)
                continue
            ind1 = label_inds[l]
            if local_pair_mask[0, l]:
                # easy case the pair label0<>label1 was existing
                shift = pair_shift[ind0, ind1]
            else:
                # more complicated case need to find intermediate label and propagate the shift!!
                if G is None:
                    # the the graph only once and only if needed
                    G = nx.from_numpy_array(local_pair_mask | local_pair_mask.T)
                    local_pair_shift = pair_shift[label_inds, :][:, label_inds]
                    local_pair_shift += local_pair_shift.T

                shift_chain = nx.shortest_path(G, source=l, target=0)
                shift = 0
                for i in range(len(shift_chain) - 1):
                    shift += local_pair_shift[shift_chain[i + 1], shift_chain[i]]
            shifts[l] = shift

        group_shifts.append(shifts)

    return group_shifts


def agglomerate_pairs(labels_set, pair_mask, pair_values, connection_mode="full"):
    """
    Agglomerate merge pairs into final merge groups.

    The merges are ordered by label.

    """

    labels_set = np.array(labels_set)

    merges = []

    graph = nx.from_numpy_array(pair_mask | pair_mask.T)
    # put real nodes names for debugging
    maps = dict(zip(np.arange(labels_set.size), labels_set))
    graph = nx.relabel_nodes(graph, maps)

    groups = list(nx.connected_components(graph))
    for group in groups:
        if len(group) == 1:
            continue
        sub_graph = graph.subgraph(group)
        # print(group, sub_graph)
        cliques = list(nx.find_cliques(sub_graph))
        if len(cliques) == 1 and len(cliques[0]) == len(group):
            # the sub graph is full connected: no ambiguity
            # merges.append(labels_set[cliques[0]])
            merges.append(cliques[0])
        elif len(cliques) > 1:
            # the subgraph is not fully connected
            if connection_mode == "full":
                # node merge
                pass
            elif connection_mode == "partial":
                group = list(group)
                # merges.append(labels_set[group])
                merges.append(group)
            elif connection_mode == "clique":
                raise NotImplementedError
            else:
                raise ValueError

            if DEBUG:
                import matplotlib.pyplot as plt

                fig = plt.figure()
                nx.draw_networkx(sub_graph)
                plt.show()

    if DEBUG:
        import matplotlib.pyplot as plt

        fig = plt.figure()
        nx.draw_networkx(graph)
        plt.show()

    # ensure ordered label
    merges = [np.sort(merge) for merge in merges]

    return merges


def find_merge_pairs(
    peaks,
    peak_labels,
    recording,
    features_dict_or_folder,
    sparse_wfs,
    sparse_mask,
    radius_um=70,
    method="project_distribution",
    method_kwargs={},
    **job_kwargs,
    # n_jobs=1,
    # mp_context="fork",
    # max_threads_per_worker=1,
    # progress_bar=True,
):
    """
    Searh some possible merge 2 by 2.
    """
    job_kwargs = fix_job_kwargs(job_kwargs)

    # features_dict_or_folder = Path(features_dict_or_folder)

    # peaks = features_dict_or_folder['peaks']
    total_channels = recording.get_num_channels()

    # sparse_wfs = features['sparse_wfs']

    labels_set = np.setdiff1d(peak_labels, [-1]).tolist()
    n = len(labels_set)
    pair_mask = np.triu(np.ones((n, n), dtype="bool")) & ~np.eye(n, dtype="bool")
    pair_shift = np.zeros((n, n), dtype="int64")
    pair_values = np.zeros((n, n), dtype="float64")

    # compute template (no shift at this step)

    templates = compute_template_from_sparse(
        peaks, peak_labels, labels_set, sparse_wfs, sparse_mask, total_channels, peak_shifts=None
    )

    max_chans = np.argmax(np.max(np.abs(templates), axis=1), axis=1)

    channel_locs = recording.get_channel_locations()
    template_locs = channel_locs[max_chans, :]
    template_dist = scipy.spatial.distance.cdist(template_locs, template_locs, metric="euclidean")

<<<<<<< HEAD
    print("template_locs", template_locs.shape, template_locs)
    print("template_locs", np.unique(template_locs[:, 1]).shape)
    print("radius_um", radius_um)
=======
    # print("template_locs", template_locs.shape, template_locs)
    # print("template_locs", np.unique(template_locs[:, 1]).shape)
    # print("radius_um", radius_um)
>>>>>>> 749c0e98

    pair_mask = pair_mask & (template_dist <= radius_um)
    indices0, indices1 = np.nonzero(pair_mask)
    print("ici", len(indices0), indices0, indices1)

    n_jobs = job_kwargs["n_jobs"]
    mp_context = job_kwargs.get("mp_context", None)
    max_threads_per_worker = job_kwargs.get("max_threads_per_worker", 1)
    progress_bar = job_kwargs["progress_bar"]

    Executor = get_poolexecutor(n_jobs)

    with Executor(
        max_workers=n_jobs,
        initializer=find_pair_worker_init,
        mp_context=get_context(mp_context),
        initargs=(
            recording,
            features_dict_or_folder,
            peak_labels,
            labels_set,
            templates,
            method,
            method_kwargs,
            max_threads_per_worker,
        ),
    ) as pool:
        jobs = []
        for ind0, ind1 in zip(indices0, indices1):
            label0 = labels_set[ind0]
            label1 = labels_set[ind1]
            jobs.append(pool.submit(find_pair_function_wrapper, label0, label1))

        if progress_bar:
            iterator = tqdm(jobs, desc=f"find_merge_pairs with {method}", total=len(jobs))
        else:
            iterator = jobs

        for res in iterator:
            is_merge, label0, label1, shift, merge_value = res.result()
            ind0 = labels_set.index(label0)
            ind1 = labels_set.index(label1)

            pair_mask[ind0, ind1] = is_merge
            if is_merge:
                pair_shift[ind0, ind1] = shift
                pair_values[ind0, ind1] = merge_value

    pair_mask = pair_mask & (template_dist <= radius_um)
    indices0, indices1 = np.nonzero(pair_mask)

    return labels_set, pair_mask, pair_shift, pair_values


def find_pair_worker_init(
    recording,
    features_dict_or_folder,
    original_labels,
    labels_set,
    templates,
    method,
    method_kwargs,
    max_threads_per_worker,
):
    global _ctx
    _ctx = {}

    _ctx["recording"] = recording
    _ctx["original_labels"] = original_labels
    _ctx["labels_set"] = labels_set
    _ctx["templates"] = templates
    _ctx["method"] = method
    _ctx["method_kwargs"] = method_kwargs
    _ctx["method_class"] = find_pair_method_dict[method]
    _ctx["max_threads_per_worker"] = max_threads_per_worker

    # if isinstance(features_dict_or_folder, dict):
    #     _ctx["features"] = features_dict_or_folder
    # else:
    #     _ctx["features"] = FeaturesLoader(features_dict_or_folder)

    _ctx["features"] = FeaturesLoader.from_dict_or_folder(features_dict_or_folder)

    _ctx["peaks"] = _ctx["features"]["peaks"]


def find_pair_function_wrapper(label0, label1):
    global _ctx
    with threadpool_limits(limits=_ctx["max_threads_per_worker"]):
        is_merge, label0, label1, shift, merge_value = _ctx["method_class"].merge(
            label0,
            label1,
            _ctx["labels_set"],
            _ctx["templates"],
            _ctx["original_labels"],
            _ctx["peaks"],
            _ctx["features"],
            **_ctx["method_kwargs"],
        )

    return is_merge, label0, label1, shift, merge_value


class ProjectDistribution:
    """
    This method is a refactorized mix  between:
       * old tridesclous code
       * some ideas by Charlie Windolf in spikespvae

    The idea is :
      * project the waveform (or features) samples on a 1d axis (using  LDA for instance).
      * check that it is the same or not distribution (diptest, distrib_overlap, ...)


    """

    name = "project_distribution"

    @staticmethod
    def merge(
        label0,
        label1,
        labels_set,
        templates,
        original_labels,
        peaks,
        features,
        waveforms_sparse_mask=None,
        feature_name="sparse_tsvd",
        projection="centroid",
        criteria="diptest",
        threshold_diptest=0.5,
        threshold_percentile=80.0,
        threshold_overlap=0.4,
        min_cluster_size=50,
        num_shift=2,
    ):
        if num_shift > 0:
            assert feature_name == "sparse_wfs"
        sparse_wfs = features[feature_name]

        assert waveforms_sparse_mask is not None

        (inds0,) = np.nonzero(original_labels == label0)
        chans0 = np.unique(peaks["channel_index"][inds0])
        target_chans0 = np.flatnonzero(np.all(waveforms_sparse_mask[chans0, :], axis=0))

        (inds1,) = np.nonzero(original_labels == label1)
        chans1 = np.unique(peaks["channel_index"][inds1])
        target_chans1 = np.flatnonzero(np.all(waveforms_sparse_mask[chans1, :], axis=0))

        if inds0.size < min_cluster_size or inds1.size < min_cluster_size:
            is_merge = False
            merge_value = 0
            final_shift = 0
            return is_merge, label0, label1, final_shift, merge_value

        target_chans = np.intersect1d(target_chans0, target_chans1)

        inds = np.concatenate([inds0, inds1])
        labels = np.zeros(inds.size, dtype="int")
        labels[inds0.size :] = 1
        wfs, out = aggregate_sparse_features(peaks, inds, sparse_wfs, waveforms_sparse_mask, target_chans)
        wfs = wfs[~out]
        labels = labels[~out]

        cut = np.searchsorted(labels, 1)
        wfs0_ = wfs[:cut, :, :]
        wfs1_ = wfs[cut:, :, :]

        template0_ = np.mean(wfs0_, axis=0)
        template1_ = np.mean(wfs1_, axis=0)
        num_samples = template0_.shape[0]

        template0 = template0_[num_shift : num_samples - num_shift, :]

        wfs0 = wfs0_[:, num_shift : num_samples - num_shift, :]

        # best shift strategy 1 = max cosine
        # values = []
        # for shift in range(num_shift * 2 + 1):
        #     template1 = template1_[shift : shift + template0.shape[0], :]
        #     norm = np.linalg.norm(template0.flatten()) * np.linalg.norm(template1.flatten())
        #     value = np.sum(template0.flatten() * template1.flatten()) / norm
        #     values.append(value)
        # best_shift = np.argmax(values)

        # best shift strategy 2 = min dist**2
        # values = []
        # for shift in range(num_shift * 2 + 1):
        #     template1 = template1_[shift : shift + template0.shape[0], :]
        #     value = np.sum((template1 - template0)**2)
        #     values.append(value)
        # best_shift = np.argmin(values)

        # best shift strategy 3 : average delta argmin between channels
        channel_shift = np.argmax(np.abs(template1_), axis=0) - np.argmax(np.abs(template0_), axis=0)
        mask = np.abs(channel_shift) <= num_shift
        channel_shift = channel_shift[mask]
        if channel_shift.size > 0:
            best_shift = int(np.round(np.mean(channel_shift))) + num_shift
        else:
            best_shift = num_shift

        wfs1 = wfs1_[:, best_shift : best_shift + template0.shape[0], :]
        template1 = template1_[best_shift : best_shift + template0.shape[0], :]

        if projection == "lda":
            wfs_0_1 = np.concatenate([wfs0, wfs1], axis=0)
            flat_wfs = wfs_0_1.reshape(wfs_0_1.shape[0], -1)
            feat = LinearDiscriminantAnalysis(n_components=1).fit_transform(flat_wfs, labels)
            feat = feat[:, 0]
            feat0 = feat[:cut]
            feat1 = feat[cut:]

        elif projection == "centroid":
            vector_0_1 = template1 - template0
            vector_0_1 /= np.sum(vector_0_1**2)
            feat0 = np.sum((wfs0 - template0[np.newaxis, :, :]) * vector_0_1[np.newaxis, :, :], axis=(1, 2))
            feat1 = np.sum((wfs1 - template0[np.newaxis, :, :]) * vector_0_1[np.newaxis, :, :], axis=(1, 2))
            # feat  = np.sum((wfs_0_1 - template0[np.newaxis, :, :]) * vector_0_1[np.newaxis, :, :], axis=(1, 2))
            feat = np.concatenate([feat0, feat1], axis=0)

        else:
            raise ValueError(f"bad projection {projection}")

        if criteria == "diptest":
            dipscore, cutpoint = isocut5(feat)
            is_merge = dipscore < threshold_diptest
            merge_value = dipscore
        elif criteria == "percentile":
            l0 = np.percentile(feat0, threshold_percentile)
            l1 = np.percentile(feat1, 100.0 - threshold_percentile)
            is_merge = l0 >= l1
            merge_value = l0 - l1
        elif criteria == "distrib_overlap":
            lim0 = min(np.min(feat0), np.min(feat1))
            lim1 = max(np.max(feat0), np.max(feat1))
            bin_size = (lim1 - lim0) / 200.0
            bins = np.arange(lim0, lim1, bin_size)

            pdf0, _ = np.histogram(feat0, bins=bins, density=True)
            pdf1, _ = np.histogram(feat1, bins=bins, density=True)
            pdf0 *= bin_size
            pdf1 *= bin_size
            overlap = np.sum(np.minimum(pdf0, pdf1))

            is_merge = overlap >= threshold_overlap

            merge_value = 1 - overlap

        else:
            raise ValueError(f"bad criteria {criteria}")

        if is_merge:
            final_shift = best_shift - num_shift
        else:
            final_shift = 0

        if DEBUG:
            import matplotlib.pyplot as plt

            flatten_wfs0 = wfs0.swapaxes(1, 2).reshape(wfs0.shape[0], -1)
            flatten_wfs1 = wfs1.swapaxes(1, 2).reshape(wfs1.shape[0], -1)

            fig, axs = plt.subplots(ncols=2)
            ax = axs[0]
            ax.plot(flatten_wfs0.T, color="C0", alpha=0.01)
            ax.plot(flatten_wfs1.T, color="C1", alpha=0.01)
            m0 = np.mean(flatten_wfs0, axis=0)
            m1 = np.mean(flatten_wfs1, axis=0)
            ax.plot(m0, color="C0", alpha=1, lw=4, label=f"{label0} {inds0.size}")
            ax.plot(m1, color="C1", alpha=1, lw=4, label=f"{label1} {inds1.size}")

            ax.legend()

            bins = np.linspace(np.percentile(feat, 1), np.percentile(feat, 99), 100)
            bin_size = bins[1] - bins[0]
            count0, _ = np.histogram(feat0, bins=bins, density=True)
            count1, _ = np.histogram(feat1, bins=bins, density=True)
            pdf0 = count0 * bin_size
            pdf1 = count1 * bin_size

            ax = axs[1]
            ax.plot(bins[:-1], pdf0, color="C0")
            ax.plot(bins[:-1], pdf1, color="C1")

            if criteria == "diptest":
                ax.set_title(f"{dipscore:.4f} {is_merge}")
            elif criteria == "percentile":
                ax.set_title(f"{l0:.4f} {l1:.4f} {is_merge}")
                ax.axvline(l0, color="C0")
                ax.axvline(l1, color="C1")
            elif criteria == "distrib_overlap":
                print(
                    lim0,
                    lim1,
                )
                ax.set_title(f"{overlap:.4f} {is_merge}")
                ax.plot(bins[:-1], np.minimum(pdf0, pdf1), ls="--", color="k")

            plt.show()

        return is_merge, label0, label1, final_shift, merge_value


class NormalizedTemplateDiff:
    """
    Compute the normalized (some kind of) template differences.
    And merge if below a threhold.
    Do this at several shift.

    """

    name = "normalized_template_diff"

    @staticmethod
    def merge(
        label0,
        label1,
        labels_set,
        templates,
        original_labels,
        peaks,
        features,
        waveforms_sparse_mask=None,
        threshold_diff=1.5,
        min_cluster_size=50,
        num_shift=5,
    ):
        assert waveforms_sparse_mask is not None

        (inds0,) = np.nonzero(original_labels == label0)
        chans0 = np.unique(peaks["channel_index"][inds0])
        target_chans0 = np.flatnonzero(np.all(waveforms_sparse_mask[chans0, :], axis=0))

        (inds1,) = np.nonzero(original_labels == label1)
        chans1 = np.unique(peaks["channel_index"][inds1])
        target_chans1 = np.flatnonzero(np.all(waveforms_sparse_mask[chans1, :], axis=0))

        # if inds0.size < min_cluster_size or inds1.size < min_cluster_size:
        #     is_merge = False
        #     merge_value = 0
        #     final_shift = 0
        #     return is_merge, label0, label1, final_shift, merge_value

        target_chans = np.intersect1d(target_chans0, target_chans1)
        union_chans = np.union1d(target_chans0, target_chans1)

        ind0 = list(labels_set).index(label0)
        template0 = templates[ind0][:, target_chans]

        ind1 = list(labels_set).index(label1)
        template1 = templates[ind1][:, target_chans]

        num_samples = template0.shape[0]
        # norm = np.mean(np.abs(template0)) + np.mean(np.abs(template1))
        norm = np.mean(np.abs(template0) + np.abs(template1))

        # norm_per_channel = np.max(np.abs(template0) + np.abs(template1), axis=0) / 2.
        norm_per_channel = (np.max(np.abs(template0), axis=0) + np.max(np.abs(template1), axis=0)) * 0.5
        # norm_per_channel = np.max(np.abs(template0)) + np.max(np.abs(template1)) / 2.
        # print(norm_per_channel)

        all_shift_diff = []
        # all_shift_diff_by_channel = []
        for shift in range(-num_shift, num_shift + 1):
            temp0 = template0[num_shift : num_samples - num_shift, :]
            temp1 = template1[num_shift + shift : num_samples - num_shift + shift, :]
            # d = np.mean(np.abs(temp0 - temp1)) / (norm)
            # d = np.max(np.abs(temp0 - temp1)) / (norm)
            diff_per_channel = np.abs(temp0 - temp1) / norm

            diff_max = np.max(diff_per_channel, axis=0)

            # diff = np.max(diff_per_channel)
            diff = np.average(diff_max, weights=norm_per_channel)
            # diff = np.average(diff_max)
            all_shift_diff.append(diff)
            # diff_by_channel = np.mean(np.abs(temp0 - temp1), axis=0) / (norm)
            # all_shift_diff_by_channel.append(diff_by_channel)
            # d = np.mean(diff_by_channel)
            # all_shift_diff.append(d)
        normed_diff = np.min(all_shift_diff)

        is_merge = normed_diff < threshold_diff

        if is_merge:
            merge_value = normed_diff
            final_shift = np.argmin(all_shift_diff) - num_shift

            # diff_by_channel = all_shift_diff_by_channel[np.argmin(all_shift_diff)]
        else:
            final_shift = 0
            merge_value = np.nan

        # print('merge_value', merge_value, 'final_shift', final_shift, 'is_merge', is_merge)

        DEBUG = False
        # DEBUG = True
        # if DEBUG and ( 0. < normed_diff < .4):
        # if 0.5 < normed_diff < 4:
        if DEBUG and is_merge:
            # if DEBUG:

            import matplotlib.pyplot as plt

            fig, axs = plt.subplots(nrows=3)

            temp0 = template0[num_shift : num_samples - num_shift, :]
            temp1 = template1[num_shift + final_shift : num_samples - num_shift + final_shift, :]

            diff_per_channel = np.abs(temp0 - temp1) / norm
            diff = np.max(diff_per_channel)

            m0 = temp0.T.flatten()
            m1 = temp1.T.flatten()

            ax = axs[0]
            ax.plot(m0, color="C0", label=f"{label0} {inds0.size}")
            ax.plot(m1, color="C1", label=f"{label1} {inds1.size}")

            ax.set_title(
                f"union{union_chans.size} intersect{target_chans.size} \n {normed_diff:.3f} {final_shift} {is_merge}"
            )
            ax.legend()

            ax = axs[1]

            # ~ temp0 = template0[num_shift : num_samples - num_shift, :]
            # ~ temp1 = template1[num_shift + shift : num_samples - num_shift + shift, :]
            ax.plot(np.abs(m0 - m1))
            # ax.axhline(norm, ls='--', color='k')
            ax = axs[2]
            ax.plot(diff_per_channel.T.flatten())
            ax.axhline(threshold_diff, ls="--")
            ax.axhline(normed_diff)

            # ax.axhline(normed_diff, ls='-', color='b')
            # ax.plot(norm, ls='--')
            # ax.plot(diff_by_channel)

            # ax.plot(np.abs(m0) + np.abs(m1))

            # ax.plot(np.abs(m0 - m1) / (np.abs(m0) + np.abs(m1)))

            # ax.set_title(f"{norm=:.3f}")

            plt.show()

        return is_merge, label0, label1, final_shift, merge_value


find_pair_method_list = [
    ProjectDistribution,
    NormalizedTemplateDiff,
]
find_pair_method_dict = {e.name: e for e in find_pair_method_list}<|MERGE_RESOLUTION|>--- conflicted
+++ resolved
@@ -125,7 +125,6 @@
     merges = agglomerate_pairs(labels_set, pair_mask, pair_values, connection_mode="partial")
     # merges = agglomerate_pairs(labels_set, pair_mask, pair_values, connection_mode="full")
 
-
     group_shifts = resolve_final_shifts(labels_set, merges, pair_mask, pair_shift)
 
     # apply final label and shift
@@ -295,19 +294,12 @@
     template_locs = channel_locs[max_chans, :]
     template_dist = scipy.spatial.distance.cdist(template_locs, template_locs, metric="euclidean")
 
-<<<<<<< HEAD
-    print("template_locs", template_locs.shape, template_locs)
-    print("template_locs", np.unique(template_locs[:, 1]).shape)
-    print("radius_um", radius_um)
-=======
     # print("template_locs", template_locs.shape, template_locs)
     # print("template_locs", np.unique(template_locs[:, 1]).shape)
     # print("radius_um", radius_um)
->>>>>>> 749c0e98
 
     pair_mask = pair_mask & (template_dist <= radius_um)
     indices0, indices1 = np.nonzero(pair_mask)
-    print("ici", len(indices0), indices0, indices1)
 
     n_jobs = job_kwargs["n_jobs"]
     mp_context = job_kwargs.get("mp_context", None)
