from __future__ import annotations

# """Sorting components: clustering"""
from pathlib import Path

import shutil
import numpy as np

try:
    import hdbscan

    HAVE_HDBSCAN = True
except:
    HAVE_HDBSCAN = False

from spikeinterface.core.basesorting import minimum_spike_dtype
from spikeinterface.core.waveform_tools import estimate_templates, estimate_templates_with_accumulator
from .clustering_tools import remove_duplicates_via_matching
from spikeinterface.core.recording_tools import get_noise_levels, get_channel_distances
from spikeinterface.sortingcomponents.waveforms.savgol_denoiser import SavGolDenoiser
from spikeinterface.sortingcomponents.features_from_peaks import RandomProjectionsFeature
from spikeinterface.core.template import Templates
from spikeinterface.core.sparsity import compute_sparsity
from spikeinterface.sortingcomponents.tools import remove_empty_templates
from spikeinterface.core.node_pipeline import (
    run_node_pipeline,
    ExtractSparseWaveforms,
    PeakRetriever,
)


class RandomProjectionClustering:
    """
    hdbscan clustering on peak_locations previously done by localize_peaks()
    """

    _default_params = {
        "hdbscan_kwargs": {
            "min_cluster_size": 10,
            "allow_single_cluster": True,
            "core_dist_n_jobs": -1,
            "cluster_selection_method": "leaf",
            "cluster_selection_epsilon": 1,
        },
        "cleaning_kwargs": {},
        "waveforms": {"ms_before": 2, "ms_after": 2},
        "sparsity": {"method": "snr", "amplitude_mode": "peak_to_peak", "threshold": 0.25},
        "radius_um": 30,
        "nb_projections": 10,
        "feature": "energy",
        "ms_before": 0.5,
        "ms_after": 0.5,
        "random_seed": 42,
        "noise_levels": None,
        "smoothing_kwargs": {"window_length_ms": 0.25},
<<<<<<< HEAD
        "noise_threshold" : 5,
=======
        "noise_threshold": 4,
>>>>>>> 70673cee
        "tmp_folder": None,
        "verbose": True,
    }

    @classmethod
    def main_function(cls, recording, peaks, params, job_kwargs=dict()):
        assert HAVE_HDBSCAN, "random projections clustering need hdbscan to be installed"

        d = params
        verbose = d["verbose"]

        fs = recording.get_sampling_frequency()
        radius_um = params["radius_um"]
        nbefore = int(params["ms_before"] * fs / 1000.0)
        nafter = int(params["ms_after"] * fs / 1000.0)
        num_chans = recording.get_num_channels()
        rng = np.random.RandomState(d["random_seed"])

        node0 = PeakRetriever(recording, peaks)
        node1 = ExtractSparseWaveforms(
            recording,
            parents=[node0],
            return_output=False,
            ms_before=params["ms_before"],
            ms_after=params["ms_after"],
            radius_um=radius_um,
        )

        node2 = SavGolDenoiser(recording, parents=[node0, node1], return_output=False, **params["smoothing_kwargs"])

        num_projections = min(num_chans, d["nb_projections"])
        projections = rng.normal(loc=0.0, scale=1.0 / np.sqrt(num_chans), size=(num_chans, num_projections))

        nbefore = int(params["ms_before"] * fs / 1000)
        nafter = int(params["ms_after"] * fs / 1000)

        # if params["feature"] == "ptp":
        #     noise_values = np.ptp(rng.randn(1000, nsamples), axis=1)
        # elif params["feature"] == "energy":
        #     noise_values = np.linalg.norm(rng.randn(1000, nsamples), axis=1)
        # noise_threshold = np.mean(noise_values) + 3 * np.std(noise_values)

        node3 = RandomProjectionsFeature(
            recording,
            parents=[node0, node2],
            return_output=True,
            feature=params["feature"],
            projections=projections,
            radius_um=radius_um,
            noise_threshold=None,
            sparse=True,
        )

        pipeline_nodes = [node0, node1, node2, node3]

        hdbscan_data = run_node_pipeline(
            recording, pipeline_nodes, job_kwargs=job_kwargs, job_name="extracting features"
        )

        clustering = hdbscan.hdbscan(hdbscan_data, **d["hdbscan_kwargs"])
        peak_labels = clustering[0]

        labels = np.unique(peak_labels)
        labels = labels[labels >= 0]

        spikes = np.zeros(np.sum(peak_labels > -1), dtype=minimum_spike_dtype)
        mask = peak_labels > -1
        spikes["sample_index"] = peaks[mask]["sample_index"]
        spikes["segment_index"] = peaks[mask]["segment_index"]
        spikes["unit_index"] = peak_labels[mask]

        unit_ids = np.arange(len(np.unique(spikes["unit_index"])))

        nbefore = int(params["waveforms"]["ms_before"] * fs / 1000.0)
        nafter = int(params["waveforms"]["ms_after"] * fs / 1000.0)

        if params["noise_levels"] is None:
            params["noise_levels"] = get_noise_levels(recording, return_scaled=False, **job_kwargs)

        templates_array, templates_array_std = estimate_templates_with_accumulator(
            recording,
            spikes,
            unit_ids,
            nbefore,
            nafter,
            return_scaled=False,
            return_std=True,
            job_name=None,
            **job_kwargs,
        )

        peak_snrs = np.abs(templates_array[:, nbefore, :]) / templates_array_std[:, nbefore, :]
        best_channels = np.argmax(np.abs(templates_array[:, nbefore, :]), axis=1)
        best_snrs_ratio = (peak_snrs / params["noise_levels"])[np.arange(len(peak_snrs)), best_channels]
        valid_templates = best_snrs_ratio > params["noise_threshold"]

        templates = Templates(
            templates_array=templates_array[valid_templates],
            sampling_frequency=fs,
            nbefore=nbefore,
            sparsity_mask=None,
            channel_ids=recording.channel_ids,
            unit_ids=unit_ids[valid_templates],
            probe=recording.get_probe(),
            is_scaled=False,
        )

        sparsity = compute_sparsity(templates, noise_levels=params["noise_levels"], **params["sparsity"])
        templates = templates.to_sparse(sparsity)
        empty_templates = templates.sparsity_mask.sum(axis=1) == 0
        templates = remove_empty_templates(templates)

        mask = np.isin(peak_labels, np.where(empty_templates)[0])
        peak_labels[mask] = -1

        mask = np.isin(peak_labels, np.where(~valid_templates)[0])
        peak_labels[mask] = -1

        if verbose:
            print("We found %d raw clusters, starting to clean with matching..." % (len(templates.unit_ids)))

        cleaning_job_kwargs = job_kwargs.copy()
        cleaning_job_kwargs["progress_bar"] = False
        cleaning_params = params["cleaning_kwargs"].copy()

        labels, peak_labels = remove_duplicates_via_matching(
            templates, peak_labels, job_kwargs=cleaning_job_kwargs, **cleaning_params
        )

        if verbose:
            print("We kept %d non-duplicated clusters..." % len(labels))

        return labels, peak_labels<|MERGE_RESOLUTION|>--- conflicted
+++ resolved
@@ -53,11 +53,7 @@
         "random_seed": 42,
         "noise_levels": None,
         "smoothing_kwargs": {"window_length_ms": 0.25},
-<<<<<<< HEAD
         "noise_threshold" : 5,
-=======
-        "noise_threshold": 4,
->>>>>>> 70673cee
         "tmp_folder": None,
         "verbose": True,
     }
