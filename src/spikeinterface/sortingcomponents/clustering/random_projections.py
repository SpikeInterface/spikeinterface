from __future__ import annotations

# """Sorting components: clustering"""
from pathlib import Path

import shutil
import numpy as np

try:
    import hdbscan

    HAVE_HDBSCAN = True
except:
    HAVE_HDBSCAN = False

from spikeinterface.core.basesorting import minimum_spike_dtype
from spikeinterface.core.waveform_tools import estimate_templates, estimate_templates_with_accumulator
from .clustering_tools import remove_duplicates_via_matching
from spikeinterface.core.recording_tools import get_noise_levels, get_channel_distances
from spikeinterface.sortingcomponents.waveforms.savgol_denoiser import SavGolDenoiser
from spikeinterface.sortingcomponents.features_from_peaks import RandomProjectionsFeature
from spikeinterface.core.template import Templates
from spikeinterface.core.sparsity import compute_sparsity
from spikeinterface.sortingcomponents.tools import remove_empty_templates
from spikeinterface.core.node_pipeline import (
    run_node_pipeline,
    ExtractSparseWaveforms,
    PeakRetriever,
)


class RandomProjectionClustering:
    """
    hdbscan clustering on peak_locations previously done by localize_peaks()
    """

    _default_params = {
        "hdbscan_kwargs": {
            "min_cluster_size": 10,
            "allow_single_cluster": True,
            "core_dist_n_jobs": -1,
            "cluster_selection_method": "leaf",
            "cluster_selection_epsilon": 1,
        },
        "cleaning_kwargs": {},
        "waveforms": {"ms_before": 2, "ms_after": 2},
        "sparsity": {"method": "snr", "amplitude_mode": "peak_to_peak", "threshold": 0.25},
        "radius_um": 30,
        "nb_projections": 10,
        "feature": "energy",
        "ms_before": 0.5,
        "ms_after": 0.5,
        "random_seed": 42,
        "noise_levels": None,
        "smoothing_kwargs": {"window_length_ms": 0.25},
<<<<<<< HEAD
        "noise_threshold" : 4,
=======
        "noise_threshold": 1,
>>>>>>> 0865dcdc
        "tmp_folder": None,
        "verbose": True,
    }

    @classmethod
    def main_function(cls, recording, peaks, params, job_kwargs=dict()):
        assert HAVE_HDBSCAN, "random projections clustering need hdbscan to be installed"

        d = params
        verbose = d["verbose"]

        fs = recording.get_sampling_frequency()
        radius_um = params["radius_um"]
        nbefore = int(params["ms_before"] * fs / 1000.0)
        nafter = int(params["ms_after"] * fs / 1000.0)
        num_chans = recording.get_num_channels()
        rng = np.random.RandomState(d["random_seed"])

        node0 = PeakRetriever(recording, peaks)
        node1 = ExtractSparseWaveforms(
            recording,
            parents=[node0],
            return_output=False,
            ms_before=params["ms_before"],
            ms_after=params["ms_after"],
            radius_um=radius_um,
        )

        node2 = SavGolDenoiser(recording, parents=[node0, node1], return_output=False, **params["smoothing_kwargs"])

        num_projections = min(num_chans, d["nb_projections"])
        projections = rng.normal(loc=0.0, scale=1.0 / np.sqrt(num_chans), size=(num_chans, num_projections))

        nbefore = int(params["ms_before"] * fs / 1000)
        nafter = int(params["ms_after"] * fs / 1000)

        # if params["feature"] == "ptp":
        #     noise_values = np.ptp(rng.randn(1000, nsamples), axis=1)
        # elif params["feature"] == "energy":
        #     noise_values = np.linalg.norm(rng.randn(1000, nsamples), axis=1)
        # noise_threshold = np.mean(noise_values) + 3 * np.std(noise_values)

        node3 = RandomProjectionsFeature(
            recording,
            parents=[node0, node2],
            return_output=True,
            feature=params["feature"],
            projections=projections,
            radius_um=radius_um,
            noise_threshold=None,
            sparse=True,
        )

        pipeline_nodes = [node0, node1, node2, node3]

        hdbscan_data = run_node_pipeline(
            recording, pipeline_nodes, job_kwargs=job_kwargs, job_name="extracting features"
        )

        clustering = hdbscan.hdbscan(hdbscan_data, **d["hdbscan_kwargs"])
        peak_labels = clustering[0]

        labels = np.unique(peak_labels)
        labels = labels[labels >= 0]

        spikes = np.zeros(np.sum(peak_labels > -1), dtype=minimum_spike_dtype)
        mask = peak_labels > -1
        spikes["sample_index"] = peaks[mask]["sample_index"]
        spikes["segment_index"] = peaks[mask]["segment_index"]
        spikes["unit_index"] = peak_labels[mask]

        unit_ids = np.arange(len(np.unique(spikes["unit_index"])))

        nbefore = int(params["waveforms"]["ms_before"] * fs / 1000.0)
        nafter = int(params["waveforms"]["ms_after"] * fs / 1000.0)

        if params["noise_levels"] is None:
            params["noise_levels"] = get_noise_levels(recording, return_scaled=False, **job_kwargs)

        templates_array, templates_array_std = estimate_templates_with_accumulator(
            recording,
            spikes,
            unit_ids,
            nbefore,
            nafter,
            return_scaled=False,
            return_std=True,
            job_name=None,
            **job_kwargs,
        )
<<<<<<< HEAD
            
        peak_snrs = np.abs(templates_array[:, nbefore, :])/templates_array_std[:, nbefore, :]
        best_channels = np.argmax(np.abs(templates_array[:, nbefore, :]), axis=1)
        best_snrs_ratio = (peak_snrs/params["noise_levels"])[np.arange(len(peak_snrs)), best_channels]
        valid_templates = best_snrs_ratio > params["noise_threshold"]
=======

        peak_snrs = np.abs(templates_array[:, nbefore, :]) / templates_array_std[:, nbefore, :]
        valid_templates = np.linalg.norm(peak_snrs, axis=1) / np.linalg.norm(params["noise_levels"])
        valid_templates = valid_templates > params["noise_threshold"]
>>>>>>> 0865dcdc

        templates = Templates(
            templates_array=templates_array[valid_templates],
            sampling_frequency=fs,
            nbefore=nbefore,
            sparsity_mask=None,
            channel_ids=recording.channel_ids,
            unit_ids=unit_ids[valid_templates],
            probe=recording.get_probe(),
            is_scaled=False,
        )

        sparsity = compute_sparsity(templates, noise_levels=params["noise_levels"], **params["sparsity"])
        templates = templates.to_sparse(sparsity)
        empty_templates = templates.sparsity_mask.sum(axis=1) == 0
        templates = remove_empty_templates(templates)

        mask = np.isin(peak_labels, np.where(empty_templates)[0])
        peak_labels[mask] = -1

        mask = np.isin(peak_labels, np.where(~valid_templates)[0])
        peak_labels[mask] = -1

        if verbose:
            print("We found %d raw clusters, starting to clean with matching..." % (len(templates.unit_ids)))

        cleaning_job_kwargs = job_kwargs.copy()
        cleaning_job_kwargs["progress_bar"] = False
        cleaning_params = params["cleaning_kwargs"].copy()

        labels, peak_labels = remove_duplicates_via_matching(
            templates, peak_labels, job_kwargs=cleaning_job_kwargs, **cleaning_params
        )

        if verbose:
            print("We kept %d non-duplicated clusters..." % len(labels))

        return labels, peak_labels<|MERGE_RESOLUTION|>--- conflicted
+++ resolved
@@ -53,11 +53,7 @@
         "random_seed": 42,
         "noise_levels": None,
         "smoothing_kwargs": {"window_length_ms": 0.25},
-<<<<<<< HEAD
         "noise_threshold" : 4,
-=======
-        "noise_threshold": 1,
->>>>>>> 0865dcdc
         "tmp_folder": None,
         "verbose": True,
     }
@@ -148,18 +144,11 @@
             job_name=None,
             **job_kwargs,
         )
-<<<<<<< HEAD
             
         peak_snrs = np.abs(templates_array[:, nbefore, :])/templates_array_std[:, nbefore, :]
         best_channels = np.argmax(np.abs(templates_array[:, nbefore, :]), axis=1)
         best_snrs_ratio = (peak_snrs/params["noise_levels"])[np.arange(len(peak_snrs)), best_channels]
         valid_templates = best_snrs_ratio > params["noise_threshold"]
-=======
-
-        peak_snrs = np.abs(templates_array[:, nbefore, :]) / templates_array_std[:, nbefore, :]
-        valid_templates = np.linalg.norm(peak_snrs, axis=1) / np.linalg.norm(params["noise_levels"])
-        valid_templates = valid_templates > params["noise_threshold"]
->>>>>>> 0865dcdc
 
         templates = Templates(
             templates_array=templates_array[valid_templates],
