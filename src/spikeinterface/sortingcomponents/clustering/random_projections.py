from __future__ import annotations

# """Sorting components: clustering"""
from pathlib import Path

import shutil
import numpy as np

try:
    import hdbscan

    HAVE_HDBSCAN = True
except:
    HAVE_HDBSCAN = False

from spikeinterface.core.basesorting import minimum_spike_dtype
from spikeinterface.core.waveform_tools import estimate_templates, estimate_templates_with_accumulator
from .clustering_tools import remove_duplicates_via_matching
<<<<<<< HEAD
from spikeinterface.core.recording_tools import get_noise_levels, get_channel_distances
=======
from spikeinterface.core.recording_tools import get_noise_levels
>>>>>>> 6a36ec03
from spikeinterface.sortingcomponents.waveforms.savgol_denoiser import SavGolDenoiser
from spikeinterface.sortingcomponents.features_from_peaks import RandomProjectionsFeature
from spikeinterface.core.template import Templates
from spikeinterface.core.sparsity import compute_sparsity
from spikeinterface.sortingcomponents.tools import remove_empty_templates
from spikeinterface.core.node_pipeline import (
    run_node_pipeline,
    ExtractSparseWaveforms,
    PeakRetriever,
)


class RandomProjectionClustering:
    """
    hdbscan clustering on peak_locations previously done by localize_peaks()
    """

    _default_params = {
        "hdbscan_kwargs": {
            "min_cluster_size": 10,
            "allow_single_cluster": True,
            "core_dist_n_jobs": -1,
            "cluster_selection_method": "leaf",
            "cluster_selection_epsilon": 1,
        },
        "cleaning_kwargs": {},
        "waveforms": {"ms_before": 2, "ms_after": 2},
        "sparsity": {"method": "snr", "amplitude_mode": "peak_to_peak", "threshold": 0.25},
        "radius_um": 30,
        "nb_projections": 10,
        "feature": "energy",
        "ms_before": 0.5,
        "ms_after": 0.5,
        "random_seed": 42,
        "noise_levels": None,
        "smoothing_kwargs": {"window_length_ms": 0.25},
        "noise_threshold": 5,
        "tmp_folder": None,
        "verbose": True,
    }

    @classmethod
    def main_function(cls, recording, peaks, params, job_kwargs=dict()):
        assert HAVE_HDBSCAN, "random projections clustering need hdbscan to be installed"

        d = params
        verbose = d["verbose"]

        fs = recording.get_sampling_frequency()
        radius_um = params["radius_um"]
        nbefore = int(params["ms_before"] * fs / 1000.0)
        nafter = int(params["ms_after"] * fs / 1000.0)
        num_chans = recording.get_num_channels()
        rng = np.random.RandomState(d["random_seed"])

        node0 = PeakRetriever(recording, peaks)
        node1 = ExtractSparseWaveforms(
            recording,
            parents=[node0],
            return_output=False,
            ms_before=params["ms_before"],
            ms_after=params["ms_after"],
            radius_um=radius_um,
        )

        node2 = SavGolDenoiser(recording, parents=[node0, node1], return_output=False, **params["smoothing_kwargs"])

        num_projections = min(num_chans, d["nb_projections"])
        projections = rng.normal(loc=0.0, scale=1.0 / np.sqrt(num_chans), size=(num_chans, num_projections))

        nbefore = int(params["ms_before"] * fs / 1000)
        nafter = int(params["ms_after"] * fs / 1000)

        # if params["feature"] == "ptp":
        #     noise_values = np.ptp(rng.randn(1000, nsamples), axis=1)
        # elif params["feature"] == "energy":
        #     noise_values = np.linalg.norm(rng.randn(1000, nsamples), axis=1)
        # noise_threshold = np.mean(noise_values) + 3 * np.std(noise_values)

        node3 = RandomProjectionsFeature(
            recording,
            parents=[node0, node2],
            return_output=True,
            feature=params["feature"],
            projections=projections,
            radius_um=radius_um,
            noise_threshold=None,
            sparse=True,
        )

        pipeline_nodes = [node0, node1, node2, node3]

        hdbscan_data = run_node_pipeline(
            recording, pipeline_nodes, job_kwargs=job_kwargs, job_name="extracting features"
        )

        clustering = hdbscan.hdbscan(hdbscan_data, **d["hdbscan_kwargs"])
        peak_labels = clustering[0]

        labels = np.unique(peak_labels)
        labels = labels[labels >= 0]

        spikes = np.zeros(np.sum(peak_labels > -1), dtype=minimum_spike_dtype)
        mask = peak_labels > -1
        spikes["sample_index"] = peaks[mask]["sample_index"]
        spikes["segment_index"] = peaks[mask]["segment_index"]
        spikes["unit_index"] = peak_labels[mask]

        unit_ids = np.arange(len(np.unique(spikes["unit_index"])))

        nbefore = int(params["waveforms"]["ms_before"] * fs / 1000.0)
        nafter = int(params["waveforms"]["ms_after"] * fs / 1000.0)

        if params["noise_levels"] is None:
            params["noise_levels"] = get_noise_levels(recording, return_scaled=False, **job_kwargs)

        templates_array, templates_array_std = estimate_templates_with_accumulator(
            recording,
            spikes,
            unit_ids,
            nbefore,
            nafter,
            return_scaled=False,
            return_std=True,
            job_name=None,
            **job_kwargs,
        )

        peak_snrs = np.abs(templates_array[:, nbefore, :]) / templates_array_std[:, nbefore, :]
        best_channels = np.argmax(np.abs(templates_array[:, nbefore, :]), axis=1)
        best_snrs_ratio = (peak_snrs / params["noise_levels"])[np.arange(len(peak_snrs)), best_channels]
        valid_templates = best_snrs_ratio > params["noise_threshold"]

        templates = Templates(
            templates_array=templates_array[valid_templates],
            sampling_frequency=fs,
            nbefore=nbefore,
            sparsity_mask=None,
            channel_ids=recording.channel_ids,
            unit_ids=unit_ids[valid_templates],
            probe=recording.get_probe(),
            is_scaled=False,
        )
<<<<<<< HEAD

        sparsity = compute_sparsity(templates, noise_levels=params["noise_levels"], **params["sparsity"])
=======
        if params["noise_levels"] is None:
            params["noise_levels"] = get_noise_levels(recording, return_scaled=False, **job_kwargs)
        sparsity = compute_sparsity(templates, params["noise_levels"], **params["sparsity"])
>>>>>>> 6a36ec03
        templates = templates.to_sparse(sparsity)
        empty_templates = templates.sparsity_mask.sum(axis=1) == 0
        templates = remove_empty_templates(templates)

        mask = np.isin(peak_labels, np.where(empty_templates)[0])
        peak_labels[mask] = -1

        mask = np.isin(peak_labels, np.where(~valid_templates)[0])
        peak_labels[mask] = -1

        if verbose:
            print("We found %d raw clusters, starting to clean with matching..." % (len(templates.unit_ids)))

        cleaning_job_kwargs = job_kwargs.copy()
        cleaning_job_kwargs["progress_bar"] = False
        cleaning_params = params["cleaning_kwargs"].copy()

        labels, peak_labels = remove_duplicates_via_matching(
            templates, peak_labels, job_kwargs=cleaning_job_kwargs, **cleaning_params
        )

        if verbose:
            print("We kept %d non-duplicated clusters..." % len(labels))

        return labels, peak_labels<|MERGE_RESOLUTION|>--- conflicted
+++ resolved
@@ -16,11 +16,7 @@
 from spikeinterface.core.basesorting import minimum_spike_dtype
 from spikeinterface.core.waveform_tools import estimate_templates, estimate_templates_with_accumulator
 from .clustering_tools import remove_duplicates_via_matching
-<<<<<<< HEAD
-from spikeinterface.core.recording_tools import get_noise_levels, get_channel_distances
-=======
 from spikeinterface.core.recording_tools import get_noise_levels
->>>>>>> 6a36ec03
 from spikeinterface.sortingcomponents.waveforms.savgol_denoiser import SavGolDenoiser
 from spikeinterface.sortingcomponents.features_from_peaks import RandomProjectionsFeature
 from spikeinterface.core.template import Templates
@@ -164,14 +160,8 @@
             probe=recording.get_probe(),
             is_scaled=False,
         )
-<<<<<<< HEAD
 
         sparsity = compute_sparsity(templates, noise_levels=params["noise_levels"], **params["sparsity"])
-=======
-        if params["noise_levels"] is None:
-            params["noise_levels"] = get_noise_levels(recording, return_scaled=False, **job_kwargs)
-        sparsity = compute_sparsity(templates, params["noise_levels"], **params["sparsity"])
->>>>>>> 6a36ec03
         templates = templates.to_sparse(sparsity)
         empty_templates = templates.sparsity_mask.sum(axis=1) == 0
         templates = remove_empty_templates(templates)
