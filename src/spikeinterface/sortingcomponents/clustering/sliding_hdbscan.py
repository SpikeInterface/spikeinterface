--- conflicted
+++ resolved
@@ -105,13 +105,8 @@
         dtype = [('sample_ind', 'int64'), ('unit_ind', 'int64'), ('segment_index', 'int64')]
         peaks2 = np.zeros(peaks.size, dtype=dtype)
         peaks2['sample_ind'] = peaks['sample_ind']
-<<<<<<< HEAD
-        peaks2['unit_ind'] = peaks['channel_ind']
+        peaks2['unit_ind'] = peaks['channel_index']
         peaks2['segment_index'] = peaks['segment_index']
-=======
-        peaks2['unit_ind'] = peaks['channel_index']
-        peaks2['segment_ind'] = peaks['segment_ind']
->>>>>>> 9eaa29fe
         
         fs = recording.get_sampling_frequency()
         dtype = recording.get_dtype()
