from __future__ import annotations

# """Sorting components: clustering"""
from pathlib import Path
import time
import random
import string


import numpy as np

try:
    import hdbscan

    HAVE_HDBSCAN = True
except:
    HAVE_HDBSCAN = False


from spikeinterface.core import (
    get_global_tmp_folder,
    get_channel_distances,
    get_random_data_chunks,
    extract_waveforms_to_buffers,
)
from .clustering_tools import auto_clean_clustering


class SlidingHdbscanClustering:
    """
    This is a port of the tridesclous clustering.

    This internally make many local hdbscan clustering on
    a local radius. The dimention reduction (features) is done on the fly.
    This is done iteractively.

    One advantage is that the high amplitude units do bias the PC after
    have been selected.

    This method is a bit slow
    """

    _default_params = {
        "waveform_mode": "shared_memory",
        "tmp_folder": None,
        "ms_before": 1.5,
        "ms_after": 2.5,
        "noise_size": 300,
        "min_spike_on_channel": 5,
        "stop_explore_percent": 0.05,
        "min_cluster_size": 10,
        "radius_um": 50.0,
        "n_components_by_channel": 4,
        "auto_merge_num_shift": 3,
        "auto_merge_quantile_limit": 0.8,
        "ratio_num_channel_intersect": 0.5,
        # ~ 'auto_trash_misalignment_shift' : 4,
    }

    @classmethod
    def main_function(cls, recording, peaks, params, job_kwargs=dict()):
        assert HAVE_HDBSCAN, "sliding_hdbscan clustering need hdbscan to be installed"
        params = cls._check_params(recording, peaks, params)
        wfs_arrays, sparsity_mask, noise = cls._initialize_folder(recording, peaks, params)
        peak_labels = cls._find_clusters(recording, peaks, wfs_arrays, sparsity_mask, noise, params)

        wfs_arrays2, sparsity_mask2 = cls._prepare_clean(
            recording, peaks, wfs_arrays, sparsity_mask, peak_labels, params, job_kwargs
        )

        clean_peak_labels, peak_sample_shifts = cls._clean_cluster(
            recording, peaks, wfs_arrays2, sparsity_mask2, peak_labels, params
        )

        labels = np.unique(clean_peak_labels)
        labels = labels[labels >= 0]

        return labels, peak_labels

    @classmethod
    def _check_params(cls, recording, peaks, params):
        d = params
        params2 = params.copy()

        tmp_folder = params["tmp_folder"]
        if d["waveform_mode"] == "memmap":
            if tmp_folder is None:
                name = "".join(random.choices(string.ascii_uppercase + string.digits, k=8))
                tmp_folder = get_global_tmp_folder() / f"SlidingHdbscanClustering_{name}"
            else:
                tmp_folder = Path(tmp_folder)
            tmp_folder.mkdir()
            params2["tmp_folder"] = tmp_folder
        elif d["waveform_mode"] == "shared_memory":
            assert tmp_folder is None, "temp_folder must be None for shared_memory"
        else:
            raise ValueError("shared_memory")

        return params2

    @classmethod
    def _initialize_folder(cls, recording, peaks, params, job_kwargs=dict()):
        d = params
        tmp_folder = params["tmp_folder"]

        num_chans = recording.channel_ids.size

        # important sparsity is 2 times radius sparsity because closest channel will be 1 time radius
        chan_distances = get_channel_distances(recording)
        sparsity_mask = np.zeros((num_chans, num_chans), dtype="bool")
        for c in range(num_chans):
            (chans,) = np.nonzero(chan_distances[c, :] <= (2 * d["radius_um"]))
            sparsity_mask[c, chans] = True

        # create a new peak vector to extract waveforms
        dtype = [("sample_index", "int64"), ("unit_index", "int64"), ("segment_index", "int64")]
        peaks2 = np.zeros(peaks.size, dtype=dtype)
        peaks2["sample_index"] = peaks["sample_index"]
        peaks2["unit_index"] = peaks["channel_index"]
        peaks2["segment_index"] = peaks["segment_index"]

        fs = recording.get_sampling_frequency()
        dtype = recording.get_dtype()

        nbefore = int(d["ms_before"] * fs / 1000.0)
        nafter = int(d["ms_after"] * fs / 1000.0)

        if tmp_folder is None:
            wf_folder = None
        else:
            wf_folder = tmp_folder / "waveforms"
            wf_folder.mkdir()

        ids = np.arange(num_chans, dtype="int64")
        wfs_arrays = extract_waveforms_to_buffers(
            recording,
            peaks2,
            ids,
            nbefore,
            nafter,
            mode=d["waveform_mode"],
            return_scaled=False,
            folder=wf_folder,
            dtype=dtype,
            sparsity_mask=sparsity_mask,
            copy=(d["waveform_mode"] == "shared_memory"),
            **job_kwargs,
        )

        # noise
        noise = get_random_data_chunks(
            recording,
            return_scaled=False,
            num_chunks_per_segment=d["noise_size"],
            chunk_size=nbefore + nafter,
            concatenated=False,
            seed=None,
        )
        noise = np.stack(noise, axis=0)

        return wfs_arrays, sparsity_mask, noise

    @classmethod
    def _find_clusters(cls, recording, peaks, wfs_arrays, sparsity_mask, noise, d):

        import sklearn.decomposition

        num_chans = recording.get_num_channels()
        fs = recording.get_sampling_frequency()
        nbefore = int(d["ms_before"] * fs / 1000.0)
        nafter = int(d["ms_after"] * fs / 1000.0)

        possible_channel_inds = np.unique(peaks["channel_index"])

        # channel neighborhood
        chan_distances = get_channel_distances(recording)
        closest_channels = []
        for c in range(num_chans):
            (chans,) = np.nonzero(chan_distances[c, :] <= d["radius_um"])
            chans = np.intersect1d(possible_channel_inds, chans)
            closest_channels.append(chans)

        peak_labels = np.zeros(peaks.size, dtype="int64")

        # create amplitudes percentile vector
        # this help to explore channel starting with high amplitudes
        chan_amps = np.zeros(num_chans, dtype="float64")
        remain_count = np.zeros(num_chans, dtype="int64")
        remain_percent = np.zeros(num_chans, dtype="float64")
        total_count = np.zeros(num_chans, dtype="int64")
        for chan_ind in range(num_chans):
            total_count[chan_ind] = np.sum(peaks["channel_index"] == chan_ind)

        # this force compute compute at forst loop
        prev_local_chan_inds = np.arange(num_chans, dtype="int64")

        actual_label = 1

        while True:
            # update ampltiude percentile and count peak by channel
            for chan_ind in prev_local_chan_inds:
                if total_count[chan_ind] == 0:
                    continue
                # ~ inds, = np.nonzero(np.isin(peaks['channel_index'], closest_channels[chan_ind]) & (peak_labels==0))
                (inds,) = np.nonzero((peaks["channel_index"] == chan_ind) & (peak_labels == 0))
                if inds.size <= d["min_spike_on_channel"]:
                    chan_amps[chan_ind] = 0.0
                else:
                    amps = np.abs(peaks["amplitude"][inds])
                    chan_amps[chan_ind] = np.percentile(amps, 90)
                remain_count[chan_ind] = inds.size
                remain_percent[chan_ind] = remain_count[chan_ind] / total_count[chan_ind]
                if remain_percent[chan_ind] < d["stop_explore_percent"]:
                    chan_amps[chan_ind] = 0.0

            # get best channel
            if np.all(chan_amps == 0):
                break

            # try fist unexplore and high amplitude
            # local_chan_ind = np.argmax(chan_amps)
            local_chan_ind = np.argmax(chan_amps * remain_percent)
            local_chan_inds = closest_channels[local_chan_ind]

            # take waveforms not label yet for channel in radius
            # ~ t0 = time.perf_counter()
            wfs = []
            local_peak_ind = []
            for chan_ind in local_chan_inds:
                (sel,) = np.nonzero(peaks["channel_index"] == chan_ind)
                (inds,) = np.nonzero(peak_labels[sel] == 0)
                local_peak_ind.append(sel[inds])
                # here a unit is a channel index!!!
                wfs_chan = wfs_arrays[chan_ind]

                # TODO: only for debug, remove later
                assert wfs_chan.shape[0] == sel.size

                (wf_chans,) = np.nonzero(sparsity_mask[chan_ind])
                # TODO: only for debug, remove later
                assert np.all(np.isin(local_chan_inds, wf_chans))

                # none label spikes
                wfs_chan = wfs_chan[inds, :, :]
                # only some channels
                wfs_chan = wfs_chan[:, :, np.isin(wf_chans, local_chan_inds)]
                wfs.append(wfs_chan)

            # put noise to enhance clusters
            wfs.append(noise[:, :, local_chan_inds])
            wfs = np.concatenate(wfs, axis=0)
            local_peak_ind = np.concatenate(local_peak_ind, axis=0)
            # ~ t1 = time.perf_counter()
            # ~ print('WFS time',  t1 - t0)

            # reduce dim : PCA
            # ~ t0 = time.perf_counter()
            n = d["n_components_by_channel"]
            local_feature = np.zeros((wfs.shape[0], d["n_components_by_channel"] * len(local_chan_inds)))

            # ~ tsvd = sklearn.decomposition.TruncatedSVD(n_components=n)
            # ~ plot_labels = []
            # ~ for c in range(wfs.shape[2]):
            # ~ local_feature[:, c*n:(c+1)*n] = tsvd.fit_transform(wfs[:, :, c])
            # ~ pca = sklearn.decomposition.PCA(n_components=d['n_components_by_channel'], whiten=True)
            # ~ local_feature = pca.fit_transform(local_feature)

            pca = sklearn.decomposition.TruncatedSVD(n_components=n)
            for c, chan_ind in enumerate(local_chan_inds):
                local_feature[:, c * n : (c + 1) * n] = pca.fit_transform(wfs[:, :, c])

            wfs_flat = wfs.reshape(wfs.shape[0], -1)
            # ~ t1 = time.perf_counter()
            # ~ print('PCA time',  t1 - t0)

            # find some clusters
            # ~ t0 = time.perf_counter()
            clusterer = hdbscan.HDBSCAN(min_cluster_size=d["min_cluster_size"], allow_single_cluster=True, metric="l2")
            all_labels = clusterer.fit_predict(local_feature)
            # ~ t1 = time.perf_counter()
            # ~ print('HDBSCAN time',  t1 - t0)

            # ~ t0 = time.perf_counter()
            local_labels = all_labels[: -noise.shape[0]]
            noise_labels = all_labels[-noise.shape[0] :]

            local_labels_set = np.unique(local_labels)

            num_cluster = np.sum(local_labels_set >= 0)

            if num_cluster > 1:
                # take only the best cluster = best amplitude on central channel
                # other cluster will be taken in a next loop
                ind = local_chan_inds.tolist().index(local_chan_ind)
                peak_values = wfs[: -noise.shape[0], nbefore, ind]
                peak_values = np.abs(peak_values)
                label_peak_values = np.zeros(local_labels_set.size)
                for l, label in enumerate(local_labels_set):
                    if label == -1:
                        continue
                    mask = local_labels == label
                    label_peak_values[l] = np.mean(peak_values[mask])
                best_label = local_labels_set[np.argmax(label_peak_values)]
                final_peak_inds = local_peak_ind[local_labels == best_label]

                # trash outliers from this channel (propably some collision)
                (outlier_inds,) = np.nonzero(
                    (local_labels == -1) & (peaks[local_peak_ind]["channel_index"] == local_chan_ind)
                )
                if outlier_inds.size > 0:
                    peak_labels[local_peak_ind[outlier_inds]] = -1
            elif num_cluster == 1:
                best_label = 0
                final_peak_inds = local_peak_ind[local_labels >= 0]
            else:
                best_label = None
                final_peak_inds = np.array([], dtype="int64")
                # trash all peaks from this channel
                (to_trash_ind,) = np.nonzero(peaks[local_peak_ind]["channel_index"] == local_chan_ind)
                peak_labels[local_peak_ind[to_trash_ind]] = -1

            if best_label is not None:
                if final_peak_inds.size >= d["min_cluster_size"]:
                    peak_labels[final_peak_inds] = actual_label
                else:
                    peak_labels[final_peak_inds] = -actual_label
                actual_label += 1

            # ~ t1 = time.perf_counter()
            # ~ print('label time',  t1 - t0)

            # this force recompute amplitude and count at next loop
            prev_local_chan_inds = local_chan_inds

            # DEBUG plot
            # ~ plot_debug = True
            plot_debug = False

            if plot_debug:
                import matplotlib.pyplot as plt
                import umap

                reducer = umap.UMAP()
                reduce_local_feature_all = reducer.fit_transform(local_feature)
                reduce_local_feature = reduce_local_feature_all[: -noise.shape[0]]
                reduce_local_feature_noise = reduce_local_feature_all[-noise.shape[0] :]

                wfs_no_noise = wfs[: -noise.shape[0]]

                fig, axs = plt.subplots(ncols=3)
                cmap = plt.colormaps["jet"].resampled(np.unique(local_labels).size)
                cmap = {label: cmap(l) for l, label in enumerate(local_labels_set)}
                cmap[-1] = "k"
                for label in local_labels_set:
                    color = cmap[label]
                    ax = axs[0]
                    mask = local_labels == label
                    ax.scatter(reduce_local_feature[mask, 0], reduce_local_feature[mask, 1], color=color)

                    # scatter noise
                    mask_noise = noise_labels == label
                    if np.any(mask_noise):
                        ax.scatter(
                            reduce_local_feature_noise[mask_noise, 0],
                            reduce_local_feature_noise[mask_noise, 1],
                            color=color,
                            marker="*",
                        )

                    ax = axs[1]
                    wfs_flat2 = wfs_no_noise[mask, :, :].swapaxes(1, 2).reshape(np.sum(mask), -1).T
                    ax.plot(wfs_flat2, color=color)
                    if label == best_label:
                        ax.plot(np.mean(wfs_flat2, axis=1), color="m", lw=2)
                    if num_cluster > 1:
                        if outlier_inds.size > 0:
                            wfs_flat2 = wfs_no_noise[outlier_inds, :, :].swapaxes(1, 2).reshape(outlier_inds.size, -1).T
                            ax.plot(wfs_flat2, color="red", ls="--")
                    if num_cluster > 1:
                        ax = axs[2]
                        count, bins = np.histogram(peak_values[mask], bins=35)
                        ax.plot(bins[:-1], count, color=color)
                ax = axs[1]
                for c in range(len(local_chan_inds)):
                    ax.axvline(c * (nbefore + nafter) + nbefore, color="k", ls="--")
                ax.set_title(
                    f"n={local_peak_ind.size} labeled={final_peak_inds.size} chans={local_chan_ind} {local_chan_inds}"
                )

                ax = axs[2]
                (sel,) = np.nonzero((peaks["channel_index"] == local_chan_ind) & (peak_labels == 0))
                count, bins = np.histogram(np.abs(peaks["amplitude"][sel]), bins=200)
                ax.plot(bins[:-1], count, color="k", alpha=0.5)

                plt.show()
            # END DEBUG plot

        peak_labels[peak_labels == 0] = -1

        return peak_labels

    @classmethod
<<<<<<< HEAD
    def _prepare_clean(cls, recording, peaks, wfs_arrays, sparsity_mask, peak_labels, d, job_kwargs):
=======
    def _prepare_clean(cls, recording, peaks, wfs_arrays, sparsity_mask, peak_labels, d, job_kwargs=dict()):
>>>>>>> 6a36ec03
        tmp_folder = d["tmp_folder"]
        if tmp_folder is None:
            wf_folder = None
        else:
            wf_folder = tmp_folder / "waveforms_pre_clean"
            wf_folder.mkdir()

        num_chans = recording.get_num_channels()
        fs = recording.get_sampling_frequency()
        nbefore = int(d["ms_before"] * fs / 1000.0)
        nafter = int(d["ms_after"] * fs / 1000.0)

        possible_channel_inds = np.unique(peaks["channel_index"])
        chan_distances = get_channel_distances(recording)
        closest_channels = []
        for c in range(num_chans):
            (chans,) = np.nonzero(chan_distances[c, :] <= (d["radius_um"]) * 2)
            closest_channels.append(chans)

        labels = np.unique(peak_labels)
        labels = labels[labels >= 0]

        # loop over label take wafevorm from channel and get main channel
        main_channels = []
        for l, label in enumerate(labels):
            wfs, chan_inds = _collect_sparse_waveforms(
                peaks, wfs_arrays, closest_channels, peak_labels, sparsity_mask, label
            )
            template = np.mean(wfs, axis=0)
            main_chan = chan_inds[np.argmax(np.max(np.abs(template), axis=0))]
            main_channels.append(main_chan)

        # extact again waveforms based on new sparsity mask depending on main_chan
        dtype = recording.get_dtype()
        # ~ return_scaled = False
        peak_dtype = [("sample_index", "int64"), ("unit_index", "int64"), ("segment_index", "int64")]
        keep = peak_labels >= 0
        num_keep = np.sum(keep)
        keep_peak_labels = peak_labels[keep]
        peaks2 = np.zeros(num_keep, dtype=peak_dtype)
        peaks2["sample_index"] = peaks["sample_index"][keep]
        peaks2["segment_index"] = peaks["segment_index"][keep]
        sparsity_mask2 = np.zeros((labels.shape[0], num_chans), dtype="bool")
        for l, label in enumerate(labels):
            main_chan = main_channels[l]
            mask = keep_peak_labels == label
            peaks2["unit_index"][mask] = l
            # here we take a twice radius
            (closest_chans,) = np.nonzero(chan_distances[main_chan, :] <= d["radius_um"] * 2)
            sparsity_mask2[l, closest_chans] = True

        wfs_arrays2 = extract_waveforms_to_buffers(
            recording,
            peaks2,
            labels,
            nbefore,
            nafter,
            mode=d["waveform_mode"],
            return_scaled=False,
            folder=wf_folder,
            dtype=recording.get_dtype(),
            sparsity_mask=sparsity_mask2,
            copy=(d["waveform_mode"] == "shared_memory"),
            **job_kwargs,
        )

        return wfs_arrays2, sparsity_mask2

    @classmethod
    def _clean_cluster(cls, recording, peaks, wfs_arrays2, sparsity_mask2, peak_labels, d):
        fs = recording.get_sampling_frequency()
        nbefore = int(d["ms_before"] * fs / 1000.0)
        nafter = int(d["ms_after"] * fs / 1000.0)

        labels = np.unique(peak_labels)
        labels = labels[labels >= 0]

        chan_locs = recording.get_channel_locations()
        channel_distances = get_channel_distances(recording)

        clean_peak_labels, peak_sample_shifts = auto_clean_clustering(
            wfs_arrays2,
            sparsity_mask2,
            labels,
            peak_labels,
            nbefore,
            nafter,
            channel_distances,
            radius_um=d["radius_um"],
            auto_merge_num_shift=d["auto_merge_num_shift"],
            auto_merge_quantile_limit=d["auto_merge_quantile_limit"],
            ratio_num_channel_intersect=d["ratio_num_channel_intersect"],
        )

        return clean_peak_labels, peak_sample_shifts


def _collect_sparse_waveforms(peaks, wfs_arrays, closest_channels, peak_labels, sparsity_mask, label):
    (inds,) = np.nonzero(peak_labels == label)
    local_peaks = peaks[inds]
    label_chan_inds, count = np.unique(local_peaks["channel_index"], return_counts=True)
    main_chan = label_chan_inds[np.argmax(count)]

    # only main channel sparsity
    wanted_chans = closest_channels[main_chan]
    for chan_ind in label_chan_inds:
        # remove channel non in common
        wanted_chans = np.intersect1d(wanted_chans, closest_channels[chan_ind])
    # print('wanted_chans', wanted_chans)

    wfs = []
    for chan_ind in label_chan_inds:
        (sel,) = np.nonzero(peaks["channel_index"] == chan_ind)

        (inds,) = np.nonzero(peak_labels[sel] == label)

        (wf_chans,) = np.nonzero(sparsity_mask[chan_ind])
        # print('wf_chans', wf_chans)
        # TODO: only for debug, remove later
        assert np.all(np.isin(wanted_chans, wf_chans))
        wfs_chan = wfs_arrays[chan_ind]

        # TODO: only for debug, remove later
        assert wfs_chan.shape[0] == sel.size

        wfs_chan = wfs_chan[inds, :, :]
        # only some channels
        wfs_chan = wfs_chan[:, :, np.isin(wf_chans, wanted_chans)]
        wfs.append(wfs_chan)

    wfs = np.concatenate(wfs, axis=0)

    # TODO DEBUG and check
    assert wanted_chans.shape[0] == wfs.shape[2]

    return wfs, wanted_chans<|MERGE_RESOLUTION|>--- conflicted
+++ resolved
@@ -400,11 +400,7 @@
         return peak_labels
 
     @classmethod
-<<<<<<< HEAD
-    def _prepare_clean(cls, recording, peaks, wfs_arrays, sparsity_mask, peak_labels, d, job_kwargs):
-=======
     def _prepare_clean(cls, recording, peaks, wfs_arrays, sparsity_mask, peak_labels, d, job_kwargs=dict()):
->>>>>>> 6a36ec03
         tmp_folder = d["tmp_folder"]
         if tmp_folder is None:
             wf_folder = None
