--- conflicted
+++ resolved
@@ -115,13 +115,8 @@
         dtype = [('sample_ind', 'int64'), ('unit_ind', 'int64'), ('segment_index', 'int64')]
         peaks2 = np.zeros(peaks.size, dtype=dtype)
         peaks2['sample_ind'] = peaks['sample_ind']
-<<<<<<< HEAD
-        peaks2['unit_ind'] = peaks['channel_ind']
+        peaks2['unit_ind'] = peaks['channel_index']
         peaks2['segment_index'] = peaks['segment_index']
-=======
-        peaks2['unit_ind'] = peaks['channel_index']
-        peaks2['segment_ind'] = peaks['segment_ind']
->>>>>>> 9eaa29fe
         
         fs = recording.get_sampling_frequency()
         dtype = recording.get_dtype()
@@ -510,11 +505,7 @@
     all_chan_idx = np.zeros((len(peaks_chunk), n_channel_neighbors))
 
     # for each spike in the sample, add it to the
-<<<<<<< HEAD
-    for spike_i, (sample_ind, channel_ind, amplitude, segment_index) in enumerate(
-=======
-    for spike_i, (sample_ind, channel_index, amplitude, segment_ind) in enumerate(
->>>>>>> 9eaa29fe
+    for spike_i, (sample_ind, channel_index, amplitude, segment_index) in enumerate(
         peaks_chunk
     ):
         spike_start = sample_ind + margin_frames - spike_pre_frames - start_frame
