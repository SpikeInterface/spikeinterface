from __future__ import annotations

from multiprocessing import get_context
from threadpoolctl import threadpool_limits
from tqdm.auto import tqdm


import numpy as np

from spikeinterface.core.job_tools import get_poolexecutor, fix_job_kwargs

from .tools import aggregate_sparse_features, FeaturesLoader

try:
    import numba
    from .isocut5 import isocut5
except:
    pass  # isocut requires numba

# important all DEBUG and matplotlib are left in the code intentionally


def split_clusters(
    peak_labels,
    recording,
    features_dict_or_folder,
    method="local_feature_clustering",
    method_kwargs={},
    recursive=False,
    recursive_depth=None,
    returns_split_count=False,
    **job_kwargs,
):
    """
    Run recusrsively (or not) in a multi process pool a local split method.

    Parameters
    ----------
    peak_labels: numpy.array
        Peak label before split
    recording: Recording
        Recording object
    features_dict_or_folder: dict or folder
        A dictionary of features precomputed with peak_pipeline or a folder containing npz file for features
    method: str, default: "local_feature_clustering"
        The method name
    method_kwargs: dict, default: dict()
        The method option
    recursive: bool, default: False
        Recursive or not
    recursive_depth: None or int, default: None
        If recursive=True, then this is the max split per spikes
    returns_split_count: bool, default: False
        Optionally return  the split count vector. Same size as labels

    Returns
    -------
    new_labels: numpy.ndarray
        The labels of peaks after split.
    split_count: numpy.ndarray
        Optionally returned
    """

    job_kwargs = fix_job_kwargs(job_kwargs)
    n_jobs = job_kwargs["n_jobs"]
    mp_context = job_kwargs.get("mp_context", None)
    progress_bar = job_kwargs["progress_bar"]
    max_threads_per_process = job_kwargs.get("max_threads_per_process", 1)

    original_labels = peak_labels
    peak_labels = peak_labels.copy()
    split_count = np.zeros(peak_labels.size, dtype=int)

    Executor = get_poolexecutor(n_jobs)

    with Executor(
        max_workers=n_jobs,
        initializer=split_worker_init,
        mp_context=get_context(method=mp_context),
        initargs=(recording, features_dict_or_folder, original_labels, method, method_kwargs, max_threads_per_process),
    ) as pool:
        labels_set = np.setdiff1d(peak_labels, [-1])
        current_max_label = np.max(labels_set) + 1
        jobs = []

        for label in labels_set:
            peak_indices = np.flatnonzero(peak_labels == label)
            if peak_indices.size > 0:
                jobs.append(pool.submit(split_function_wrapper, peak_indices, 1))

        if progress_bar:
            pbar = tqdm(desc=f"split_clusters with {method}", total=len(labels_set))

        for res in jobs:
            is_split, local_labels, peak_indices = res.result()
<<<<<<< HEAD
=======
            # print(is_split, local_labels, peak_indices)
            if not is_split:
                continue
>>>>>>> 21a83593

            if progress_bar:
                pbar.update(1)

            if not is_split:
                continue

            mask = local_labels >= 0
            peak_labels[peak_indices[mask]] = local_labels[mask] + current_max_label
            peak_labels[peak_indices[~mask]] = local_labels[~mask]
            split_count[peak_indices] += 1
            current_max_label += np.max(local_labels[mask]) + 1

            if recursive:
                recursion_level = np.max(split_count[peak_indices])
                if recursive_depth is not None:
                    # stop reccursivity when recursive_depth is reach
                    extra_ball = recursion_level < recursive_depth
                else:
                    # reccurssive always
                    extra_ball = True

                if extra_ball:
                    new_labels_set = np.setdiff1d(peak_labels[peak_indices], [-1])
                    for label in new_labels_set:
                        peak_indices = np.flatnonzero(peak_labels == label)
                        if peak_indices.size > 0:
                            # print('Relaunched', label, len(peak_indices), recursion_level)
                            jobs.append(pool.submit(split_function_wrapper, peak_indices, recursion_level))
                            if progress_bar:
                                pbar.total += 1

        if progress_bar:
            pbar.close()
            del pbar

    if returns_split_count:
        return peak_labels, split_count
    else:
        return peak_labels


global _ctx


def split_worker_init(
    recording, features_dict_or_folder, original_labels, method, method_kwargs, max_threads_per_process
):
    global _ctx
    _ctx = {}

    _ctx["recording"] = recording
    features_dict_or_folder
    _ctx["original_labels"] = original_labels
    _ctx["method"] = method
    _ctx["method_kwargs"] = method_kwargs
    _ctx["method_class"] = split_methods_dict[method]
    _ctx["max_threads_per_process"] = max_threads_per_process
    _ctx["features"] = FeaturesLoader.from_dict_or_folder(features_dict_or_folder)
    _ctx["peaks"] = _ctx["features"]["peaks"]


def split_function_wrapper(peak_indices, recursion_level):
    global _ctx
    with threadpool_limits(limits=_ctx["max_threads_per_process"]):
        is_split, local_labels = _ctx["method_class"].split(
            peak_indices, _ctx["peaks"], _ctx["features"], recursion_level, **_ctx["method_kwargs"]
        )
    return is_split, local_labels, peak_indices


class LocalFeatureClustering:
    """
    This method is a refactorized mix  between:
       * old tridesclous code
       * "herding_split()" in DART/spikepsvae by Charlie Windolf

    The idea simple :
     * agregate features (svd or even waveforms) with sparse channel.
     * run a local feature reduction (pca or svd)
     * try a new split (hdscan or isocut5)
    """

    name = "local_feature_clustering"

    @staticmethod
    def split(
        peak_indices,
        peaks,
        features,
        recursion_level=1,
        clusterer="hdbscan",
        feature_name="sparse_tsvd",
        neighbours_mask=None,
        waveforms_sparse_mask=None,
        clusterer_kwargs={"min_cluster_size": 25},
        min_size_split=25,
        n_pca_features=2,
        minimum_overlap_ratio=0.25,
        debug=False,
    ):
        local_labels = np.zeros(peak_indices.size, dtype=np.int64)

        # can be sparse_tsvd or sparse_wfs
        sparse_features = features[feature_name]

        assert waveforms_sparse_mask is not None

        # target channel subset is done intersect local channels + neighbours
        local_chans = np.unique(peaks["channel_index"][peak_indices])

        target_intersection_channels = np.flatnonzero(np.all(neighbours_mask[local_chans, :], axis=0))
        target_union_channels = np.flatnonzero(np.any(neighbours_mask[local_chans, :], axis=0))
        num_intersection = len(target_intersection_channels)
        num_union = len(target_union_channels)

        # TODO fix this a better way, this when cluster have too few overlapping channels
        if (num_intersection / num_union) < minimum_overlap_ratio:
            return False, None

        aligned_wfs, dont_have_channels = aggregate_sparse_features(
            peaks, peak_indices, sparse_features, waveforms_sparse_mask, target_intersection_channels
        )

        local_labels[dont_have_channels] = -2
        kept = np.flatnonzero(~dont_have_channels)

        if kept.size < min_size_split:
            return False, None

        aligned_wfs = aligned_wfs[kept, :, :]

        if not isinstance(n_pca_features, np.ndarray):
            n_pca_features = np.array([n_pca_features])

        n_pca_features = n_pca_features[n_pca_features <= aligned_wfs.shape[1]]
        flatten_features = aligned_wfs.reshape(aligned_wfs.shape[0], -1)

        is_split = False

        for n_pca in n_pca_features:

            if flatten_features.shape[1] > n_pca:
                from sklearn.decomposition import PCA

                # from sklearn.decomposition import TruncatedSVD
                # tsvd = TruncatedSVD(n_pca_features)
                tsvd = PCA(n_pca, whiten=True)
                final_features = tsvd.fit_transform(flatten_features)
            else:
                final_features = flatten_features

            if clusterer == "hdbscan":
                from hdbscan import HDBSCAN

                clust = HDBSCAN(**clusterer_kwargs)
                clust.fit(final_features)
                possible_labels = clust.labels_
                is_split = np.setdiff1d(possible_labels, [-1]).size > 1
            elif clusterer == "isocut5":
                min_cluster_size = clusterer_kwargs["min_cluster_size"]
                dipscore, cutpoint = isocut5(final_features[:, 0])
                possible_labels = np.zeros(final_features.shape[0])
                if dipscore > 1.5:
                    mask = final_features[:, 0] > cutpoint
                    if np.sum(mask) > min_cluster_size and np.sum(~mask):
                        possible_labels[mask] = 1
                    is_split = np.setdiff1d(possible_labels, [-1]).size > 1
                else:
                    is_split = False
            else:
                raise ValueError(f"wrong clusterer {clusterer}. Possible options are 'hdbscan' or 'isocut5'.")

            if debug:
                import matplotlib.pyplot as plt

                labels_set = np.setdiff1d(possible_labels, [-1])
                colors = plt.colormaps["tab10"].resampled(len(labels_set))
                colors = {k: colors(i) for i, k in enumerate(labels_set)}
                colors[-1] = "k"
                fig, axs = plt.subplots(nrows=2)

                flatten_wfs = aligned_wfs.swapaxes(1, 2).reshape(aligned_wfs.shape[0], -1)

                sl = slice(None, None, 10)
                for k in np.unique(possible_labels):
                    mask = possible_labels == k
                    ax = axs[0]
                    ax.scatter(final_features[:, 0][mask][sl], final_features[:, 1][mask][sl], s=5, color=colors[k])

                    ax = axs[1]
                    ax.plot(flatten_wfs[mask][sl].T, color=colors[k], alpha=0.5)
                    ax.set_xlabel("PCA features")

                axs[0].set_title(f"{clusterer} {is_split} {peak_indices[0]} {n_pca}, recursion_level={recursion_level}")
                # import time
                # plt.savefig(f"split_{recursion_level}_{time.time()}.png")
                # plt.close()
                # plt.show()

            if is_split:
                break

        if not is_split:
            return is_split, None

        local_labels[kept] = possible_labels

        return is_split, local_labels


split_methods_list = [
    LocalFeatureClustering,
]
split_methods_dict = {e.name: e for e in split_methods_list}<|MERGE_RESOLUTION|>--- conflicted
+++ resolved
@@ -93,12 +93,6 @@
 
         for res in jobs:
             is_split, local_labels, peak_indices = res.result()
-<<<<<<< HEAD
-=======
-            # print(is_split, local_labels, peak_indices)
-            if not is_split:
-                continue
->>>>>>> 21a83593
 
             if progress_bar:
                 pbar.update(1)
