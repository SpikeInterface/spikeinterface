--- conflicted
+++ resolved
@@ -179,25 +179,15 @@
                 n_pca_features=3,
             ),
             recursive=True,
-<<<<<<< HEAD
-            recursive_depth=params["clustering"].get("recursive_depth", 3),
-=======
             recursive_depth=params["clustering"]["recursive_depth"],
->>>>>>> acc0d25f
             returns_split_count=True,
             debug_folder=clustering_folder / "figure_debug_split",
             **job_kwargs,
         )
 
-<<<<<<< HEAD
-        if params["clustering"].get("do_merge", True):
-            merge_radius_um = params["clustering"].get("merge_radius_um", 40)
-            threshold_diff = params["clustering"].get("threshold_diff", 1.5)
-=======
         if params["clustering"]["do_merge"]:
             merge_radius_um = params["clustering"]["merge_radius_um"]
             threshold_diff = params["clustering"]["threshold_diff"]
->>>>>>> acc0d25f
 
             post_merge_label, peak_shifts = merge_clusters(
                 peaks,
