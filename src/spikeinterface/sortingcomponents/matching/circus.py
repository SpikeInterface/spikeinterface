"""Sorting components: template matching."""

from __future__ import annotations


import numpy as np

from spikeinterface.core import get_noise_levels
from spikeinterface.sortingcomponents.peak_detection import DetectPeakByChannel
from spikeinterface.core.template import Templates
from scipy import ndimage


spike_dtype = [
    ("sample_index", "int64"),
    ("channel_index", "int64"),
    ("cluster_index", "int64"),
    ("amplitude", "float64"),
    ("segment_index", "int64"),
]

try:
    import torch
    import torch.nn.functional as F

    HAVE_TORCH = True
    from torch.nn.functional import conv1d
except ImportError:
    HAVE_TORCH = False

from .base import BaseTemplateMatching


def compress_templates(
    templates_array, approx_rank, remove_mean=True, return_new_templates=True
) -> tuple[np.ndarray, np.ndarray, np.ndarray, np.ndarray | None]:
    """Compress templates using singular value decomposition.

    Parameters
    ----------
    templates : ndarray (num_templates, num_samples, num_channels)
        Spike template waveforms.
    approx_rank : int
        Rank of the compressed template matrices.

    Returns
    -------
    compressed_templates : (ndarray, ndarray, ndarray)
        Templates compressed by singular value decomposition into temporal, singular, and spatial components.
    """
    if remove_mean:
        templates_array -= templates_array.mean(axis=(1, 2))[:, None, None]

    temporal, singular, spatial = np.linalg.svd(templates_array, full_matrices=False)
    # Keep only the strongest components
    temporal = temporal[:, :, :approx_rank].astype(np.float32)
    singular = singular[:, :approx_rank].astype(np.float32)
    spatial = spatial[:, :approx_rank, :].astype(np.float32)

    if return_new_templates:
        templates_array = np.matmul(temporal * singular[:, np.newaxis, :], spatial)
    else:
        templates_array = None

    return temporal, singular, spatial, templates_array


def compute_overlaps(templates, num_samples, num_channels, sparsities):
    import scipy.spatial
    import scipy

    num_templates = len(templates)

    dense_templates = np.zeros((num_templates, num_samples, num_channels), dtype=np.float32)
    for i in range(num_templates):
        dense_templates[i, :, sparsities[i]] = templates[i].T

    size = 2 * num_samples - 1

    all_delays = list(range(0, num_samples + 1))

    overlaps = {}

    for delay in all_delays:
        source = dense_templates[:, :delay, :].reshape(num_templates, -1)
        target = dense_templates[:, num_samples - delay :, :].reshape(num_templates, -1)

        overlaps[delay] = scipy.sparse.csr_matrix(source.dot(target.T))

        if delay < num_samples:
            overlaps[size - delay + 1] = overlaps[delay].T.tocsr()

    new_overlaps = []

    for i in range(num_templates):
        data = [overlaps[j][i, :].T for j in range(size)]
        data = scipy.sparse.hstack(data)
        new_overlaps += [data]

    return new_overlaps


class CircusOMPSVDPeeler(BaseTemplateMatching):
    """
    Orthogonal Matching Pursuit inspired from Spyking Circus sorter

    https://elifesciences.org/articles/34518

    This is an Orthogonal Template Matching algorithm. For speed and
    memory optimization, templates are automatically sparsified. Signal
    is convolved with the templates, and as long as some scalar products
    are higher than a given threshold, we use a Cholesky decomposition
    to compute the optimal amplitudes needed to reconstruct the signal.

    IMPORTANT NOTE: small chunks are more efficient for such Peeler,
    consider using 100ms chunk

    Parameters
    ----------
    amplitude : tuple
        (Minimal, Maximal) amplitudes allowed for every template
    max_failures : int
        Stopping criteria of the OMP algorithm, as number of retry while updating amplitudes
    sparse_kwargs : dict
        Parameters to extract a sparsity mask from the waveform_extractor, if not
        already sparse.
    rank : int, default: 5
        Number of components used internally by the SVD
    vicinity : int
        Size of the area surrounding a spike to perform modification (expressed in terms
        of template temporal width)
    engine : string in ["numpy", "torch", "auto"]. Default "auto"
        The engine to use for the convolutions
    torch_device : string in ["cpu", "cuda", None]. Default "cpu"
        Controls torch device if the torch engine is selected
    -----
    """

    _more_output_keys = [
        "norms",
        "temporal",
        "spatial",
        "singular",
        "units_overlaps",
        "unit_overlaps_indices",
        "normed_templates",
        "overlaps",
    ]

    def __init__(
        self,
        recording,
        return_output=True,
        parents=None,
        templates=None,
        amplitudes=[0.6, np.inf],
        stop_criteria="max_failures",
        max_failures=5,
        omp_min_sps=0.1,
        relative_error=5e-5,
        rank=5,
        ignore_inds=[],
        vicinity=2,
        precomputed=None,
        engine="auto",
        torch_device="cpu",
    ):

        BaseTemplateMatching.__init__(self, recording, templates, return_output=True, parents=None)

        self.num_channels = recording.get_num_channels()
        self.num_samples = templates.num_samples
        self.nbefore = templates.nbefore
        self.nafter = templates.nafter
        self.sampling_frequency = recording.get_sampling_frequency()
        self.vicinity = vicinity * self.num_samples
        assert engine in ["numpy", "torch", "auto"], "engine should be numpy, torch or auto"
        if engine == "auto":
            if HAVE_TORCH:
                self.engine = "torch"
            else:
                self.engine = "numpy"
        else:
            if engine == "torch":
                assert HAVE_TORCH, "please install torch to use the torch engine"
            self.engine = engine

        assert torch_device in ["cuda", "cpu", None]
        self.torch_device = torch_device

        self.amplitudes = amplitudes
        self.stop_criteria = stop_criteria
        self.max_failures = max_failures
        self.omp_min_sps = omp_min_sps
        self.relative_error = relative_error
        self.rank = rank

        self.num_templates = len(templates.unit_ids)

        if precomputed is None:
            self._prepare_templates()
        else:
            for key in self._more_output_keys:
                assert precomputed[key] is not None, "If templates are provided, %d should also be there" % key
                setattr(self, key, precomputed[key])

        self.ignore_inds = np.array(ignore_inds)

        self.unit_overlaps_tables = {}
        for i in range(self.num_templates):
            self.unit_overlaps_tables[i] = np.zeros(self.num_templates, dtype=int)
            self.unit_overlaps_tables[i][self.unit_overlaps_indices[i]] = np.arange(len(self.unit_overlaps_indices[i]))

        self.margin = 2 * self.num_samples

    def _prepare_templates(self):

        assert self.stop_criteria in ["max_failures", "omp_min_sps", "relative_error"]

        if self.templates.sparsity is None:
            sparsity = np.ones((self.num_templates, self.num_channels), dtype=bool)
        else:
            sparsity = self.templates.sparsity.mask

        units_overlaps = np.sum(np.logical_and(sparsity[:, np.newaxis, :], sparsity[np.newaxis, :, :]), axis=2)
        self.units_overlaps = units_overlaps > 0
        self.unit_overlaps_indices = {}
        for i in range(self.num_templates):
            self.unit_overlaps_indices[i] = np.flatnonzero(self.units_overlaps[i])

        templates_array = self.templates.get_dense_templates().copy()
        # Then we keep only the strongest components
        self.temporal, self.singular, self.spatial, templates_array = compress_templates(templates_array, self.rank)

        self.normed_templates = np.zeros(templates_array.shape, dtype=np.float32)
        self.norms = np.zeros(self.num_templates, dtype=np.float32)

        # And get the norms, saving compressed templates for CC matrix
        for count in range(self.num_templates):
            template = templates_array[count][:, sparsity[count]]
            self.norms[count] = np.linalg.norm(template)
            self.normed_templates[count][:, sparsity[count]] = template / self.norms[count]

        self.temporal /= self.norms[:, np.newaxis, np.newaxis]
        self.temporal = np.flip(self.temporal, axis=1)

        self.overlaps = []
        self.max_similarity = np.zeros((self.num_templates, self.num_templates), dtype=np.float32)
        for i in range(self.num_templates):
            num_overlaps = np.sum(self.units_overlaps[i])
            overlapping_units = np.flatnonzero(self.units_overlaps[i])

            # Reconstruct unit template from SVD Matrices
            data = self.temporal[i] * self.singular[i][np.newaxis, :]
            template_i = np.matmul(data, self.spatial[i, :, :])
            template_i = np.flipud(template_i)

            unit_overlaps = np.zeros([num_overlaps, 2 * self.num_samples - 1], dtype=np.float32)

            for count, j in enumerate(overlapping_units):
                overlapped_channels = sparsity[j]
                visible_i = template_i[:, overlapped_channels]

                spatial_filters = self.spatial[j, :, overlapped_channels]
                spatially_filtered_template = np.matmul(visible_i, spatial_filters)
                visible_i = spatially_filtered_template * self.singular[j]

                for rank in range(visible_i.shape[1]):
                    unit_overlaps[count, :] += np.convolve(visible_i[:, rank], self.temporal[j][:, rank], mode="full")

                self.max_similarity[i, j] = np.max(unit_overlaps[count])

            self.overlaps.append(unit_overlaps)

        if self.amplitudes is None:
            distances = np.sort(self.max_similarity, axis=1)[:, ::-1]
            distances = 1 - distances[:, 1] / 2
            self.amplitudes = np.zeros((self.num_templates, 2))
            self.amplitudes[:, 0] = distances
            self.amplitudes[:, 1] = np.inf

        self.spatial = np.moveaxis(self.spatial, [0, 1, 2], [1, 0, 2])
        self.temporal = np.moveaxis(self.temporal, [0, 1, 2], [1, 2, 0])
        self.singular = self.singular.T[:, :, np.newaxis]

        if HAVE_TORCH and self.engine == "torch":
            self.spatial = torch.as_tensor(self.spatial, device=self.torch_device)
            self.singular = torch.as_tensor(self.singular, device=self.torch_device)
            self.temporal = torch.as_tensor(self.temporal.copy(), device=self.torch_device).swapaxes(0, 1)
            self.temporal = torch.flip(self.temporal, (2,))

    def get_extra_outputs(self):
        output = {}
        for key in self._more_output_keys:
            output[key] = getattr(self, key)
        return output

    def get_trace_margin(self):
        return self.margin

    def compute_matching(self, traces, start_frame, end_frame, segment_index):
        import scipy.spatial
        import scipy
        from scipy import ndimage

        (potrs,) = scipy.linalg.get_lapack_funcs(("potrs",), dtype=np.float32)
        (nrm2,) = scipy.linalg.get_blas_funcs(("nrm2",), dtype=np.float32)

        omp_tol = np.finfo(np.float32).eps
        neighbor_window = self.num_samples - 1

        if isinstance(self.amplitudes, list):
            min_amplitude, max_amplitude = self.amplitudes
        else:
            min_amplitude, max_amplitude = self.amplitudes[:, 0], self.amplitudes[:, 1]
            min_amplitude = min_amplitude[:, np.newaxis]
            max_amplitude = max_amplitude[:, np.newaxis]

        if self.engine == "torch":
            blank = np.zeros((neighbor_window, self.num_channels), dtype=np.float32)
            traces = np.vstack((blank, traces, blank))
            num_timesteps = traces.shape[0]
            torch_traces = torch.as_tensor(traces.T[np.newaxis, :, :], device=self.torch_device)
            num_templates, num_channels = self.temporal.shape[0], self.temporal.shape[1]
            spatially_filtered_data = torch.matmul(self.spatial, torch_traces)
            scaled_filtered_data = (spatially_filtered_data * self.singular).swapaxes(0, 1)
            scaled_filtered_data_ = scaled_filtered_data.reshape(1, num_templates * num_channels, num_timesteps)
            scalar_products = conv1d(scaled_filtered_data_, self.temporal, groups=num_templates, padding="valid")
            scalar_products = scalar_products.cpu().numpy()[0, :, self.num_samples - 1 : -neighbor_window]
        else:
            num_timesteps = traces.shape[0]
            num_peaks = num_timesteps - neighbor_window
            conv_shape = (self.num_templates, num_peaks)
            scalar_products = np.zeros(conv_shape, dtype=np.float32)
            # Filter using overlap-and-add convolution
            spatially_filtered_data = np.matmul(self.spatial, traces.T[np.newaxis, :, :])
            scaled_filtered_data = spatially_filtered_data * self.singular
            from scipy import signal

            objective_by_rank = signal.oaconvolve(scaled_filtered_data, self.temporal, axes=2, mode="valid")
            scalar_products += np.sum(objective_by_rank, axis=0)

        num_peaks = scalar_products.shape[1]

        # Filter using overlap-and-add convolution
        if len(self.ignore_inds) > 0:
            scalar_products[self.ignore_inds] = -np.inf
            not_ignored = ~np.isin(np.arange(self.num_templates), self.ignore_inds)

        num_spikes = 0

        spikes = np.empty(scalar_products.size, dtype=spike_dtype)

        M = np.zeros((self.num_templates, self.num_templates), dtype=np.float32)

        all_selections = np.empty((2, scalar_products.size), dtype=np.int32)
        final_amplitudes = np.zeros(scalar_products.shape, dtype=np.float32)
        num_selection = 0

        full_sps = scalar_products.copy()

        all_amplitudes = np.zeros(0, dtype=np.float32)
        is_in_vicinity = np.zeros(0, dtype=np.int32)

        if self.stop_criteria == "omp_min_sps":
            stop_criteria = self.omp_min_sps * np.maximum(self.norms, np.sqrt(self.num_channels * self.num_samples))
        elif self.stop_criteria == "max_failures":
            num_valids = 0
            nb_failures = self.max_failures
        elif self.stop_criteria == "relative_error":
            if len(self.ignore_inds) > 0:
                new_error = np.linalg.norm(scalar_products[not_ignored])
            else:
                new_error = np.linalg.norm(scalar_products)
            delta_error = np.inf

        do_loop = True

        while do_loop:

            best_cluster_inds = np.argmax(scalar_products, axis=0, keepdims=True)
            products = np.take_along_axis(scalar_products, best_cluster_inds, axis=0)

            result = ndimage.maximum_filter(products[0], size=self.vicinity, mode="constant", cval=0)
            cond_1 = products[0] / self.norms[best_cluster_inds[0]] > 0.25
            cond_2 = np.abs(products[0] - result) < 1e-9
            peak_indices = np.flatnonzero(cond_1 * cond_2)

            if len(peak_indices) == 0:
                break

            for peak_index in peak_indices:

                best_cluster_ind = best_cluster_inds[0, peak_index]

                if num_selection > 0:
                    delta_t = selection[1] - peak_index
<<<<<<< HEAD
                    idx = np.flatnonzero((delta_t < self.num_samples) & (delta_t > -self.num_samples))
                    myline = neighbor_window + delta_t[idx]
                    myindices = selection[0, idx]

                    local_overlaps = self.overlaps[best_cluster_ind]
                    overlapping_templates = self.unit_overlaps_indices[best_cluster_ind]
                    table = self.unit_overlaps_tables[best_cluster_ind]

                    if num_selection == M.shape[0]:
                        Z = np.zeros((2 * num_selection, 2 * num_selection), dtype=np.float32)
                        Z[:num_selection, :num_selection] = M
                        M = Z

=======
                    idx = np.flatnonzero((delta_t < num_samples) & (delta_t > -num_samples))
                    myline = neighbor_window + delta_t[idx]
                    myindices = selection[0, idx]

                    local_overlaps = overlaps_array[best_cluster_ind]
                    overlapping_templates = self.unit_overlaps_indices[best_cluster_ind]
                    table = self.unit_overlaps_tables[best_cluster_ind]

                    if num_selection == M.shape[0]:
                        Z = np.zeros((2 * num_selection, 2 * num_selection), dtype=np.float32)
                        Z[:num_selection, :num_selection] = M
                        M = Z

>>>>>>> 077e58e3
                    mask = np.isin(myindices, overlapping_templates)
                    a, b = myindices[mask], myline[mask]
                    M[num_selection, idx[mask]] = local_overlaps[table[a], b]

                    if self.vicinity == 0:
                        scipy.linalg.solve_triangular(
                            M[:num_selection, :num_selection],
                            M[num_selection, :num_selection],
                            trans=0,
                            lower=1,
                            overwrite_b=True,
                            check_finite=False,
                        )

                        v = nrm2(M[num_selection, :num_selection]) ** 2
                        Lkk = 1 - v
                        if Lkk <= omp_tol:  # selected atoms are dependent
                            break
                        M[num_selection, num_selection] = np.sqrt(Lkk)
                    else:
                        is_in_vicinity = np.flatnonzero(np.abs(delta_t) < self.vicinity)

                        if len(is_in_vicinity) > 0:
                            L = M[is_in_vicinity, :][:, is_in_vicinity]

                            M[num_selection, is_in_vicinity] = scipy.linalg.solve_triangular(
                                L,
                                M[num_selection, is_in_vicinity],
                                trans=0,
                                lower=1,
                                overwrite_b=True,
                                check_finite=False,
                            )

                            v = nrm2(M[num_selection, is_in_vicinity]) ** 2
                            Lkk = 1 - v
                            if Lkk <= omp_tol:  # selected atoms are dependent
                                break
                            M[num_selection, num_selection] = np.sqrt(Lkk)
                        else:
                            M[num_selection, num_selection] = 1.0
                else:
                    M[0, 0] = 1

                all_selections[:, num_selection] = [best_cluster_ind, peak_index]
                num_selection += 1

                selection = all_selections[:, :num_selection]
                res_sps = full_sps[selection[0], selection[1]]

                if self.vicinity == 0:
                    new_amplitudes, _ = potrs(M[:num_selection, :num_selection], res_sps, lower=True, overwrite_b=False)
                    sub_selection = selection
                    new_amplitudes /= self.norms[sub_selection[0]]
                else:
                    is_in_vicinity = np.append(is_in_vicinity, num_selection - 1)
                    all_amplitudes = np.append(all_amplitudes, np.float32(1))
                    L = M[is_in_vicinity, :][:, is_in_vicinity]
                    new_amplitudes, _ = potrs(L, res_sps[is_in_vicinity], lower=True, overwrite_b=False)
                    sub_selection = selection[:, is_in_vicinity]
                    new_amplitudes /= self.norms[sub_selection[0]]

                diff_amplitudes = new_amplitudes - final_amplitudes[sub_selection[0], sub_selection[1]]
                modified = np.flatnonzero(np.abs(diff_amplitudes) > omp_tol)
                final_amplitudes[sub_selection[0], sub_selection[1]] = new_amplitudes

                for i in modified:
                    tmp_best, tmp_peak = sub_selection[:, i]
                    diff_amp = diff_amplitudes[i] * self.norms[tmp_best]
<<<<<<< HEAD
                    local_overlaps = self.overlaps[tmp_best]
                    overlapping_templates = self.units_overlaps[tmp_best]
                    tmp = tmp_peak - neighbor_window
                    idx = [max(0, tmp), min(num_peaks, tmp_peak + self.num_samples)]
=======
                    local_overlaps = overlaps_array[tmp_best]
                    overlapping_templates = self.units_overlaps[tmp_best]
                    tmp = tmp_peak - neighbor_window
                    idx = [max(0, tmp), min(num_peaks, tmp_peak + num_samples)]
>>>>>>> 077e58e3
                    tdx = [idx[0] - tmp, idx[1] - tmp]
                    to_add = diff_amp * local_overlaps[:, tdx[0] : tdx[1]]
                    scalar_products[overlapping_templates, idx[0] : idx[1]] -= to_add

            # We stop when updates do not modify the chosen spikes anymore
            if self.stop_criteria == "omp_min_sps":
                is_valid = scalar_products > stop_criteria[:, np.newaxis]
                do_loop = np.any(is_valid)
            elif self.stop_criteria == "max_failures":
                is_valid = (final_amplitudes > min_amplitude) * (final_amplitudes < max_amplitude)
                new_num_valids = np.sum(is_valid)
                if (new_num_valids - num_valids) > 0:
                    nb_failures = self.max_failures
                else:
                    nb_failures -= 1
                num_valids = new_num_valids
                do_loop = nb_failures > 0
            elif self.stop_criteria == "relative_error":
                previous_error = new_error
                if len(self.ignore_inds) > 0:
                    new_error = np.linalg.norm(scalar_products[not_ignored])
                else:
                    new_error = np.linalg.norm(scalar_products)
                delta_error = np.abs(new_error / previous_error - 1)
                do_loop = delta_error > self.relative_error

        is_valid = (final_amplitudes > min_amplitude) * (final_amplitudes < max_amplitude)
        valid_indices = np.where(is_valid)

        num_spikes = len(valid_indices[0])
        spikes["sample_index"][:num_spikes] = valid_indices[1] + self.nbefore
        spikes["channel_index"][:num_spikes] = 0
        spikes["cluster_index"][:num_spikes] = valid_indices[0]
        spikes["amplitude"][:num_spikes] = final_amplitudes[valid_indices[0], valid_indices[1]]
<<<<<<< HEAD
=======

>>>>>>> 077e58e3
        spikes = spikes[:num_spikes]
        order = np.argsort(spikes["sample_index"])
        spikes = spikes[order]

        return spikes


class CircusPeeler(BaseTemplateMatching):
    """
    Greedy Template-matching ported from the Spyking Circus sorter

    https://elifesciences.org/articles/34518

    This is a Greedy Template Matching algorithm. The idea is to detect
    all the peaks (negative, positive or both) above a certain threshold
    Then, at every peak (plus or minus some jitter) we look if the signal
    can be explained with a scaled template.
    The amplitudes allowed, for every templates, are automatically adjusted
    in an optimal manner, to enhance the Matthew Correlation Coefficient
    between all spikes/templates in the waveformextractor. For speed and
    memory optimization, templates are automatically sparsified if the
    density of the matrix falls below a given threshold

    Parameters
    ----------
    peak_sign : str
        Sign of the peak (neg, pos, or both)
    exclude_sweep_ms : float
        The number of samples before/after to classify a peak (should be low)
    jitter : int
        The number of samples considered before/after every peak to search for
        matches
    detect_threshold : int
        The detection threshold
    noise_levels : array
        The noise levels, for every channels
    random_chunk_kwargs : dict
        Parameters for computing noise levels, if not provided (sub optimal)
    max_amplitude : float
        Maximal amplitude allowed for every template
    min_amplitude : float
        Minimal amplitude allowed for every template
    use_sparse_matrix_threshold : float
        If density of the templates is below a given threshold, sparse matrix
        are used (memory efficient)
    sparse_kwargs : dict
        Parameters to extract a sparsity mask from the waveform_extractor, if not
        already sparse.
    -----


    """

    def __init__(
        self,
        recording,
        return_output=True,
        parents=None,
        templates=None,
        peak_sign="neg",
        exclude_sweep_ms=0.1,
        jitter_ms=0.1,
        detect_threshold=5,
        noise_levels=None,
        random_chunk_kwargs={},
        max_amplitude=1.5,
        min_amplitude=0.5,
        use_sparse_matrix_threshold=0.25,
    ):

        BaseTemplateMatching.__init__(self, recording, templates, return_output=True, parents=None)

        try:
            from sklearn.feature_extraction.image import extract_patches_2d

            HAVE_SKLEARN = True
        except ImportError:
            HAVE_SKLEARN = False

        assert HAVE_SKLEARN, "CircusPeeler needs sklearn to work"

        assert (use_sparse_matrix_threshold >= 0) and (
            use_sparse_matrix_threshold <= 1
        ), f"use_sparse_matrix_threshold should be in [0, 1]"

        self.num_channels = recording.get_num_channels()
        self.num_samples = templates.num_samples
        self.num_templates = len(templates.unit_ids)

        if noise_levels is None:
            print("CircusPeeler : noise should be computed outside")
            noise_levels = get_noise_levels(recording, **d["random_chunk_kwargs"], return_scaled=False)

        self.abs_threholds = noise_levels * detect_threshold

        self.use_sparse_matrix_threshold = use_sparse_matrix_threshold
        self._prepare_templates()
        self.overlaps = compute_overlaps(
            self.normed_templates,
            self.num_samples,
            self.num_channels,
            self.sparsities,
        )

        self.exclude_sweep_size = int(exclude_sweep_ms * recording.get_sampling_frequency() / 1000.0)

        self.nbefore = templates.nbefore
        self.nafter = templates.nafter
        self.patch_sizes = (templates.num_samples, self.num_channels)
        self.sym_patch = self.nbefore == self.nafter
        self.jitter = int(jitter_ms * recording.get_sampling_frequency() / 1000.0)

        self.amplitudes = np.zeros((self.num_templates, 2), dtype=np.float32)
        self.amplitudes[:, 0] = min_amplitude
        self.amplitudes[:, 1] = max_amplitude

        self.margin = max(self.nbefore, self.nafter) * 2
        self.peak_sign = peak_sign

    def _prepare_templates(self):
        import scipy.spatial
        import scipy

        self.norms = np.zeros(self.num_templates, dtype=np.float32)

        all_units = self.templates.unit_ids

        sparsity = self.templates.sparsity.mask

        templates_array = self.templates.get_dense_templates()
        self.sparsities = {}
        self.normed_templates = {}

        for count, unit_id in enumerate(all_units):
            self.sparsities[count] = np.flatnonzero(sparsity[count])
            self.norms[count] = np.linalg.norm(templates_array[count])
            templates_array[count] /= self.norms[count]
            self.normed_templates[count] = templates_array[count][:, sparsity[count]]

        templates_array = templates_array.reshape(self.num_templates, -1)

        nnz = np.sum(templates_array != 0) / (self.num_templates * self.num_samples * self.num_channels)
        if nnz <= self.use_sparse_matrix_threshold:
            templates_array = scipy.sparse.csr_matrix(templates_array)
            print(f"Templates are automatically sparsified (sparsity level is {nnz})")
            self.is_dense = False
        else:
            self.is_dense = True

        self.circus_templates = templates_array

    def get_trace_margin(self):
        return self.margin

    def compute_matching(self, traces, start_frame, end_frame, segment_index):

        neighbor_window = self.num_samples - 1

        peak_traces = traces[self.margin // 2 : -self.margin // 2, :]
        peak_sample_index, peak_chan_ind = DetectPeakByChannel.detect_peaks(
            peak_traces, self.peak_sign, self.abs_threholds, self.exclude_sweep_size
        )
        from sklearn.feature_extraction.image import extract_patches_2d

        if self.jitter > 0:
            jittered_peaks = peak_sample_index[:, np.newaxis] + np.arange(-self.jitter, self.jitter)
            jittered_channels = peak_chan_ind[:, np.newaxis] + np.zeros(2 * self.jitter)
            mask = (jittered_peaks > 0) & (jittered_peaks < len(peak_traces))
            jittered_peaks = jittered_peaks[mask]
            jittered_channels = jittered_channels[mask]
            peak_sample_index, unique_idx = np.unique(jittered_peaks, return_index=True)
            peak_chan_ind = jittered_channels[unique_idx]
        else:
            peak_sample_index, unique_idx = np.unique(peak_sample_index, return_index=True)
            peak_chan_ind = peak_chan_ind[unique_idx]

        num_peaks = len(peak_sample_index)

        if self.sym_patch:
            snippets = extract_patches_2d(traces, self.patch_sizes)[peak_sample_index]
            peak_sample_index += self.margin // 2
        else:
            peak_sample_index += self.margin // 2
            snippet_window = np.arange(-self.nbefore, self.nafter)
            snippets = traces[peak_sample_index[:, np.newaxis] + snippet_window]

        if num_peaks > 0:
            snippets = snippets.reshape(num_peaks, -1)
            scalar_products = self.circus_templates.dot(snippets.T)
        else:
            scalar_products = np.zeros((self.num_templates, 0), dtype=np.float32)

        num_spikes = 0
        spikes = np.empty(scalar_products.size, dtype=spike_dtype)
        idx_lookup = np.arange(scalar_products.size).reshape(self.num_templates, -1)

        min_sps = (self.amplitudes[:, 0] * self.norms)[:, np.newaxis]
        max_sps = (self.amplitudes[:, 1] * self.norms)[:, np.newaxis]

        is_valid = (scalar_products > min_sps) & (scalar_products < max_sps)

        cached_overlaps = {}

        while np.any(is_valid):
            best_amplitude_ind = scalar_products[is_valid].argmax()
            best_cluster_ind, peak_index = np.unravel_index(idx_lookup[is_valid][best_amplitude_ind], idx_lookup.shape)

            best_amplitude = scalar_products[best_cluster_ind, peak_index]
            best_peak_sample_index = peak_sample_index[peak_index]
            best_peak_chan_ind = peak_chan_ind[peak_index]

            peak_data = peak_sample_index - peak_sample_index[peak_index]
            is_valid_nn = np.searchsorted(peak_data, [-neighbor_window, neighbor_window + 1])
            idx_neighbor = peak_data[is_valid_nn[0] : is_valid_nn[1]] + neighbor_window

            if not best_cluster_ind in cached_overlaps.keys():
                cached_overlaps[best_cluster_ind] = self.overlaps[best_cluster_ind].toarray()

            to_add = -best_amplitude * cached_overlaps[best_cluster_ind][:, idx_neighbor]

            scalar_products[:, is_valid_nn[0] : is_valid_nn[1]] += to_add
            scalar_products[best_cluster_ind, is_valid_nn[0] : is_valid_nn[1]] = -np.inf

            spikes["sample_index"][num_spikes] = best_peak_sample_index
            spikes["channel_index"][num_spikes] = best_peak_chan_ind
            spikes["cluster_index"][num_spikes] = best_cluster_ind
            spikes["amplitude"][num_spikes] = best_amplitude
            num_spikes += 1

            is_valid = (scalar_products > min_sps) & (scalar_products < max_sps)

        spikes["amplitude"][:num_spikes] /= self.norms[spikes["cluster_index"][:num_spikes]]

        spikes = spikes[:num_spikes]
        order = np.argsort(spikes["sample_index"])
        spikes = spikes[order]

        return spikes<|MERGE_RESOLUTION|>--- conflicted
+++ resolved
@@ -8,7 +8,6 @@
 from spikeinterface.core import get_noise_levels
 from spikeinterface.sortingcomponents.peak_detection import DetectPeakByChannel
 from spikeinterface.core.template import Templates
-from scipy import ndimage
 
 
 spike_dtype = [
@@ -162,7 +161,7 @@
         ignore_inds=[],
         vicinity=2,
         precomputed=None,
-        engine="auto",
+        engine="numpy",
         torch_device="cpu",
     ):
 
@@ -395,7 +394,6 @@
 
                 if num_selection > 0:
                     delta_t = selection[1] - peak_index
-<<<<<<< HEAD
                     idx = np.flatnonzero((delta_t < self.num_samples) & (delta_t > -self.num_samples))
                     myline = neighbor_window + delta_t[idx]
                     myindices = selection[0, idx]
@@ -409,21 +407,6 @@
                         Z[:num_selection, :num_selection] = M
                         M = Z
 
-=======
-                    idx = np.flatnonzero((delta_t < num_samples) & (delta_t > -num_samples))
-                    myline = neighbor_window + delta_t[idx]
-                    myindices = selection[0, idx]
-
-                    local_overlaps = overlaps_array[best_cluster_ind]
-                    overlapping_templates = self.unit_overlaps_indices[best_cluster_ind]
-                    table = self.unit_overlaps_tables[best_cluster_ind]
-
-                    if num_selection == M.shape[0]:
-                        Z = np.zeros((2 * num_selection, 2 * num_selection), dtype=np.float32)
-                        Z[:num_selection, :num_selection] = M
-                        M = Z
-
->>>>>>> 077e58e3
                     mask = np.isin(myindices, overlapping_templates)
                     a, b = myindices[mask], myline[mask]
                     M[num_selection, idx[mask]] = local_overlaps[table[a], b]
@@ -493,17 +476,10 @@
                 for i in modified:
                     tmp_best, tmp_peak = sub_selection[:, i]
                     diff_amp = diff_amplitudes[i] * self.norms[tmp_best]
-<<<<<<< HEAD
                     local_overlaps = self.overlaps[tmp_best]
                     overlapping_templates = self.units_overlaps[tmp_best]
                     tmp = tmp_peak - neighbor_window
                     idx = [max(0, tmp), min(num_peaks, tmp_peak + self.num_samples)]
-=======
-                    local_overlaps = overlaps_array[tmp_best]
-                    overlapping_templates = self.units_overlaps[tmp_best]
-                    tmp = tmp_peak - neighbor_window
-                    idx = [max(0, tmp), min(num_peaks, tmp_peak + num_samples)]
->>>>>>> 077e58e3
                     tdx = [idx[0] - tmp, idx[1] - tmp]
                     to_add = diff_amp * local_overlaps[:, tdx[0] : tdx[1]]
                     scalar_products[overlapping_templates, idx[0] : idx[1]] -= to_add
@@ -538,10 +514,6 @@
         spikes["channel_index"][:num_spikes] = 0
         spikes["cluster_index"][:num_spikes] = valid_indices[0]
         spikes["amplitude"][:num_spikes] = final_amplitudes[valid_indices[0], valid_indices[1]]
-<<<<<<< HEAD
-=======
-
->>>>>>> 077e58e3
         spikes = spikes[:num_spikes]
         order = np.argsort(spikes["sample_index"])
         spikes = spikes[order]
