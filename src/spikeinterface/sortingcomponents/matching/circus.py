"""Sorting components: template matching."""

import numpy as np
import warnings

import scipy.spatial

from tqdm import tqdm
import scipy

try:
    import sklearn
    from sklearn.feature_extraction.image import extract_patches_2d, reconstruct_from_patches_2d
    HAVE_SKLEARN = True
except ImportError:
    HAVE_SKLEARN = False

from spikeinterface.core import get_noise_levels, get_random_data_chunks
from spikeinterface.sortingcomponents.peak_detection import DetectPeakByChannel

potrs, = scipy.linalg.get_lapack_funcs(('potrs',), dtype=np.float32)

nrm2, = scipy.linalg.get_blas_funcs(('nrm2', ), dtype=np.float32)

<<<<<<< HEAD
spike_dtype = [('sample_ind', 'int64'), ('channel_ind', 'int64'), ('cluster_ind', 'int64'),
               ('amplitude', 'float64'), ('segment_index', 'int64')]
=======
spike_dtype = [('sample_ind', 'int64'), ('channel_index', 'int64'), ('cluster_ind', 'int64'),
               ('amplitude', 'float64'), ('segment_ind', 'int64')]
>>>>>>> 9eaa29fe

from .main import BaseTemplateMatchingEngine

#################
# Circus peeler #
#################

from scipy.fft._helper import _init_nd_shape_and_axes
try:
    from scipy.signal.signaltools import  _init_freq_conv_axes, _apply_conv_mode
except Exception:
    from scipy.signal._signaltools import  _init_freq_conv_axes, _apply_conv_mode
from scipy import linalg, fft as sp_fft


def get_scipy_shape(in1, in2, mode="full", axes=None, calc_fast_len=True):

    in1 = np.asarray(in1)
    in2 = np.asarray(in2)

    if in1.ndim == in2.ndim == 0:  # scalar inputs
        return in1 * in2
    elif in1.ndim != in2.ndim:
        raise ValueError("in1 and in2 should have the same dimensionality")
    elif in1.size == 0 or in2.size == 0:  # empty arrays
        return np.array([])

    in1, in2, axes = _init_freq_conv_axes(in1, in2, mode, axes,
                                          sorted_axes=False)

    s1 = in1.shape
    s2 = in2.shape
    
    shape = [max((s1[i], s2[i])) if i not in axes else s1[i] + s2[i] - 1
             for i in range(in1.ndim)]

    if not len(axes):
        return in1 * in2

    complex_result = (in1.dtype.kind == 'c' or in2.dtype.kind == 'c')

    if calc_fast_len:
        # Speed up FFT by padding to optimal size.
        fshape = [
            sp_fft.next_fast_len(shape[a], not complex_result) for a in axes]
    else:
        fshape = shape

    return fshape, axes

def fftconvolve_with_cache(in1, in2, cache, mode="full", axes=None):

    in1 = np.asarray(in1)
    in2 = np.asarray(in2)

    if in1.ndim == in2.ndim == 0:  # scalar inputs
        return in1 * in2
    elif in1.ndim != in2.ndim:
        raise ValueError("in1 and in2 should have the same dimensionality")
    elif in1.size == 0 or in2.size == 0:  # empty arrays
        return np.array([])

    in1, in2, axes = _init_freq_conv_axes(in1, in2, mode, axes,
                                          sorted_axes=False)

    s1 = in1.shape
    s2 = in2.shape
    
    shape = [max((s1[i], s2[i])) if i not in axes else s1[i] + s2[i] - 1
             for i in range(in1.ndim)]

    ret = _freq_domain_conv(in1, in2, axes, shape, cache, calc_fast_len=True)

    return _apply_conv_mode(ret, s1, s2, mode, axes)


def _freq_domain_conv(in1, in2, axes, shape, cache, calc_fast_len=True):
    
    if not len(axes):
        return in1 * in2

    complex_result = (in1.dtype.kind == 'c' or in2.dtype.kind == 'c')

    if calc_fast_len:
        # Speed up FFT by padding to optimal size.
        fshape = [
            sp_fft.next_fast_len(shape[a], not complex_result) for a in axes]
    else:
        fshape = shape

    if not complex_result:
        fft, ifft = sp_fft.rfftn, sp_fft.irfftn
    else:
        fft, ifft = sp_fft.fftn, sp_fft.ifftn

    sp1 = cache['full'][cache['mask']]
    sp2 = cache['template']

    #sp2 = fft(in2[cache['mask']], fshape, axes=axes)
    ret = ifft(sp1 * sp2, fshape, axes=axes)

    if calc_fast_len:
          fslice = tuple([slice(sz) for sz in shape])
          ret = ret[fslice]

    return ret


class CircusOMPPeeler(BaseTemplateMatchingEngine):
    """
    Orthogonal Matching Pursuit inspired from Spyking Circus sorter

    https://elifesciences.org/articles/34518
    
    This is an Orthogonal Template Matching algorithm. For speed and 
    memory optimization, templates are automatically sparsified. Signal 
    is convolved with the templates, and as long as some scalar products
    are higher than a given threshold, we use a Cholesky decomposition
    to compute the optimal amplitudes needed to reconstruct the signal.

    IMPORTANT NOTE: small chunks are more efficient for such Peeler,
    consider using 100ms chunk

    Parameters
    ----------
    amplitude: tuple
        (Minimal, Maximal) amplitudes allowed for every template
    omp_min_sps: float
        Stopping criteria of the OMP algorithm, in percentage of the norm
    sparsify_threshold: float
        Templates are sparsified in order to keep only the channels necessary
        to explain. ptp limit for considering a channel as silent
    smoothing_factor: float
        Templates are smoothed via Spline Interpolation
    noise_levels: array
        The noise levels, for every channels. If None, they will be automatically
        computed
    -----
    """

    _default_params = {
        'sparsify_threshold': 1,
        'amplitudes' : [0.6, 2],
        'omp_min_sps' : 0.1,
        'waveform_extractor': None,
        'templates' : None,
        'overlaps' : None,
        'norms' : None,
        'random_chunk_kwargs': {},
        'noise_levels': None, 
        'smoothing_factor' : 0.25,
        'ignored_ids' : []
    }

    @classmethod
    def _sparsify_template(cls, template, sparsify_threshold):

        is_silent = template.ptp(0) < sparsify_threshold
        template[:, is_silent] = 0
        active_channels, = np.where(np.logical_not(is_silent))

        return template, active_channels

    @classmethod
    def _regularize_template(cls, template, smoothing_factor=0.25):

        nb_channels = template.shape[1]
        nb_timesteps = template.shape[0]
        xaxis = np.arange(nb_timesteps)
        for i in range(nb_channels):
            z = scipy.interpolate.UnivariateSpline(xaxis, template[:, i])
            z.set_smoothing_factor(smoothing_factor)
            template[:, i] = z(xaxis)
        return template

    @classmethod
    def _prepare_templates(cls, d):
        
        waveform_extractor = d['waveform_extractor']
        num_samples = d['num_samples']
        num_channels = d['num_channels']
        num_templates = len(d['waveform_extractor'].sorting.unit_ids)

        templates = waveform_extractor.get_all_templates(mode='median').copy()

        d['sparsities'] = {}
        d['templates'] = {}
        d['norms'] = np.zeros(num_templates, dtype=np.float32)

        for count, unit_id in enumerate(waveform_extractor.sorting.unit_ids):
            
            if d['smoothing_factor'] > 0:
                template = cls._regularize_template(templates[count], d['smoothing_factor'])
            else:
                template = templates[count]
            template, active_channels = cls._sparsify_template(template, d['sparsify_threshold'])
            d['sparsities'][count] = active_channels
            d['norms'][count] = np.linalg.norm(template)
            d['templates'][count] = template[:, active_channels]/d['norms'][count]

        return d

    @classmethod
    def _prepare_overlaps(cls, d):

        templates = d['templates']
        num_samples = d['num_samples']
        num_channels = d['num_channels']
        num_templates = d['num_templates']
        sparsities = d['sparsities']

        dense_templates = np.zeros((num_templates, num_samples, num_channels), dtype=np.float32)
        for i in range(num_templates):
            dense_templates[i, :, sparsities[i]] = templates[i].T

        size = 2 * num_samples - 1

        all_delays = list(range(0, num_samples+1))

        overlaps = {}
        
        for delay in all_delays:
            source = dense_templates[:, :delay, :].reshape(num_templates, -1)
            target = dense_templates[:, num_samples-delay:, :].reshape(num_templates, -1)

            overlaps[delay] = scipy.sparse.csr_matrix(source.dot(target.T))

            if delay < num_samples:
                overlaps[size - delay + 1] = overlaps[delay].T.tocsr()

        new_overlaps = []

        for i in range(num_templates):
            data = [overlaps[j][i, :].T for j in range(size)]
            data = scipy.sparse.hstack(data)
            new_overlaps += [data]

        d['overlaps'] = new_overlaps

        return d

    @classmethod
    def initialize_and_check_kwargs(cls, recording, kwargs):

        d = cls._default_params.copy()
        d.update(kwargs)

        #assert isinstance(d['waveform_extractor'], WaveformExtractor)

        for v in ['omp_min_sps']:
            assert (d[v] >= 0) and (d[v] <= 1), f'{v} should be in [0, 1]'
        
        d['num_channels'] = d['waveform_extractor'].recording.get_num_channels()
        d['num_samples'] = d['waveform_extractor'].nsamples
        d['nbefore'] = d['waveform_extractor'].nbefore
        d['nafter'] = d['waveform_extractor'].nafter
        d['sampling_frequency'] = d['waveform_extractor'].recording.get_sampling_frequency()

        if d['noise_levels'] is None:
            print('CircusOMPPeeler : noise should be computed outside')
            d['noise_levels'] = get_noise_levels(recording, **d['random_chunk_kwargs'], return_scaled=False)

        if d['templates'] is None:
            d = cls._prepare_templates(d)
        else:
            for key in ['norms', 'sparsities']:
                assert d[key] is not None, "If templates are provided, %d should also be there" %key

        d['num_templates'] = len(d['templates'])

        if d['overlaps'] is None: 
            d = cls._prepare_overlaps(d)

        d['ignored_ids'] = np.array(d['ignored_ids'])

        omp_min_sps = d['omp_min_sps']
        norms = d['norms']
        sparsities = d['sparsities']

        nb_active_channels = np.array([len(sparsities[i]) for i in range(d['num_templates'])])
        d['stop_criteria'] = omp_min_sps * np.sqrt(d['noise_levels'].sum() * d['num_samples'])

        return d        

    @classmethod
    def serialize_method_kwargs(cls, kwargs):
        kwargs = dict(kwargs)
        # remove waveform_extractor
        kwargs.pop('waveform_extractor')
        return kwargs

    @classmethod
    def unserialize_in_worker(cls, kwargs):
        return kwargs

    @classmethod
    def get_margin(cls, recording, kwargs):
        margin = 2 * max(kwargs['nbefore'], kwargs['nafter'])
        return margin

    @classmethod
    def main_function(cls, traces, d):
        templates = d['templates']
        num_templates = d['num_templates']
        num_channels = d['num_channels']
        num_samples = d['num_samples']
        overlaps = d['overlaps']
        norms = d['norms']
        nbefore = d['nbefore']
        nafter = d['nafter']
        omp_tol = np.finfo(np.float32).eps
        num_samples = d['nafter'] + d['nbefore']
        neighbor_window = num_samples - 1
        min_amplitude, max_amplitude = d['amplitudes']
        sparsities = d['sparsities']
        ignored_ids = d['ignored_ids']
        stop_criteria = d['stop_criteria']

        if 'cached_fft_kernels' not in d:
            d['cached_fft_kernels'] = {'fshape' : 0}

        cached_fft_kernels = d['cached_fft_kernels']

        num_timesteps = len(traces)

        num_peaks = num_timesteps - num_samples + 1

        traces = traces.T

        dummy_filter = np.empty((num_channels, num_samples), dtype=np.float32)
        dummy_traces = np.empty((num_channels, num_timesteps), dtype=np.float32)

        fshape, axes = get_scipy_shape(dummy_filter, traces, axes=1)
        fft_cache = {'full' : sp_fft.rfftn(traces, fshape, axes=axes)}

        scalar_products = np.empty((num_templates, num_peaks), dtype=np.float32)

        flagged_chunk = cached_fft_kernels['fshape'] != fshape[0]

        for i in range(num_templates):

            if i not in ignored_ids:

                if i not in cached_fft_kernels or flagged_chunk:
                    kernel_filter = np.ascontiguousarray(templates[i][::-1].T)
                    cached_fft_kernels.update({i : sp_fft.rfftn(kernel_filter, fshape, axes=axes)})
                    cached_fft_kernels['fshape'] = fshape[0]

                fft_cache.update({'mask' : sparsities[i], 'template' : cached_fft_kernels[i]})

                convolution = fftconvolve_with_cache(dummy_filter, dummy_traces, fft_cache, axes=1, mode='valid')
                if len(convolution) > 0:
                    scalar_products[i] = convolution.sum(0)
                else:
                    scalar_products[i] = 0

        if len(ignored_ids) > 0:
            scalar_products[ignored_ids] = -np.inf

        num_spikes = 0

        spikes = np.empty(scalar_products.size, dtype=spike_dtype)
        idx_lookup = np.arange(scalar_products.size).reshape(num_templates, -1)

        M = np.zeros((num_peaks, num_peaks), dtype=np.float32)

        all_selections = np.empty((2, scalar_products.size), dtype=np.int32)
        final_amplitudes = np.zeros(scalar_products.shape, dtype=np.float32)
        num_selection = 0

        full_sps = scalar_products.copy()

        neighbors = {}
        cached_overlaps = {}

        is_valid = (scalar_products > stop_criteria)

        while np.any(is_valid):

            best_amplitude_ind = scalar_products[is_valid].argmax()
            best_cluster_ind, peak_index = np.unravel_index(idx_lookup[is_valid][best_amplitude_ind], idx_lookup.shape)
            
            if num_selection > 0:

                delta_t = selection[1] - peak_index
                idx = np.where((delta_t < neighbor_window) & (delta_t > -num_samples))[0]
                myline = num_samples + delta_t[idx]

                if not best_cluster_ind in cached_overlaps:
                    cached_overlaps[best_cluster_ind] = overlaps[best_cluster_ind].toarray()

                if num_selection == M.shape[0]:
                    Z = np.zeros((2*num_selection, 2*num_selection), dtype=np.float32)
                    Z[:num_selection, :num_selection] = M
                    M = Z

                M[num_selection, idx] = cached_overlaps[best_cluster_ind][selection[0, idx], myline]
                scipy.linalg.solve_triangular(M[:num_selection, :num_selection], M[num_selection, :num_selection], trans=0,
                     lower=1,
                     overwrite_b=True,
                     check_finite=False)

                v = nrm2(M[num_selection, :num_selection]) ** 2
                Lkk = 1 - v
                if Lkk <= omp_tol:  # selected atoms are dependent
                    break
                M[num_selection, num_selection] = np.sqrt(Lkk)
            else:
                M[0, 0] = 1

            all_selections[:, num_selection] = [best_cluster_ind, peak_index]
            num_selection += 1

            selection = all_selections[:, :num_selection]
            res_sps = full_sps[selection[0], selection[1]]

            all_amplitudes, _ = potrs(M[:num_selection, :num_selection], res_sps,
                lower=True, overwrite_b=False)

            all_amplitudes /= norms[selection[0]]

            diff_amplitudes = (all_amplitudes - final_amplitudes[selection[0], selection[1]])
            modified = np.where(np.abs(diff_amplitudes) > omp_tol)[0]
            final_amplitudes[selection[0], selection[1]] = all_amplitudes

            for i in modified:

                tmp_best, tmp_peak = selection[:, i]
                diff_amp = diff_amplitudes[i]*norms[tmp_best]
                
                if not tmp_best in cached_overlaps:
                    cached_overlaps[tmp_best] = overlaps[tmp_best].toarray()

                if not tmp_peak in neighbors.keys():
                    idx = [max(0, tmp_peak - num_samples), min(num_peaks, tmp_peak + neighbor_window)]
                    tdx = [num_samples + idx[0] - tmp_peak, num_samples + idx[1] - tmp_peak]
                    neighbors[tmp_peak] = {'idx' : idx, 'tdx' : tdx}

                idx = neighbors[tmp_peak]['idx']
                tdx = neighbors[tmp_peak]['tdx']

                to_add = diff_amp * cached_overlaps[tmp_best][:, tdx[0]:tdx[1]]
                scalar_products[:, idx[0]:idx[1]] -= to_add
            
            is_valid = (scalar_products > stop_criteria)

        is_valid = (final_amplitudes > min_amplitude)*(final_amplitudes < max_amplitude)
        valid_indices = np.where(is_valid)

        num_spikes = len(valid_indices[0])
        spikes['sample_ind'][:num_spikes] = valid_indices[1] + d['nbefore']
        spikes['channel_index'][:num_spikes] = 0
        spikes['cluster_ind'][:num_spikes] = valid_indices[0]
        spikes['amplitude'][:num_spikes] = final_amplitudes[valid_indices[0], valid_indices[1]]
        
        spikes = spikes[:num_spikes]
        order = np.argsort(spikes['sample_ind'])
        spikes = spikes[order]

        return spikes


class CircusPeeler(BaseTemplateMatchingEngine):

    """
    Greedy Template-matching ported from the Spyking Circus sorter

    https://elifesciences.org/articles/34518
    
    This is a Greedy Template Matching algorithm. The idea is to detect 
    all the peaks (negative, positive or both) above a certain threshold
    Then, at every peak (plus or minus some jitter) we look if the signal 
    can be explained with a scaled template. 
    The amplitudes allowed, for every templates, are automatically adjusted 
    in an optimal manner, to enhance the Matthew Correlation Coefficient 
    between all spikes/templates in the waveformextractor. For speed and 
    memory optimization, templates are automatically sparsified if the 
    density of the matrix falls below a given threshold 

    Parameters
    ----------
    peak_sign: str
        Sign of the peak (neg, pos, or both)
    exclude_sweep_ms: float
        The number of samples before/after to classify a peak (should be low)
    jitter: int
        The number of samples considered before/after every peak to search for
        matches
    detect_threshold: int
        The detection threshold
    noise_levels: array
        The noise levels, for every channels
    random_chunk_kwargs: dict
        Parameters for computing noise levels, if not provided (sub optimal)
    max_amplitude: float
        Maximal amplitude allowed for every template
    min_amplitude: float
        Minimal amplitude allowed for every template
    sparsify_threshold: float
        Templates are sparsified in order to keep only the channels necessary
        to explain a given fraction of the total norm
    use_sparse_matrix_threshold: float
        If density of the templates is below a given threshold, sparse matrix
        are used (memory efficient)
    progress_bar_steps: bool
        In order to display or not steps from the algorithm
    -----


    """

    _default_params = {
        'peak_sign': 'neg', 
        'exclude_sweep_ms': 0.1,
        'jitter_ms' : 0.1, 
        'detect_threshold': 5,
        'noise_levels': None, 
        'random_chunk_kwargs': {},
        'sparsify_threshold': 0.99,
        'max_amplitude' : 1.5,
        'min_amplitude' : 0.5,
        'use_sparse_matrix_threshold' : 0.25,
        'progess_bar_steps' : False,
        'waveform_extractor': None,
        'smoothing_factor' : 0.25
    }

    @classmethod
    def _sparsify_template(cls, template, sparsify_threshold, noise_levels):

        is_silent = template.std(0) < 0.1*noise_levels

        template[:, is_silent] = 0

        channel_norms = np.linalg.norm(template, axis=0)**2
        total_norm = np.linalg.norm(template)**2

        idx = np.argsort(channel_norms)[::-1]
        explained_norms = np.cumsum(channel_norms[idx]/total_norm)
        channel = np.searchsorted(explained_norms, sparsify_threshold)
        active_channels = np.sort(idx[:channel])
        template[:, idx[channel:]] = 0
        return template, active_channels

    @classmethod
    def _regularize_template(cls, template, smoothing_factor=0.25):

        nb_channels = template.shape[1]
        nb_timesteps = template.shape[0]
        xaxis = np.arange(nb_timesteps)
        for i in range(nb_channels):
            z = scipy.interpolate.UnivariateSpline(xaxis, template[:, i])
            z.set_smoothing_factor(smoothing_factor)
            template[:, i] = z(xaxis)
        return template

    @classmethod
    def _prepare_templates(cls, d):
        
        waveform_extractor = d['waveform_extractor']
        num_samples = d['num_samples']
        num_channels = d['num_channels']
        num_templates = d['num_templates']
        max_amplitude = d['max_amplitude']
        min_amplitude = d['min_amplitude']
        use_sparse_matrix_threshold = d['use_sparse_matrix_threshold']

        d['norms'] = np.zeros(num_templates, dtype=np.float32)

        all_units = list(d['waveform_extractor'].sorting.unit_ids)

        templates = waveform_extractor.get_all_templates(mode='median').copy()
        
        for count, unit_id in enumerate(all_units):
            
            if d['smoothing_factor'] > 0:
                templates[count] = cls._regularize_template(templates[count], d['smoothing_factor'])

            templates[count], _ = cls._sparsify_template(templates[count], d['sparsify_threshold'], d['noise_levels'])            
            d['norms'][count] = np.linalg.norm(templates[count])
            templates[count] /= d['norms'][count]

        templates = templates.reshape(num_templates, -1)

        nnz = np.sum(templates != 0)/(num_templates * num_samples * num_channels)
        if nnz <= use_sparse_matrix_threshold:
            templates = scipy.sparse.csr_matrix(templates)
            print(f'Templates are automatically sparsified (sparsity level is {nnz})')
            d['is_dense'] = False
        else:
            d['is_dense'] = True

        d['templates'] = templates

        return d

    @classmethod
    def _prepare_overlaps(cls, d):

        templates = d['templates']
        num_samples = d['num_samples']
        num_channels = d['num_channels']
        num_templates = d['num_templates']
        is_dense = d['is_dense']

        if not is_dense:
            dense_templates = templates.toarray()
        else:
            dense_templates = templates

        dense_templates = dense_templates.reshape(num_templates, num_samples, num_channels)

        size = 2 * num_samples - 1

        all_delays = list(range(0, num_samples+1))
        if d['progess_bar_steps']:
            all_delays = tqdm(all_delays, desc='[1] compute overlaps')

        overlaps = {}
        
        for delay in all_delays:
            source = dense_templates[:, :delay, :].reshape(num_templates, -1)
            target = dense_templates[:, num_samples-delay:, :].reshape(num_templates, -1)

            overlaps[delay] = scipy.sparse.csr_matrix(source.dot(target.T))

            if delay < num_samples:
                overlaps[size - delay] = overlaps[delay].T.tocsr()

        new_overlaps = []

        for i in range(num_templates):
            data = [overlaps[j][i, :].T for j in range(size)]
            data = scipy.sparse.hstack(data)
            new_overlaps += [data]

        d['overlaps'] = new_overlaps

        return d

    @classmethod
    def _mcc_error(cls, bounds, good, bad):
        fn = np.sum((good < bounds[0]) | (good > bounds[1]))
        fp = np.sum((bounds[0] <= bad) & (bad <= bounds[1]))
        tp = np.sum((bounds[0] <= good) & (good <= bounds[1]))
        tn = np.sum((bad < bounds[0]) | (bad > bounds[1]))
        denom = (tp+fp)*(tp+fn)*(tn+fp)*(tn+fn)
        if denom > 0:
            mcc = 1 - (tp*tn - fp*fn)/np.sqrt(denom)
        else:
            mcc = 1
        return mcc

    @classmethod
    def _cost_function_mcc(cls, bounds, good, bad, delta_amplitude, alpha):
        # We want a minimal error, with the larger bounds that are possible
        cost = alpha*cls._mcc_error(bounds, good, bad) + (1 - alpha)*np.abs((1 - (bounds[1] - bounds[0])/delta_amplitude))
        return cost

    @classmethod
    def _optimize_amplitudes(cls, noise_snippets, d):

        waveform_extractor = d['waveform_extractor']
        templates = d['templates']
        num_templates = d['num_templates']
        max_amplitude = d['max_amplitude']
        min_amplitude = d['min_amplitude']
        alpha = 0.5
        norms = d['norms']
        all_units = list(waveform_extractor.sorting.unit_ids)
        if d['progess_bar_steps']:
            all_units = tqdm(all_units, desc='[2] compute amplitudes')

        d['amplitudes'] = np.zeros((num_templates, 2), dtype=np.float32)
        noise = templates.dot(noise_snippets)/norms[:, np.newaxis]

        all_amps = {}
        for count, unit_id in enumerate(all_units):
            w = waveform_extractor.get_waveforms(unit_id)
            snippets = w.reshape(w.shape[0], -1).T
            amps = templates.dot(snippets)/norms[:, np.newaxis]
            good = amps[count, :].flatten()

            sub_amps = amps[np.concatenate((np.arange(count), np.arange(count+1, num_templates))), :]
            bad = sub_amps[sub_amps >= good]
            bad = np.concatenate((bad, noise[count]))
            cost_kwargs = [good, bad, max_amplitude - min_amplitude, alpha]
            cost_bounds = [(min_amplitude, 1), (1, max_amplitude)]
            res = scipy.optimize.differential_evolution(cls._cost_function_mcc, bounds=cost_bounds, args=cost_kwargs)
            d['amplitudes'][count] = res.x

            # import pylab as plt
            # plt.hist(good, 100, alpha=0.5)
            # plt.hist(bad, 100, alpha=0.5)
            # plt.hist(noise[count], 100, alpha=0.5)
            # ymin, ymax = plt.ylim()
            # plt.plot([res.x[0], res.x[0]], [ymin, ymax], 'k--')
            # plt.plot([res.x[1], res.x[1]], [ymin, ymax], 'k--')
            # plt.savefig('test_%d.png' %count)
            # plt.close()

        return d

    @classmethod
    def initialize_and_check_kwargs(cls, recording, kwargs):

        assert HAVE_SKLEARN, "CircusPeeler needs sklearn to work"
        d = cls._default_params.copy()
        d.update(kwargs)

        #assert isinstance(d['waveform_extractor'], WaveformExtractor)

        for v in ['sparsify_threshold', 'use_sparse_matrix_threshold']:
            assert (d[v] >= 0) and (d[v] <= 1), f'{v} should be in [0, 1]'
        
        d['num_channels'] = d['waveform_extractor'].recording.get_num_channels()
        d['num_samples'] = d['waveform_extractor'].nsamples
        d['num_templates'] = len(d['waveform_extractor'].sorting.unit_ids)

        if d['noise_levels'] is None:
            print('CircusPeeler : noise should be computed outside')
            d['noise_levels'] = get_noise_levels(recording, **d['random_chunk_kwargs'], return_scaled=False)

        d['abs_threholds'] = d['noise_levels'] * d['detect_threshold']

        d = cls._prepare_templates(d)
        d = cls._prepare_overlaps(d)

        d['exclude_sweep_size'] = int(d['exclude_sweep_ms'] * recording.get_sampling_frequency() / 1000.)

        d['nbefore'] = d['waveform_extractor'].nbefore
        d['nafter'] = d['waveform_extractor'].nafter
        d['patch_sizes'] = (d['waveform_extractor'].nsamples, d['num_channels'])
        d['sym_patch'] = d['nbefore'] == d['nafter']
        d['jitter'] = int(d['jitter_ms'] * recording.get_sampling_frequency() / 1000.)

        num_segments = recording.get_num_segments()
        if d['waveform_extractor']._params['max_spikes_per_unit'] is None:
            num_snippets = 1000
        else:
            num_snippets = 2*d['waveform_extractor']._params['max_spikes_per_unit']

        num_chunks = num_snippets // num_segments
        noise_snippets = get_random_data_chunks(recording, num_chunks_per_segment=num_chunks, chunk_size=d['num_samples'], seed=42)
        noise_snippets = noise_snippets.reshape(num_chunks, d['num_samples'], d['num_channels']).reshape(num_chunks, -1).T
        d = cls._optimize_amplitudes(noise_snippets, d)

        return d        

    @classmethod
    def serialize_method_kwargs(cls, kwargs):
        kwargs = dict(kwargs)
        # remove waveform_extractor
        kwargs.pop('waveform_extractor')
        return kwargs

    @classmethod
    def unserialize_in_worker(cls, kwargs):
        return kwargs

    @classmethod
    def get_margin(cls, recording, kwargs):
        margin = 2 * max(kwargs['nbefore'], kwargs['nafter'])
        return margin

    @classmethod
    def main_function(cls, traces, d):
        peak_sign = d['peak_sign']
        abs_threholds = d['abs_threholds']
        exclude_sweep_size = d['exclude_sweep_size']
        templates = d['templates']
        num_templates = d['num_templates']
        num_channels = d['num_channels']
        overlaps = d['overlaps']
        margin = d['margin']
        norms = d['norms']
        jitter = d['jitter']
        patch_sizes = d['patch_sizes']
        num_samples = d['nafter'] + d['nbefore']
        neighbor_window = num_samples - 1
        amplitudes = d['amplitudes']
        sym_patch = d['sym_patch']
        
        peak_traces = traces[margin // 2:-margin // 2, :]
        peak_sample_ind, peak_chan_ind = DetectPeakByChannel.detect_peaks(peak_traces, peak_sign, abs_threholds, exclude_sweep_size)

        if jitter > 0:
            jittered_peaks = peak_sample_ind[:, np.newaxis] + np.arange(-jitter, jitter)
            jittered_channels = peak_chan_ind[:, np.newaxis] + np.zeros(2*jitter)
            mask = (jittered_peaks > 0) & (jittered_peaks < len(peak_traces))
            jittered_peaks = jittered_peaks[mask]
            jittered_channels = jittered_channels[mask]
            peak_sample_ind, unique_idx = np.unique(jittered_peaks, return_index=True)
            peak_chan_ind = jittered_channels[unique_idx]
        else:
            peak_sample_ind, unique_idx = np.unique(peak_sample_ind, return_index=True)
            peak_chan_ind = peak_chan_ind[unique_idx]

        num_peaks = len(peak_sample_ind)

        if sym_patch:
            snippets = extract_patches_2d(traces, patch_sizes)[peak_sample_ind]
            peak_sample_ind += margin // 2
        else:
            peak_sample_ind += margin // 2
            snippet_window = np.arange(-d['nbefore'], d['nafter'])
            snippets = traces[peak_sample_ind[:, np.newaxis] + snippet_window]

        if num_peaks > 0:
            snippets = snippets.reshape(num_peaks, -1)
            scalar_products = templates.dot(snippets.T)
        else:
            scalar_products = np.zeros((num_templates, 0), dtype=np.float32)

        num_spikes = 0
        spikes = np.empty(scalar_products.size, dtype=spike_dtype)
        idx_lookup = np.arange(scalar_products.size).reshape(num_templates, -1)

        min_sps = (amplitudes[:, 0] * norms)[:, np.newaxis]
        max_sps = (amplitudes[:, 1] * norms)[:, np.newaxis]

        is_valid = (scalar_products > min_sps) & (scalar_products < max_sps)

        cached_overlaps = {}

        while np.any(is_valid):

            best_amplitude_ind = scalar_products[is_valid].argmax()
            best_cluster_ind, peak_index = np.unravel_index(idx_lookup[is_valid][best_amplitude_ind], idx_lookup.shape)

            best_amplitude = scalar_products[best_cluster_ind, peak_index]
            best_peak_sample_ind = peak_sample_ind[peak_index]
            best_peak_chan_ind = peak_chan_ind[peak_index]

            peak_data = peak_sample_ind - peak_sample_ind[peak_index]
            is_valid_nn = np.searchsorted(peak_data, [-neighbor_window, neighbor_window + 1])
            idx_neighbor = peak_data[is_valid_nn[0]:is_valid_nn[1]] + neighbor_window

            if not best_cluster_ind in cached_overlaps.keys():
                cached_overlaps[best_cluster_ind] = overlaps[best_cluster_ind].toarray()

            to_add = -best_amplitude * cached_overlaps[best_cluster_ind][:, idx_neighbor]

            scalar_products[:, is_valid_nn[0]:is_valid_nn[1]] += to_add
            scalar_products[best_cluster_ind, is_valid_nn[0]:is_valid_nn[1]] = -np.inf

            spikes['sample_ind'][num_spikes] = best_peak_sample_ind
            spikes['channel_index'][num_spikes] = best_peak_chan_ind
            spikes['cluster_ind'][num_spikes] = best_cluster_ind
            spikes['amplitude'][num_spikes] = best_amplitude
            num_spikes += 1

            is_valid = (scalar_products > min_sps) & (scalar_products < max_sps)

        spikes['amplitude'][:num_spikes] /= norms[spikes['cluster_ind'][:num_spikes]]
        
        spikes = spikes[:num_spikes]
        order = np.argsort(spikes['sample_ind'])
        spikes = spikes[order]

        return spikes<|MERGE_RESOLUTION|>--- conflicted
+++ resolved
@@ -22,13 +22,8 @@
 
 nrm2, = scipy.linalg.get_blas_funcs(('nrm2', ), dtype=np.float32)
 
-<<<<<<< HEAD
-spike_dtype = [('sample_ind', 'int64'), ('channel_ind', 'int64'), ('cluster_ind', 'int64'),
+spike_dtype = [('sample_ind', 'int64'), ('channel_index', 'int64'), ('cluster_ind', 'int64'),
                ('amplitude', 'float64'), ('segment_index', 'int64')]
-=======
-spike_dtype = [('sample_ind', 'int64'), ('channel_index', 'int64'), ('cluster_ind', 'int64'),
-               ('amplitude', 'float64'), ('segment_ind', 'int64')]
->>>>>>> 9eaa29fe
 
 from .main import BaseTemplateMatchingEngine
 
