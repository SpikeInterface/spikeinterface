"""Sorting components: template matching."""

from __future__ import annotations


import numpy as np
import warnings

import scipy.spatial

import scipy

try:
    import sklearn
    from sklearn.feature_extraction.image import extract_patches_2d, reconstruct_from_patches_2d

    HAVE_SKLEARN = True
except ImportError:
    HAVE_SKLEARN = False


from spikeinterface.core import get_noise_levels, get_random_data_chunks, compute_sparsity
from spikeinterface.sortingcomponents.peak_detection import DetectPeakByChannel
from spikeinterface.core.template import Templates

(potrs,) = scipy.linalg.get_lapack_funcs(("potrs",), dtype=np.float32)

(nrm2,) = scipy.linalg.get_blas_funcs(("nrm2",), dtype=np.float32)

spike_dtype = [
    ("sample_index", "int64"),
    ("channel_index", "int64"),
    ("cluster_index", "int64"),
    ("amplitude", "float64"),
    ("segment_index", "int64"),
]

from .main import BaseTemplateMatchingEngine


def compute_overlaps(templates, num_samples, num_channels, sparsities):
    num_templates = len(templates)

    dense_templates = np.zeros((num_templates, num_samples, num_channels), dtype=np.float32)
    for i in range(num_templates):
        dense_templates[i, :, sparsities[i]] = templates[i].T

    size = 2 * num_samples - 1

    all_delays = list(range(0, num_samples + 1))

    overlaps = {}

    for delay in all_delays:
        source = dense_templates[:, :delay, :].reshape(num_templates, -1)
        target = dense_templates[:, num_samples - delay :, :].reshape(num_templates, -1)

        overlaps[delay] = scipy.sparse.csr_matrix(source.dot(target.T))

        if delay < num_samples:
            overlaps[size - delay + 1] = overlaps[delay].T.tocsr()

    new_overlaps = []

    for i in range(num_templates):
        data = [overlaps[j][i, :].T for j in range(size)]
        data = scipy.sparse.hstack(data)
        new_overlaps += [data]

    return new_overlaps


<<<<<<< HEAD
class CircusOMPPeeler(BaseTemplateMatchingEngine):
    """
    Orthogonal Matching Pursuit inspired from Spyking Circus sorter

    https://elifesciences.org/articles/34518

    This is an Orthogonal Template Matching algorithm. For speed and
    memory optimization, templates are automatically sparsified. Signal
    is convolved with the templates, and as long as some scalar products
    are higher than a given threshold, we use a Cholesky decomposition
    to compute the optimal amplitudes needed to reconstruct the signal.

    IMPORTANT NOTE: small chunks are more efficient for such Peeler,
    consider using 100ms chunk

    Parameters
    ----------
    amplitude: tuple
        (Minimal, Maximal) amplitudes allowed for every template
    omp_min_sps: float
        Stopping criteria of the OMP algorithm, in percentage of the norm
    random_chunk_kwargs: dict
        Parameters for computing noise levels, if not provided (sub optimal)
    sparse_kwargs: dict
        Parameters to extract a sparsity mask from the waveform_extractor, if not
        already sparse.
    -----
    """

    _default_params = {
        "amplitudes": [0.6, 2],
        "omp_min_sps": 0.1,
        "waveform_extractor": None,
        "templates": None,
        "overlaps": None,
        "norms": None,
        "random_chunk_kwargs": {},
        "sparse_kwargs": {"method": "ptp", "threshold": 1},
        "ignored_ids": [],
        "vicinity": 0,
    }

    @classmethod
    def _prepare_templates(cls, d):
        waveform_extractor = d["waveform_extractor"]
        num_templates = len(d["waveform_extractor"].sorting.unit_ids)

        if not waveform_extractor.is_sparse():
            sparsity = compute_sparsity(waveform_extractor, **d["sparse_kwargs"]).mask
        else:
            sparsity = waveform_extractor.sparsity.mask

        templates = waveform_extractor.get_all_templates(mode="median").copy()

        d["sparsities"] = {}
        d["templates"] = {}
        d["norms"] = np.zeros(num_templates, dtype=np.float32)

        for count, unit_id in enumerate(waveform_extractor.sorting.unit_ids):
            template = templates[count][:, sparsity[count]]
            (d["sparsities"][count],) = np.nonzero(sparsity[count])
            d["norms"][count] = np.linalg.norm(template)
            d["templates"][count] = template / d["norms"][count]

        return d

    @classmethod
    def initialize_and_check_kwargs(cls, recording, kwargs):
        d = cls._default_params.copy()
        d.update(kwargs)

        # assert isinstance(d['waveform_extractor'], WaveformExtractor)

        for v in ["omp_min_sps"]:
            assert (d[v] >= 0) and (d[v] <= 1), f"{v} should be in [0, 1]"

        d["num_channels"] = d["waveform_extractor"].recording.get_num_channels()
        d["num_samples"] = d["waveform_extractor"].nsamples
        d["nbefore"] = d["waveform_extractor"].nbefore
        d["nafter"] = d["waveform_extractor"].nafter
        d["sampling_frequency"] = d["waveform_extractor"].recording.get_sampling_frequency()
        d["vicinity"] *= d["num_samples"]

        d["noise_levels"] = get_noise_levels(recording, **d["random_chunk_kwargs"], return_scaled=False)

        if d["templates"] is None:
            d = cls._prepare_templates(d)
        else:
            for key in ["norms", "sparsities"]:
                assert d[key] is not None, "If templates are provided, %d should also be there" % key

        d["num_templates"] = len(d["templates"])

        if d["overlaps"] is None:
            d["overlaps"] = compute_overlaps(d["templates"], d["num_samples"], d["num_channels"], d["sparsities"])

        d["ignored_ids"] = np.array(d["ignored_ids"])

        omp_min_sps = d["omp_min_sps"]
        # nb_active_channels = np.array([len(d['sparsities'][count]) for count in range(d['num_templates'])])
        d["stop_criteria"] = omp_min_sps * np.sqrt(d["noise_levels"].sum() * d["num_samples"])

        return d

    @classmethod
    def serialize_method_kwargs(cls, kwargs):
        kwargs = dict(kwargs)
        # remove waveform_extractor
        kwargs.pop("waveform_extractor")
        return kwargs

    @classmethod
    def unserialize_in_worker(cls, kwargs):
        return kwargs

    @classmethod
    def get_margin(cls, recording, kwargs):
        margin = 2 * max(kwargs["nbefore"], kwargs["nafter"])
        return margin

    @classmethod
    def main_function(cls, traces, d):
        templates = d["templates"]
        num_templates = d["num_templates"]
        num_channels = d["num_channels"]
        num_samples = d["num_samples"]
        overlaps = d["overlaps"]
        norms = d["norms"]
        nbefore = d["nbefore"]
        nafter = d["nafter"]
        omp_tol = np.finfo(np.float32).eps
        num_samples = d["nafter"] + d["nbefore"]
        neighbor_window = num_samples - 1
        min_amplitude, max_amplitude = d["amplitudes"]
        sparsities = d["sparsities"]
        ignored_ids = d["ignored_ids"]
        stop_criteria = d["stop_criteria"]
        vicinity = d["vicinity"]

        if "cached_fft_kernels" not in d:
            d["cached_fft_kernels"] = {"fshape": 0}

        cached_fft_kernels = d["cached_fft_kernels"]

        num_timesteps = len(traces)

        num_peaks = num_timesteps - num_samples + 1

        traces = traces.T

        dummy_filter = np.empty((num_channels, num_samples), dtype=np.float32)
        dummy_traces = np.empty((num_channels, num_timesteps), dtype=np.float32)

        fshape, axes = get_scipy_shape(dummy_filter, traces, axes=1)
        fft_cache = {"full": sp_fft.rfftn(traces, fshape, axes=axes)}

        scalar_products = np.empty((num_templates, num_peaks), dtype=np.float32)

        flagged_chunk = cached_fft_kernels["fshape"] != fshape[0]

        for i in range(num_templates):
            if i not in ignored_ids:
                if i not in cached_fft_kernels or flagged_chunk:
                    kernel_filter = np.ascontiguousarray(templates[i][::-1].T)
                    cached_fft_kernels.update({i: sp_fft.rfftn(kernel_filter, fshape, axes=axes)})
                    cached_fft_kernels["fshape"] = fshape[0]

                fft_cache.update({"mask": sparsities[i], "template": cached_fft_kernels[i]})

                convolution = fftconvolve_with_cache(dummy_filter, dummy_traces, fft_cache, axes=1, mode="valid")
                if len(convolution) > 0:
                    scalar_products[i] = convolution.sum(0)
                else:
                    scalar_products[i] = 0

        if len(ignored_ids) > 0:
            scalar_products[ignored_ids] = -np.inf

        num_spikes = 0

        spikes = np.empty(scalar_products.size, dtype=spike_dtype)
        idx_lookup = np.arange(scalar_products.size).reshape(num_templates, -1)

        M = np.zeros((100, 100), dtype=np.float32)

        all_selections = np.empty((2, scalar_products.size), dtype=np.int32)
        final_amplitudes = np.zeros(scalar_products.shape, dtype=np.float32)
        num_selection = 0

        full_sps = scalar_products.copy()

        neighbors = {}
        cached_overlaps = {}

        is_valid = scalar_products > stop_criteria
        all_amplitudes = np.zeros(0, dtype=np.float32)
        is_in_vicinity = np.zeros(0, dtype=np.int32)

        while np.any(is_valid):
            best_amplitude_ind = scalar_products[is_valid].argmax()
            best_cluster_ind, peak_index = np.unravel_index(idx_lookup[is_valid][best_amplitude_ind], idx_lookup.shape)

            if num_selection > 0:
                delta_t = selection[1] - peak_index
                idx = np.where((delta_t < neighbor_window) & (delta_t > -num_samples))[0]
                myline = num_samples + delta_t[idx]

                if not best_cluster_ind in cached_overlaps:
                    cached_overlaps[best_cluster_ind] = overlaps[best_cluster_ind].toarray()

                if num_selection == M.shape[0]:
                    Z = np.zeros((2 * num_selection, 2 * num_selection), dtype=np.float32)
                    Z[:num_selection, :num_selection] = M
                    M = Z

                M[num_selection, idx] = cached_overlaps[best_cluster_ind][selection[0, idx], myline]

                if vicinity == 0:
                    scipy.linalg.solve_triangular(
                        M[:num_selection, :num_selection],
                        M[num_selection, :num_selection],
                        trans=0,
                        lower=1,
                        overwrite_b=True,
                        check_finite=False,
                    )

                    v = nrm2(M[num_selection, :num_selection]) ** 2
                    Lkk = 1 - v
                    if Lkk <= omp_tol:  # selected atoms are dependent
                        break
                    M[num_selection, num_selection] = np.sqrt(Lkk)
                else:
                    is_in_vicinity = np.where(np.abs(delta_t) < vicinity)[0]

                    if len(is_in_vicinity) > 0:
                        L = M[is_in_vicinity, :][:, is_in_vicinity]

                        M[num_selection, is_in_vicinity] = scipy.linalg.solve_triangular(
                            L, M[num_selection, is_in_vicinity], trans=0, lower=1, overwrite_b=True, check_finite=False
                        )

                        v = nrm2(M[num_selection, is_in_vicinity]) ** 2
                        Lkk = 1 - v
                        if Lkk <= omp_tol:  # selected atoms are dependent
                            break
                        M[num_selection, num_selection] = np.sqrt(Lkk)
                    else:
                        M[num_selection, num_selection] = 1.0
            else:
                M[0, 0] = 1

            all_selections[:, num_selection] = [best_cluster_ind, peak_index]
            num_selection += 1

            selection = all_selections[:, :num_selection]
            res_sps = full_sps[selection[0], selection[1]]

            if True:  # vicinity == 0:
                all_amplitudes, _ = potrs(M[:num_selection, :num_selection], res_sps, lower=True, overwrite_b=False)
                all_amplitudes /= norms[selection[0]]
            else:
                # This is not working, need to figure out why
                is_in_vicinity = np.append(is_in_vicinity, num_selection - 1)
                all_amplitudes = np.append(all_amplitudes, np.float32(1))
                L = M[is_in_vicinity, :][:, is_in_vicinity]
                all_amplitudes[is_in_vicinity], _ = potrs(L, res_sps[is_in_vicinity], lower=True, overwrite_b=False)
                all_amplitudes[is_in_vicinity] /= norms[selection[0][is_in_vicinity]]

            diff_amplitudes = all_amplitudes - final_amplitudes[selection[0], selection[1]]
            modified = np.where(np.abs(diff_amplitudes) > omp_tol)[0]
            final_amplitudes[selection[0], selection[1]] = all_amplitudes

            for i in modified:
                tmp_best, tmp_peak = selection[:, i]
                diff_amp = diff_amplitudes[i] * norms[tmp_best]

                if not tmp_best in cached_overlaps:
                    cached_overlaps[tmp_best] = overlaps[tmp_best].toarray()

                if not tmp_peak in neighbors.keys():
                    idx = [max(0, tmp_peak - num_samples), min(num_peaks, tmp_peak + neighbor_window)]
                    tdx = [num_samples + idx[0] - tmp_peak, num_samples + idx[1] - tmp_peak]
                    neighbors[tmp_peak] = {"idx": idx, "tdx": tdx}

                idx = neighbors[tmp_peak]["idx"]
                tdx = neighbors[tmp_peak]["tdx"]

                to_add = diff_amp * cached_overlaps[tmp_best][:, tdx[0] : tdx[1]]
                scalar_products[:, idx[0] : idx[1]] -= to_add

            is_valid = scalar_products > stop_criteria

        is_valid = (final_amplitudes > min_amplitude) * (final_amplitudes < max_amplitude)
        valid_indices = np.where(is_valid)

        num_spikes = len(valid_indices[0])
        spikes["sample_index"][:num_spikes] = valid_indices[1] + d["nbefore"]
        spikes["channel_index"][:num_spikes] = 0
        spikes["cluster_index"][:num_spikes] = valid_indices[0]
        spikes["amplitude"][:num_spikes] = final_amplitudes[valid_indices[0], valid_indices[1]]

        spikes = spikes[:num_spikes]
        order = np.argsort(spikes["sample_index"])
        spikes = spikes[order]

        return spikes


=======
>>>>>>> 6d382a29
class CircusOMPSVDPeeler(BaseTemplateMatchingEngine):
    """
    Orthogonal Matching Pursuit inspired from Spyking Circus sorter

    https://elifesciences.org/articles/34518

    This is an Orthogonal Template Matching algorithm. For speed and
    memory optimization, templates are automatically sparsified. Signal
    is convolved with the templates, and as long as some scalar products
    are higher than a given threshold, we use a Cholesky decomposition
    to compute the optimal amplitudes needed to reconstruct the signal.

    IMPORTANT NOTE: small chunks are more efficient for such Peeler,
    consider using 100ms chunk

    Parameters
    ----------
    amplitude: tuple
        (Minimal, Maximal) amplitudes allowed for every template
    max_failures: int
        Stopping criteria of the OMP algorithm, as number of retry while updating amplitudes
    sparse_kwargs: dict
        Parameters to extract a sparsity mask from the waveform_extractor, if not
        already sparse.
    rank: int, default: 5
        Number of components used internally by the SVD
    vicinity: int
        Size of the area surrounding a spike to perform modification (expressed in terms
        of template temporal width)
    -----
    """

    _default_params = {
        "amplitudes": [0.6, 2],
        "stop_criteria": "max_failures",
        "max_failures": 20,
        "omp_min_sps": 0.1,
        "relative_error": 5e-5,
        "templates": None,
        "rank": 5,
        "ignored_ids": [],
        "vicinity": 3,
    }

    @classmethod
    def _prepare_templates(cls, d):
        templates = d["templates"]
        num_templates = len(d["templates"].unit_ids)

        assert d["stop_criteria"] in ["max_failures", "omp_min_sps", "relative_error"]

        sparsity = templates.sparsity.mask

        units_overlaps = np.sum(np.logical_and(sparsity[:, np.newaxis, :], sparsity[np.newaxis, :, :]), axis=2)
        d["units_overlaps"] = units_overlaps > 0
        d["unit_overlaps_indices"] = {}
        for i in range(num_templates):
            (d["unit_overlaps_indices"][i],) = np.nonzero(d["units_overlaps"][i])

        templates_array = templates.get_dense_templates().copy()

        # Then we keep only the strongest components
        rank = d["rank"]
        temporal, singular, spatial = np.linalg.svd(templates_array, full_matrices=False)
        d["temporal"] = temporal[:, :, :rank]
        d["singular"] = singular[:, :rank]
        d["spatial"] = spatial[:, :rank, :]

        # We reconstruct the approximated templates
        templates_array = np.matmul(d["temporal"] * d["singular"][:, np.newaxis, :], d["spatial"])

        d["normed_templates"] = np.zeros(templates_array.shape, dtype=np.float32)
        d["norms"] = np.zeros(num_templates, dtype=np.float32)

        # And get the norms, saving compressed templates for CC matrix
        for count in range(num_templates):
            template = templates_array[count][:, sparsity[count]]
            d["norms"][count] = np.linalg.norm(template)
            d["normed_templates"][count][:, sparsity[count]] = template / d["norms"][count]

        d["temporal"] /= d["norms"][:, np.newaxis, np.newaxis]
        d["temporal"] = np.flip(d["temporal"], axis=1)

        d["overlaps"] = []
        for i in range(num_templates):
            num_overlaps = np.sum(d["units_overlaps"][i])
            overlapping_units = np.where(d["units_overlaps"][i])[0]

            # Reconstruct unit template from SVD Matrices
            data = d["temporal"][i] * d["singular"][i][np.newaxis, :]
            template_i = np.matmul(data, d["spatial"][i, :, :])
            template_i = np.flipud(template_i)

            unit_overlaps = np.zeros([num_overlaps, 2 * d["num_samples"] - 1], dtype=np.float32)

            for count, j in enumerate(overlapping_units):
                overlapped_channels = sparsity[j]
                visible_i = template_i[:, overlapped_channels]

                spatial_filters = d["spatial"][j, :, overlapped_channels]
                spatially_filtered_template = np.matmul(visible_i, spatial_filters)
                visible_i = spatially_filtered_template * d["singular"][j]

                for rank in range(visible_i.shape[1]):
                    unit_overlaps[count, :] += np.convolve(visible_i[:, rank], d["temporal"][j][:, rank], mode="full")

            d["overlaps"].append(unit_overlaps)

        d["spatial"] = np.moveaxis(d["spatial"], [0, 1, 2], [1, 0, 2])
        d["temporal"] = np.moveaxis(d["temporal"], [0, 1, 2], [1, 2, 0])
        d["singular"] = d["singular"].T[:, :, np.newaxis]
        return d

    @classmethod
    def initialize_and_check_kwargs(cls, recording, kwargs):
        d = cls._default_params.copy()
        d.update(kwargs)

        assert isinstance(d["templates"], Templates), (
            f"The templates supplied is of type {type(d['templates'])} " f"and must be a Templates"
        )

        d["num_channels"] = recording.get_num_channels()
        d["num_samples"] = d["templates"].num_samples
        d["nbefore"] = d["templates"].nbefore
        d["nafter"] = d["templates"].nafter
        d["sampling_frequency"] = recording.get_sampling_frequency()
        d["vicinity"] *= d["num_samples"]

        if "overlaps" not in d:
            d = cls._prepare_templates(d)
        else:
            for key in [
                "norms",
                "temporal",
                "spatial",
                "singular",
                "units_overlaps",
                "unit_overlaps_indices",
            ]:
                assert d[key] is not None, "If templates are provided, %d should also be there" % key

        d["num_templates"] = len(d["templates"].templates_array)
        d["ignored_ids"] = np.array(d["ignored_ids"])

        d["unit_overlaps_tables"] = {}
        for i in range(d["num_templates"]):
            d["unit_overlaps_tables"][i] = np.zeros(d["num_templates"], dtype=int)
            d["unit_overlaps_tables"][i][d["unit_overlaps_indices"][i]] = np.arange(len(d["unit_overlaps_indices"][i]))

        return d

    @classmethod
    def serialize_method_kwargs(cls, kwargs):
        kwargs = dict(kwargs)
        return kwargs

    @classmethod
    def unserialize_in_worker(cls, kwargs):
        return kwargs

    @classmethod
    def get_margin(cls, recording, kwargs):
        if kwargs["vicinity"] > 0:
            margin = kwargs["vicinity"]
        else:
            margin = 2 * kwargs["num_samples"]
        return margin

    @classmethod
    def main_function(cls, traces, d):
        num_templates = d["num_templates"]
        num_channels = d["num_channels"]
        num_samples = d["num_samples"]
        overlaps_array = d["overlaps"]
        norms = d["norms"]
        nbefore = d["nbefore"]
        nafter = d["nafter"]
        omp_tol = np.finfo(np.float32).eps
        num_samples = d["nafter"] + d["nbefore"]
        neighbor_window = num_samples - 1
        min_amplitude, max_amplitude = d["amplitudes"]
        ignored_ids = d["ignored_ids"]
        vicinity = d["vicinity"]
        rank = d["rank"]

        num_timesteps = len(traces)

        num_peaks = num_timesteps - num_samples + 1
        conv_shape = (num_templates, num_peaks)
        scalar_products = np.zeros(conv_shape, dtype=np.float32)

        # Filter using overlap-and-add convolution
        if len(ignored_ids) > 0:
            not_ignored = ~np.isin(np.arange(num_templates), ignored_ids)
            spatially_filtered_data = np.matmul(d["spatial"][:, not_ignored, :], traces.T[np.newaxis, :, :])
            scaled_filtered_data = spatially_filtered_data * d["singular"][:, not_ignored, :]
            objective_by_rank = scipy.signal.oaconvolve(
                scaled_filtered_data, d["temporal"][:, not_ignored, :], axes=2, mode="valid"
            )
            scalar_products[not_ignored] += np.sum(objective_by_rank, axis=0)
            scalar_products[ignored_ids] = -np.inf
        else:
            spatially_filtered_data = np.matmul(d["spatial"], traces.T[np.newaxis, :, :])
            scaled_filtered_data = spatially_filtered_data * d["singular"]
            objective_by_rank = scipy.signal.oaconvolve(scaled_filtered_data, d["temporal"], axes=2, mode="valid")
            scalar_products += np.sum(objective_by_rank, axis=0)

        num_spikes = 0

        spikes = np.empty(scalar_products.size, dtype=spike_dtype)

        M = np.zeros((num_templates, num_templates), dtype=np.float32)

        all_selections = np.empty((2, scalar_products.size), dtype=np.int32)
        final_amplitudes = np.zeros(scalar_products.shape, dtype=np.float32)
        num_selection = 0

        full_sps = scalar_products.copy()

        neighbors = {}
        cached_overlaps = {}

        all_amplitudes = np.zeros(0, dtype=np.float32)
        is_in_vicinity = np.zeros(0, dtype=np.int32)

        if d["stop_criteria"] == "omp_min_sps":
            stop_criteria = d["omp_min_sps"] * np.maximum(d["norms"], np.sqrt(num_channels * num_samples))
        elif d["stop_criteria"] == "max_failures":
            nb_valids = 0
            nb_failures = d["max_failures"]
        elif d["stop_criteria"] == "relative_error":
            if len(ignored_ids) > 0:
                new_error = np.linalg.norm(scalar_products[not_ignored])
            else:
                new_error = np.linalg.norm(scalar_products)
            delta_error = np.inf

        do_loop = True

        while do_loop:
            best_amplitude_ind = scalar_products.argmax()
            best_cluster_ind, peak_index = np.unravel_index(best_amplitude_ind, scalar_products.shape)

            if num_selection > 0:
                delta_t = selection[1] - peak_index
                idx = np.where((delta_t < num_samples) & (delta_t > -num_samples))[0]
                myline = neighbor_window + delta_t[idx]
                myindices = selection[0, idx]

                local_overlaps = overlaps_array[best_cluster_ind]
                overlapping_templates = d["unit_overlaps_indices"][best_cluster_ind]
                table = d["unit_overlaps_tables"][best_cluster_ind]

                if num_selection == M.shape[0]:
                    Z = np.zeros((2 * num_selection, 2 * num_selection), dtype=np.float32)
                    Z[:num_selection, :num_selection] = M
                    M = Z

                mask = np.isin(myindices, overlapping_templates)
                a, b = myindices[mask], myline[mask]
                M[num_selection, idx[mask]] = local_overlaps[table[a], b]

                if vicinity == 0:
                    scipy.linalg.solve_triangular(
                        M[:num_selection, :num_selection],
                        M[num_selection, :num_selection],
                        trans=0,
                        lower=1,
                        overwrite_b=True,
                        check_finite=False,
                    )

                    v = nrm2(M[num_selection, :num_selection]) ** 2
                    Lkk = 1 - v
                    if Lkk <= omp_tol:  # selected atoms are dependent
                        break
                    M[num_selection, num_selection] = np.sqrt(Lkk)
                else:
                    is_in_vicinity = np.where(np.abs(delta_t) < vicinity)[0]

                    if len(is_in_vicinity) > 0:
                        L = M[is_in_vicinity, :][:, is_in_vicinity]

                        M[num_selection, is_in_vicinity] = scipy.linalg.solve_triangular(
                            L, M[num_selection, is_in_vicinity], trans=0, lower=1, overwrite_b=True, check_finite=False
                        )

                        v = nrm2(M[num_selection, is_in_vicinity]) ** 2
                        Lkk = 1 - v
                        if Lkk <= omp_tol:  # selected atoms are dependent
                            break
                        M[num_selection, num_selection] = np.sqrt(Lkk)
                    else:
                        M[num_selection, num_selection] = 1.0
            else:
                M[0, 0] = 1

            all_selections[:, num_selection] = [best_cluster_ind, peak_index]
            num_selection += 1

            selection = all_selections[:, :num_selection]
            res_sps = full_sps[selection[0], selection[1]]

            if vicinity == 0:
                all_amplitudes, _ = potrs(M[:num_selection, :num_selection], res_sps, lower=True, overwrite_b=False)
                all_amplitudes /= norms[selection[0]]
            else:
                is_in_vicinity = np.append(is_in_vicinity, num_selection - 1)
                all_amplitudes = np.append(all_amplitudes, np.float32(1))
                L = M[is_in_vicinity, :][:, is_in_vicinity]
                all_amplitudes[is_in_vicinity], _ = potrs(L, res_sps[is_in_vicinity], lower=True, overwrite_b=False)
                all_amplitudes[is_in_vicinity] /= norms[selection[0][is_in_vicinity]]

            diff_amplitudes = all_amplitudes - final_amplitudes[selection[0], selection[1]]
            modified = np.where(np.abs(diff_amplitudes) > omp_tol)[0]
            final_amplitudes[selection[0], selection[1]] = all_amplitudes

            for i in modified:
                tmp_best, tmp_peak = selection[:, i]
                diff_amp = diff_amplitudes[i] * norms[tmp_best]

                local_overlaps = overlaps_array[tmp_best]
                overlapping_templates = d["units_overlaps"][tmp_best]

                if not tmp_peak in neighbors.keys():
                    idx = [max(0, tmp_peak - neighbor_window), min(num_peaks, tmp_peak + num_samples)]
                    tdx = [neighbor_window + idx[0] - tmp_peak, num_samples + idx[1] - tmp_peak - 1]
                    neighbors[tmp_peak] = {"idx": idx, "tdx": tdx}

                idx = neighbors[tmp_peak]["idx"]
                tdx = neighbors[tmp_peak]["tdx"]

                to_add = diff_amp * local_overlaps[:, tdx[0] : tdx[1]]
                scalar_products[overlapping_templates, idx[0] : idx[1]] -= to_add

            # We stop when updates do not modify the chosen spikes anymore
            if d["stop_criteria"] == "omp_min_sps":
                is_valid = scalar_products > stop_criteria[:, np.newaxis]
                do_loop = np.any(is_valid)
            elif d["stop_criteria"] == "max_failures":
                is_valid = (final_amplitudes > min_amplitude) * (final_amplitudes < max_amplitude)
                new_nb_valids = np.sum(is_valid)
                if (new_nb_valids - nb_valids) == 0:
                    nb_failures -= 1
                nb_valids = new_nb_valids
                do_loop = nb_failures > 0
            elif d["stop_criteria"] == "relative_error":
                previous_error = new_error
                if len(ignored_ids) > 0:
                    new_error = np.linalg.norm(scalar_products[not_ignored])
                else:
                    new_error = np.linalg.norm(scalar_products)
                delta_error = np.abs(new_error / previous_error - 1)
                do_loop = delta_error > d["relative_error"]

        is_valid = (final_amplitudes > min_amplitude) * (final_amplitudes < max_amplitude)
        valid_indices = np.where(is_valid)

        num_spikes = len(valid_indices[0])
        spikes["sample_index"][:num_spikes] = valid_indices[1] + d["nbefore"]
        spikes["channel_index"][:num_spikes] = 0
        spikes["cluster_index"][:num_spikes] = valid_indices[0]
        spikes["amplitude"][:num_spikes] = final_amplitudes[valid_indices[0], valid_indices[1]]

        spikes = spikes[:num_spikes]
        order = np.argsort(spikes["sample_index"])
        spikes = spikes[order]

        return spikes


class CircusPeeler(BaseTemplateMatchingEngine):
    """
    Greedy Template-matching ported from the Spyking Circus sorter

    https://elifesciences.org/articles/34518

    This is a Greedy Template Matching algorithm. The idea is to detect
    all the peaks (negative, positive or both) above a certain threshold
    Then, at every peak (plus or minus some jitter) we look if the signal
    can be explained with a scaled template.
    The amplitudes allowed, for every templates, are automatically adjusted
    in an optimal manner, to enhance the Matthew Correlation Coefficient
    between all spikes/templates in the waveformextractor. For speed and
    memory optimization, templates are automatically sparsified if the
    density of the matrix falls below a given threshold

    Parameters
    ----------
    peak_sign: str
        Sign of the peak (neg, pos, or both)
    exclude_sweep_ms: float
        The number of samples before/after to classify a peak (should be low)
    jitter: int
        The number of samples considered before/after every peak to search for
        matches
    detect_threshold: int
        The detection threshold
    random_chunk_kwargs: dict
        Parameters for computing noise levels, if not provided (sub optimal)
    max_amplitude: float
        Maximal amplitude allowed for every template
    min_amplitude: float
        Minimal amplitude allowed for every template
    use_sparse_matrix_threshold: float
        If density of the templates is below a given threshold, sparse matrix
        are used (memory efficient)
    sparse_kwargs: dict
        Parameters to extract a sparsity mask from the waveform_extractor, if not
        already sparse.
    -----


    """

    _default_params = {
        "peak_sign": "neg",
        "exclude_sweep_ms": 0.1,
        "jitter_ms": 0.1,
        "detect_threshold": 5,
        "random_chunk_kwargs": {},
        "max_amplitude": 1.5,
        "min_amplitude": 0.5,
        "use_sparse_matrix_threshold": 0.25,
        "templates": None,
    }

    @classmethod
    def _prepare_templates(cls, d):
        templates = d["templates"]
        num_samples = d["num_samples"]
        num_channels = d["num_channels"]
        num_templates = d["num_templates"]
        use_sparse_matrix_threshold = d["use_sparse_matrix_threshold"]

        d["norms"] = np.zeros(num_templates, dtype=np.float32)

        all_units = d["templates"].unit_ids

        sparsity = templates.sparsity.mask

        templates_array = templates.get_dense_templates()
        d["sparsities"] = {}
        d["normed_templates"] = {}

        for count, unit_id in enumerate(all_units):
            (d["sparsities"][count],) = np.nonzero(sparsity[count])
            d["norms"][count] = np.linalg.norm(templates_array[count])
            templates_array[count] /= d["norms"][count]
            d["normed_templates"][count] = templates_array[count][:, sparsity[count]]

        templates_array = templates_array.reshape(num_templates, -1)

        nnz = np.sum(templates_array != 0) / (num_templates * num_samples * num_channels)
        if nnz <= use_sparse_matrix_threshold:
            templates_array = scipy.sparse.csr_matrix(templates_array)
            print(f"Templates are automatically sparsified (sparsity level is {nnz})")
            d["is_dense"] = False
        else:
            d["is_dense"] = True

        d["circus_templates"] = templates_array

        return d

    # @classmethod
    # def _mcc_error(cls, bounds, good, bad):
    #     fn = np.sum((good < bounds[0]) | (good > bounds[1]))
    #     fp = np.sum((bounds[0] <= bad) & (bad <= bounds[1]))
    #     tp = np.sum((bounds[0] <= good) & (good <= bounds[1]))
    #     tn = np.sum((bad < bounds[0]) | (bad > bounds[1]))
    #     denom = (tp + fp) * (tp + fn) * (tn + fp) * (tn + fn)
    #     if denom > 0:
    #         mcc = 1 - (tp * tn - fp * fn) / np.sqrt(denom)
    #     else:
    #         mcc = 1
    #     return mcc

    # @classmethod
    # def _cost_function_mcc(cls, bounds, good, bad, delta_amplitude, alpha):
    #     # We want a minimal error, with the larger bounds that are possible
    #     cost = alpha * cls._mcc_error(bounds, good, bad) + (1 - alpha) * np.abs(
    #         (1 - (bounds[1] - bounds[0]) / delta_amplitude)
    #     )
    #     return cost

    # @classmethod
    # def _optimize_amplitudes(cls, noise_snippets, d):
    #     parameters = d
    #     waveform_extractor = parameters["waveform_extractor"]
    #     templates = parameters["templates"]
    #     num_templates = parameters["num_templates"]
    #     max_amplitude = parameters["max_amplitude"]
    #     min_amplitude = parameters["min_amplitude"]
    #     alpha = 0.5
    #     norms = parameters["norms"]
    #     all_units = list(waveform_extractor.sorting.unit_ids)

    #     parameters["amplitudes"] = np.zeros((num_templates, 2), dtype=np.float32)
    #     noise = templates.dot(noise_snippets) / norms[:, np.newaxis]

    #     all_amps = {}
    #     for count, unit_id in enumerate(all_units):
    #         waveform = waveform_extractor.get_waveforms(unit_id, force_dense=True)
    #         snippets = waveform.reshape(waveform.shape[0], -1).T
    #         amps = templates.dot(snippets) / norms[:, np.newaxis]
    #         good = amps[count, :].flatten()

    #         sub_amps = amps[np.concatenate((np.arange(count), np.arange(count + 1, num_templates))), :]
    #         bad = sub_amps[sub_amps >= good]
    #         bad = np.concatenate((bad, noise[count]))
    #         cost_kwargs = [good, bad, max_amplitude - min_amplitude, alpha]
    #         cost_bounds = [(min_amplitude, 1), (1, max_amplitude)]
    #         res = scipy.optimize.differential_evolution(cls._cost_function_mcc, bounds=cost_bounds, args=cost_kwargs)
    #         parameters["amplitudes"][count] = res.x

    #     return d

    @classmethod
    def initialize_and_check_kwargs(cls, recording, kwargs):
        assert HAVE_SKLEARN, "CircusPeeler needs sklearn to work"
        d = cls._default_params.copy()
        d.update(kwargs)

        # assert isinstance(d['waveform_extractor'], WaveformExtractor)
        for v in ["use_sparse_matrix_threshold"]:
            assert (d[v] >= 0) and (d[v] <= 1), f"{v} should be in [0, 1]"

        d["num_channels"] = recording.get_num_channels()
        d["num_samples"] = d["templates"].num_samples
        d["num_templates"] = len(d["templates"].unit_ids)

<<<<<<< HEAD
        default_parameters["noise_levels"] = get_noise_levels(
            recording, **default_parameters["random_chunk_kwargs"], return_scaled=False
        )

        default_parameters["abs_threholds"] = (
            default_parameters["noise_levels"] * default_parameters["detect_threshold"]
        )

        default_parameters = cls._prepare_templates(default_parameters)

        default_parameters["overlaps"] = compute_overlaps(
            default_parameters["circus_templates"],
            default_parameters["num_samples"],
            default_parameters["num_channels"],
            default_parameters["sparsities"],
        )

        default_parameters["exclude_sweep_size"] = int(
            default_parameters["exclude_sweep_ms"] * recording.get_sampling_frequency() / 1000.0
        )
=======
        if d["noise_levels"] is None:
            print("CircusPeeler : noise should be computed outside")
            d["noise_levels"] = get_noise_levels(recording, **d["random_chunk_kwargs"], return_scaled=False)
>>>>>>> 6d382a29

        d["abs_threholds"] = d["noise_levels"] * d["detect_threshold"]

        if "overlaps" not in d:
            d = cls._prepare_templates(d)
            d["overlaps"] = compute_overlaps(
                d["normed_templates"],
                d["num_samples"],
                d["num_channels"],
                d["sparsities"],
            )
        else:
            for key in ["circus_templates", "norms"]:
                assert d[key] is not None, "If templates are provided, %d should also be there" % key

        d["exclude_sweep_size"] = int(d["exclude_sweep_ms"] * recording.get_sampling_frequency() / 1000.0)

        d["nbefore"] = d["templates"].nbefore
        d["nafter"] = d["templates"].nafter
        d["patch_sizes"] = (
            d["templates"].num_samples,
            d["num_channels"],
        )
        d["sym_patch"] = d["nbefore"] == d["nafter"]
        d["jitter"] = int(d["jitter_ms"] * recording.get_sampling_frequency() / 1000.0)

        d["amplitudes"] = np.zeros((d["num_templates"], 2), dtype=np.float32)
        d["amplitudes"][:, 0] = d["min_amplitude"]
        d["amplitudes"][:, 1] = d["max_amplitude"]
        # num_segments = recording.get_num_segments()
        # if d["waveform_extractor"]._params["max_spikes_per_unit"] is None:
        #     num_snippets = 1000
        # else:
        #     num_snippets = 2 * d["waveform_extractor"]._params["max_spikes_per_unit"]

        # num_chunks = num_snippets // num_segments
        # noise_snippets = get_random_data_chunks(
        #     recording, num_chunks_per_segment=num_chunks, chunk_size=d["num_samples"], seed=42
        # )
        # noise_snippets = (
        #     noise_snippets.reshape(num_chunks, d["num_samples"], d["num_channels"])
        #     .reshape(num_chunks, -1)
        #     .T
        # )
        # parameters = cls._optimize_amplitudes(noise_snippets, d)

        return d

    @classmethod
    def serialize_method_kwargs(cls, kwargs):
        kwargs = dict(kwargs)
        return kwargs

    @classmethod
    def unserialize_in_worker(cls, kwargs):
        return kwargs

    @classmethod
    def get_margin(cls, recording, kwargs):
        margin = 2 * max(kwargs["nbefore"], kwargs["nafter"])
        return margin

    @classmethod
    def main_function(cls, traces, d):
        peak_sign = d["peak_sign"]
        abs_threholds = d["abs_threholds"]
        exclude_sweep_size = d["exclude_sweep_size"]
        templates = d["circus_templates"]
        num_templates = d["num_templates"]
        num_channels = d["num_channels"]
        overlaps = d["overlaps"]
        margin = d["margin"]
        norms = d["norms"]
        jitter = d["jitter"]
        patch_sizes = d["patch_sizes"]
        num_samples = d["nafter"] + d["nbefore"]
        neighbor_window = num_samples - 1
        amplitudes = d["amplitudes"]
        sym_patch = d["sym_patch"]

        peak_traces = traces[margin // 2 : -margin // 2, :]
        peak_sample_index, peak_chan_ind = DetectPeakByChannel.detect_peaks(
            peak_traces, peak_sign, abs_threholds, exclude_sweep_size
        )

        if jitter > 0:
            jittered_peaks = peak_sample_index[:, np.newaxis] + np.arange(-jitter, jitter)
            jittered_channels = peak_chan_ind[:, np.newaxis] + np.zeros(2 * jitter)
            mask = (jittered_peaks > 0) & (jittered_peaks < len(peak_traces))
            jittered_peaks = jittered_peaks[mask]
            jittered_channels = jittered_channels[mask]
            peak_sample_index, unique_idx = np.unique(jittered_peaks, return_index=True)
            peak_chan_ind = jittered_channels[unique_idx]
        else:
            peak_sample_index, unique_idx = np.unique(peak_sample_index, return_index=True)
            peak_chan_ind = peak_chan_ind[unique_idx]

        num_peaks = len(peak_sample_index)

        if sym_patch:
            snippets = extract_patches_2d(traces, patch_sizes)[peak_sample_index]
            peak_sample_index += margin // 2
        else:
            peak_sample_index += margin // 2
            snippet_window = np.arange(-d["nbefore"], d["nafter"])
            snippets = traces[peak_sample_index[:, np.newaxis] + snippet_window]

        if num_peaks > 0:
            snippets = snippets.reshape(num_peaks, -1)
            scalar_products = templates.dot(snippets.T)
        else:
            scalar_products = np.zeros((num_templates, 0), dtype=np.float32)

        num_spikes = 0
        spikes = np.empty(scalar_products.size, dtype=spike_dtype)
        idx_lookup = np.arange(scalar_products.size).reshape(num_templates, -1)

        min_sps = (amplitudes[:, 0] * norms)[:, np.newaxis]
        max_sps = (amplitudes[:, 1] * norms)[:, np.newaxis]

        is_valid = (scalar_products > min_sps) & (scalar_products < max_sps)

        cached_overlaps = {}

        while np.any(is_valid):
            best_amplitude_ind = scalar_products[is_valid].argmax()
            best_cluster_ind, peak_index = np.unravel_index(idx_lookup[is_valid][best_amplitude_ind], idx_lookup.shape)

            best_amplitude = scalar_products[best_cluster_ind, peak_index]
            best_peak_sample_index = peak_sample_index[peak_index]
            best_peak_chan_ind = peak_chan_ind[peak_index]

            peak_data = peak_sample_index - peak_sample_index[peak_index]
            is_valid_nn = np.searchsorted(peak_data, [-neighbor_window, neighbor_window + 1])
            idx_neighbor = peak_data[is_valid_nn[0] : is_valid_nn[1]] + neighbor_window

            if not best_cluster_ind in cached_overlaps.keys():
                cached_overlaps[best_cluster_ind] = overlaps[best_cluster_ind].toarray()

            to_add = -best_amplitude * cached_overlaps[best_cluster_ind][:, idx_neighbor]

            scalar_products[:, is_valid_nn[0] : is_valid_nn[1]] += to_add
            scalar_products[best_cluster_ind, is_valid_nn[0] : is_valid_nn[1]] = -np.inf

            spikes["sample_index"][num_spikes] = best_peak_sample_index
            spikes["channel_index"][num_spikes] = best_peak_chan_ind
            spikes["cluster_index"][num_spikes] = best_cluster_ind
            spikes["amplitude"][num_spikes] = best_amplitude
            num_spikes += 1

            is_valid = (scalar_products > min_sps) & (scalar_products < max_sps)

        spikes["amplitude"][:num_spikes] /= norms[spikes["cluster_index"][:num_spikes]]

        spikes = spikes[:num_spikes]
        order = np.argsort(spikes["sample_index"])
        spikes = spikes[order]

        return spikes<|MERGE_RESOLUTION|>--- conflicted
+++ resolved
@@ -70,318 +70,6 @@
     return new_overlaps
 
 
-<<<<<<< HEAD
-class CircusOMPPeeler(BaseTemplateMatchingEngine):
-    """
-    Orthogonal Matching Pursuit inspired from Spyking Circus sorter
-
-    https://elifesciences.org/articles/34518
-
-    This is an Orthogonal Template Matching algorithm. For speed and
-    memory optimization, templates are automatically sparsified. Signal
-    is convolved with the templates, and as long as some scalar products
-    are higher than a given threshold, we use a Cholesky decomposition
-    to compute the optimal amplitudes needed to reconstruct the signal.
-
-    IMPORTANT NOTE: small chunks are more efficient for such Peeler,
-    consider using 100ms chunk
-
-    Parameters
-    ----------
-    amplitude: tuple
-        (Minimal, Maximal) amplitudes allowed for every template
-    omp_min_sps: float
-        Stopping criteria of the OMP algorithm, in percentage of the norm
-    random_chunk_kwargs: dict
-        Parameters for computing noise levels, if not provided (sub optimal)
-    sparse_kwargs: dict
-        Parameters to extract a sparsity mask from the waveform_extractor, if not
-        already sparse.
-    -----
-    """
-
-    _default_params = {
-        "amplitudes": [0.6, 2],
-        "omp_min_sps": 0.1,
-        "waveform_extractor": None,
-        "templates": None,
-        "overlaps": None,
-        "norms": None,
-        "random_chunk_kwargs": {},
-        "sparse_kwargs": {"method": "ptp", "threshold": 1},
-        "ignored_ids": [],
-        "vicinity": 0,
-    }
-
-    @classmethod
-    def _prepare_templates(cls, d):
-        waveform_extractor = d["waveform_extractor"]
-        num_templates = len(d["waveform_extractor"].sorting.unit_ids)
-
-        if not waveform_extractor.is_sparse():
-            sparsity = compute_sparsity(waveform_extractor, **d["sparse_kwargs"]).mask
-        else:
-            sparsity = waveform_extractor.sparsity.mask
-
-        templates = waveform_extractor.get_all_templates(mode="median").copy()
-
-        d["sparsities"] = {}
-        d["templates"] = {}
-        d["norms"] = np.zeros(num_templates, dtype=np.float32)
-
-        for count, unit_id in enumerate(waveform_extractor.sorting.unit_ids):
-            template = templates[count][:, sparsity[count]]
-            (d["sparsities"][count],) = np.nonzero(sparsity[count])
-            d["norms"][count] = np.linalg.norm(template)
-            d["templates"][count] = template / d["norms"][count]
-
-        return d
-
-    @classmethod
-    def initialize_and_check_kwargs(cls, recording, kwargs):
-        d = cls._default_params.copy()
-        d.update(kwargs)
-
-        # assert isinstance(d['waveform_extractor'], WaveformExtractor)
-
-        for v in ["omp_min_sps"]:
-            assert (d[v] >= 0) and (d[v] <= 1), f"{v} should be in [0, 1]"
-
-        d["num_channels"] = d["waveform_extractor"].recording.get_num_channels()
-        d["num_samples"] = d["waveform_extractor"].nsamples
-        d["nbefore"] = d["waveform_extractor"].nbefore
-        d["nafter"] = d["waveform_extractor"].nafter
-        d["sampling_frequency"] = d["waveform_extractor"].recording.get_sampling_frequency()
-        d["vicinity"] *= d["num_samples"]
-
-        d["noise_levels"] = get_noise_levels(recording, **d["random_chunk_kwargs"], return_scaled=False)
-
-        if d["templates"] is None:
-            d = cls._prepare_templates(d)
-        else:
-            for key in ["norms", "sparsities"]:
-                assert d[key] is not None, "If templates are provided, %d should also be there" % key
-
-        d["num_templates"] = len(d["templates"])
-
-        if d["overlaps"] is None:
-            d["overlaps"] = compute_overlaps(d["templates"], d["num_samples"], d["num_channels"], d["sparsities"])
-
-        d["ignored_ids"] = np.array(d["ignored_ids"])
-
-        omp_min_sps = d["omp_min_sps"]
-        # nb_active_channels = np.array([len(d['sparsities'][count]) for count in range(d['num_templates'])])
-        d["stop_criteria"] = omp_min_sps * np.sqrt(d["noise_levels"].sum() * d["num_samples"])
-
-        return d
-
-    @classmethod
-    def serialize_method_kwargs(cls, kwargs):
-        kwargs = dict(kwargs)
-        # remove waveform_extractor
-        kwargs.pop("waveform_extractor")
-        return kwargs
-
-    @classmethod
-    def unserialize_in_worker(cls, kwargs):
-        return kwargs
-
-    @classmethod
-    def get_margin(cls, recording, kwargs):
-        margin = 2 * max(kwargs["nbefore"], kwargs["nafter"])
-        return margin
-
-    @classmethod
-    def main_function(cls, traces, d):
-        templates = d["templates"]
-        num_templates = d["num_templates"]
-        num_channels = d["num_channels"]
-        num_samples = d["num_samples"]
-        overlaps = d["overlaps"]
-        norms = d["norms"]
-        nbefore = d["nbefore"]
-        nafter = d["nafter"]
-        omp_tol = np.finfo(np.float32).eps
-        num_samples = d["nafter"] + d["nbefore"]
-        neighbor_window = num_samples - 1
-        min_amplitude, max_amplitude = d["amplitudes"]
-        sparsities = d["sparsities"]
-        ignored_ids = d["ignored_ids"]
-        stop_criteria = d["stop_criteria"]
-        vicinity = d["vicinity"]
-
-        if "cached_fft_kernels" not in d:
-            d["cached_fft_kernels"] = {"fshape": 0}
-
-        cached_fft_kernels = d["cached_fft_kernels"]
-
-        num_timesteps = len(traces)
-
-        num_peaks = num_timesteps - num_samples + 1
-
-        traces = traces.T
-
-        dummy_filter = np.empty((num_channels, num_samples), dtype=np.float32)
-        dummy_traces = np.empty((num_channels, num_timesteps), dtype=np.float32)
-
-        fshape, axes = get_scipy_shape(dummy_filter, traces, axes=1)
-        fft_cache = {"full": sp_fft.rfftn(traces, fshape, axes=axes)}
-
-        scalar_products = np.empty((num_templates, num_peaks), dtype=np.float32)
-
-        flagged_chunk = cached_fft_kernels["fshape"] != fshape[0]
-
-        for i in range(num_templates):
-            if i not in ignored_ids:
-                if i not in cached_fft_kernels or flagged_chunk:
-                    kernel_filter = np.ascontiguousarray(templates[i][::-1].T)
-                    cached_fft_kernels.update({i: sp_fft.rfftn(kernel_filter, fshape, axes=axes)})
-                    cached_fft_kernels["fshape"] = fshape[0]
-
-                fft_cache.update({"mask": sparsities[i], "template": cached_fft_kernels[i]})
-
-                convolution = fftconvolve_with_cache(dummy_filter, dummy_traces, fft_cache, axes=1, mode="valid")
-                if len(convolution) > 0:
-                    scalar_products[i] = convolution.sum(0)
-                else:
-                    scalar_products[i] = 0
-
-        if len(ignored_ids) > 0:
-            scalar_products[ignored_ids] = -np.inf
-
-        num_spikes = 0
-
-        spikes = np.empty(scalar_products.size, dtype=spike_dtype)
-        idx_lookup = np.arange(scalar_products.size).reshape(num_templates, -1)
-
-        M = np.zeros((100, 100), dtype=np.float32)
-
-        all_selections = np.empty((2, scalar_products.size), dtype=np.int32)
-        final_amplitudes = np.zeros(scalar_products.shape, dtype=np.float32)
-        num_selection = 0
-
-        full_sps = scalar_products.copy()
-
-        neighbors = {}
-        cached_overlaps = {}
-
-        is_valid = scalar_products > stop_criteria
-        all_amplitudes = np.zeros(0, dtype=np.float32)
-        is_in_vicinity = np.zeros(0, dtype=np.int32)
-
-        while np.any(is_valid):
-            best_amplitude_ind = scalar_products[is_valid].argmax()
-            best_cluster_ind, peak_index = np.unravel_index(idx_lookup[is_valid][best_amplitude_ind], idx_lookup.shape)
-
-            if num_selection > 0:
-                delta_t = selection[1] - peak_index
-                idx = np.where((delta_t < neighbor_window) & (delta_t > -num_samples))[0]
-                myline = num_samples + delta_t[idx]
-
-                if not best_cluster_ind in cached_overlaps:
-                    cached_overlaps[best_cluster_ind] = overlaps[best_cluster_ind].toarray()
-
-                if num_selection == M.shape[0]:
-                    Z = np.zeros((2 * num_selection, 2 * num_selection), dtype=np.float32)
-                    Z[:num_selection, :num_selection] = M
-                    M = Z
-
-                M[num_selection, idx] = cached_overlaps[best_cluster_ind][selection[0, idx], myline]
-
-                if vicinity == 0:
-                    scipy.linalg.solve_triangular(
-                        M[:num_selection, :num_selection],
-                        M[num_selection, :num_selection],
-                        trans=0,
-                        lower=1,
-                        overwrite_b=True,
-                        check_finite=False,
-                    )
-
-                    v = nrm2(M[num_selection, :num_selection]) ** 2
-                    Lkk = 1 - v
-                    if Lkk <= omp_tol:  # selected atoms are dependent
-                        break
-                    M[num_selection, num_selection] = np.sqrt(Lkk)
-                else:
-                    is_in_vicinity = np.where(np.abs(delta_t) < vicinity)[0]
-
-                    if len(is_in_vicinity) > 0:
-                        L = M[is_in_vicinity, :][:, is_in_vicinity]
-
-                        M[num_selection, is_in_vicinity] = scipy.linalg.solve_triangular(
-                            L, M[num_selection, is_in_vicinity], trans=0, lower=1, overwrite_b=True, check_finite=False
-                        )
-
-                        v = nrm2(M[num_selection, is_in_vicinity]) ** 2
-                        Lkk = 1 - v
-                        if Lkk <= omp_tol:  # selected atoms are dependent
-                            break
-                        M[num_selection, num_selection] = np.sqrt(Lkk)
-                    else:
-                        M[num_selection, num_selection] = 1.0
-            else:
-                M[0, 0] = 1
-
-            all_selections[:, num_selection] = [best_cluster_ind, peak_index]
-            num_selection += 1
-
-            selection = all_selections[:, :num_selection]
-            res_sps = full_sps[selection[0], selection[1]]
-
-            if True:  # vicinity == 0:
-                all_amplitudes, _ = potrs(M[:num_selection, :num_selection], res_sps, lower=True, overwrite_b=False)
-                all_amplitudes /= norms[selection[0]]
-            else:
-                # This is not working, need to figure out why
-                is_in_vicinity = np.append(is_in_vicinity, num_selection - 1)
-                all_amplitudes = np.append(all_amplitudes, np.float32(1))
-                L = M[is_in_vicinity, :][:, is_in_vicinity]
-                all_amplitudes[is_in_vicinity], _ = potrs(L, res_sps[is_in_vicinity], lower=True, overwrite_b=False)
-                all_amplitudes[is_in_vicinity] /= norms[selection[0][is_in_vicinity]]
-
-            diff_amplitudes = all_amplitudes - final_amplitudes[selection[0], selection[1]]
-            modified = np.where(np.abs(diff_amplitudes) > omp_tol)[0]
-            final_amplitudes[selection[0], selection[1]] = all_amplitudes
-
-            for i in modified:
-                tmp_best, tmp_peak = selection[:, i]
-                diff_amp = diff_amplitudes[i] * norms[tmp_best]
-
-                if not tmp_best in cached_overlaps:
-                    cached_overlaps[tmp_best] = overlaps[tmp_best].toarray()
-
-                if not tmp_peak in neighbors.keys():
-                    idx = [max(0, tmp_peak - num_samples), min(num_peaks, tmp_peak + neighbor_window)]
-                    tdx = [num_samples + idx[0] - tmp_peak, num_samples + idx[1] - tmp_peak]
-                    neighbors[tmp_peak] = {"idx": idx, "tdx": tdx}
-
-                idx = neighbors[tmp_peak]["idx"]
-                tdx = neighbors[tmp_peak]["tdx"]
-
-                to_add = diff_amp * cached_overlaps[tmp_best][:, tdx[0] : tdx[1]]
-                scalar_products[:, idx[0] : idx[1]] -= to_add
-
-            is_valid = scalar_products > stop_criteria
-
-        is_valid = (final_amplitudes > min_amplitude) * (final_amplitudes < max_amplitude)
-        valid_indices = np.where(is_valid)
-
-        num_spikes = len(valid_indices[0])
-        spikes["sample_index"][:num_spikes] = valid_indices[1] + d["nbefore"]
-        spikes["channel_index"][:num_spikes] = 0
-        spikes["cluster_index"][:num_spikes] = valid_indices[0]
-        spikes["amplitude"][:num_spikes] = final_amplitudes[valid_indices[0], valid_indices[1]]
-
-        spikes = spikes[:num_spikes]
-        order = np.argsort(spikes["sample_index"])
-        spikes = spikes[order]
-
-        return spikes
-
-
-=======
->>>>>>> 6d382a29
 class CircusOMPSVDPeeler(BaseTemplateMatchingEngine):
     """
     Orthogonal Matching Pursuit inspired from Spyking Circus sorter
@@ -915,32 +603,9 @@
         d["num_samples"] = d["templates"].num_samples
         d["num_templates"] = len(d["templates"].unit_ids)
 
-<<<<<<< HEAD
-        default_parameters["noise_levels"] = get_noise_levels(
-            recording, **default_parameters["random_chunk_kwargs"], return_scaled=False
-        )
-
-        default_parameters["abs_threholds"] = (
-            default_parameters["noise_levels"] * default_parameters["detect_threshold"]
-        )
-
-        default_parameters = cls._prepare_templates(default_parameters)
-
-        default_parameters["overlaps"] = compute_overlaps(
-            default_parameters["circus_templates"],
-            default_parameters["num_samples"],
-            default_parameters["num_channels"],
-            default_parameters["sparsities"],
-        )
-
-        default_parameters["exclude_sweep_size"] = int(
-            default_parameters["exclude_sweep_ms"] * recording.get_sampling_frequency() / 1000.0
-        )
-=======
         if d["noise_levels"] is None:
             print("CircusPeeler : noise should be computed outside")
             d["noise_levels"] = get_noise_levels(recording, **d["random_chunk_kwargs"], return_scaled=False)
->>>>>>> 6d382a29
 
         d["abs_threholds"] = d["noise_levels"] * d["detect_threshold"]
 
