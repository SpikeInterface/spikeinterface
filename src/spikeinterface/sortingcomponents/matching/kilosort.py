"""Sorting components: template matching."""

from __future__ import annotations


import numpy as np

from .base import BaseTemplateMatching, _base_matching_dtype

try:
    import torch

    HAVE_TORCH = True
    from torch.nn.functional import conv1d, max_pool2d, max_pool1d
except ImportError:
    HAVE_TORCH = False


spike_dtype = [
    ("sample_index", "int64"),
    ("channel_index", "int64"),
    ("cluster_index", "int64"),
    ("amplitude", "float64"),
    ("segment_index", "int64"),
]


class KiloSortPeeler(BaseTemplateMatching):
    """
    This code is an adaptation from the code hosted on

    https://github.com/MouseLand/Kilosort/blob/main/kilosort/template_matching.py

    and implementing the KiloSort4 spike sorting algorithm, published here

    https://www.nature.com/articles/s41592-024-02232-7

    by Marius Patchitariu and collaborators

    This is a torch implementation of a Matching Pursuit Algorithm, with precomputing
    of all pairwise interactions between the templates in a dense manner. To speed up
    the computations of the convolutions, templates are described via a common predefined
    set of temporal components. This allow to compute only once the temporal convolutions
    for these components, and to reconstruct via spatial components the full convolutions.
<<<<<<< HEAD
    To build these spatial and temporal components, one should access spikes from the 
    recording, with the following code:

    from spikeinterface.sortingcomponents.peak_selection import select_peaks
    from spikeinterface.sortingcomponents.tools import extract_waveform_at_max_channel
    from spikeinterface.sortingcomponents.peak_detection import detect_peaks

    peaks = detect_peaks(sorting_analyzer.recording, method="locally_exclusive", skip_after_n_peaks=5000)
    few_wfs = extract_waveform_at_max_channel(sorting_analyzer.recording, peaks, ms_before=1, ms_after=2)
    wfs = few_wfs[:, :, 0]
    import numpy as np

    n_components = 5
    from sklearn.cluster import KMeans

    wfs /= np.linalg.norm(wfs, axis=1)[:, None]
    model = KMeans(n_clusters=n_components, n_init=10).fit(wfs)
    temporal_components = model.cluster_centers_
    temporal_components = temporal_components / np.linalg.norm(temporal_components[:, None])
    temporal_components = temporal_components.astype(np.float32)
    from sklearn.decomposition import TruncatedSVD

    model = TruncatedSVD(n_components=n_components).fit(wfs)
    spatial_components = model.components_.astype(np.float32)
    method_kwargs["spatial_components"] = spatial_components
    method_kwargs["temporal_components"] = temporal_components

=======
>>>>>>> 4de0502c

    """

    def __init__(
        self,
        recording,
        return_output=True,
        parents=None,
        templates=None,
        temporal_components=None,
        spatial_components=None,
        Th=8,
        max_iter=100,
        engine="torch",
        torch_device="cpu",
    ):

        import scipy

        BaseTemplateMatching.__init__(self, recording, templates, return_output=True, parents=None)
        self.templates_array = self.templates.get_dense_templates()
        self.spatial_components = spatial_components
        self.temporal_components = temporal_components
        self.Th = Th
        self.max_iter = max_iter
        self.engine = "torch"
        self.torch_device = torch_device

        self.num_components = len(self.temporal_components)
        self.num_templates = len(self.templates_array)
        self.num_channels = recording.get_num_channels()
        self.num_samples = self.templates_array.shape[1]

        U = np.zeros((self.num_templates, self.num_channels, self.num_components), dtype=np.float32)
        for i in range(self.num_templates):
            U[i] = np.dot(spatial_components, self.templates_array[i]).T

        Uex = np.einsum("xyz, zt -> xty", U, self.spatial_components)
        if self.engine == "torch":
            Uex = torch.as_tensor(Uex, device=self.torch_device)
            temporal_components_torch = torch.as_tensor(temporal_components, device=self.torch_device)
            X = Uex.reshape(-1, self.num_channels).T
            X = conv1d(X.unsqueeze(1), temporal_components_torch.unsqueeze(1), padding=self.num_samples // 2)
            X = X[:, :, : self.num_templates * self.num_samples]
            Xmax = X.abs().max(0)[0].max(0)[0].reshape(-1, self.num_samples)
            imax = torch.argmax(Xmax, 1)
            Unew_torch = Uex.clone()
            for j in range(self.num_samples):
                ix = imax == j
                Unew_torch[ix] = torch.roll(Unew_torch[ix], self.num_samples // 2 - j, -2)
            self.U = torch.einsum(
                "xty, zt -> xzy", Unew_torch, torch.as_tensor(spatial_components, device=self.torch_device)
            )
            self.W = torch.as_tensor(self.spatial_components, device=self.torch_device)
            WtW = conv1d(
                self.W.reshape(-1, 1, self.num_samples),
                self.W.reshape(-1, 1, self.num_samples),
                padding=self.num_samples,
            )
            WtW = torch.flip(
                WtW,
                [
                    2,
                ],
            )
            UtU = torch.einsum("ikl, jml -> ijkm", self.U, self.U)
            self.ctc = torch.einsum("ijkm, kml -> ijl", UtU, WtW)
            self.trange = torch.arange(-self.num_samples, self.num_samples + 1, device=self.torch_device)
        else:
            X = Uex.reshape(-1, self.num_channels).T
            X = scipy.signal.oaconvolve(X[:, None, :], self.temporal_components[None, :, ::-1], mode="full", axes=2)
            X = X[:, :, self.num_samples // 2 : self.num_samples // 2 + self.num_samples * self.num_templates]
            Xmax = np.abs(X).max(0).max(0).reshape(-1, self.num_samples)
            imax = np.argmax(Xmax, 1)
            Unew = Uex.copy()
            for j in range(self.num_samples):
                ix = imax == j
                Unew[ix] = np.roll(Unew[ix], self.num_samples // 2 - j, -2)

            self.U = np.einsum("xty, zt -> xzy", Unew, spatial_components)
            self.W = self.spatial_components
            WtW = scipy.signal.oaconvolve(self.W[None, :, ::-1], self.W[:, None, :], mode="full", axes=2)
            WtW = np.flip(WtW, 2)
            UtU = np.einsum("ikl, jml -> ijkm", self.U, self.U)
            self.ctc = np.einsum("ijkm, kml -> ijl", UtU, WtW)
            self.trange = np.arange(-self.num_samples, self.num_samples + 1, device=self.torch_device)

        self.nbefore = self.templates.nbefore
        self.nafter = self.templates.nafter
        self.margin = self.num_samples
        self.nm = (self.U**2).sum(-1).sum(-1)

    def get_trace_margin(self):
        return self.margin

    def compute_matching(self, traces, start_frame, end_frame, segment_index):

        if self.engine == "torch":
            X = torch.as_tensor(traces.T, device=self.torch_device)
            B = conv1d(X.unsqueeze(1), self.W.unsqueeze(1), padding=self.num_samples // 2)
            B = torch.einsum("ijk, kjl -> il", self.U, B)

            spikes = np.empty(traces.size, dtype=spike_dtype)
            k = 0

            for t in range(self.max_iter):
                Cf = torch.relu(B) ** 2 / self.nm.unsqueeze(-1)
                Cf[:, : self.margin] = 0
                Cf[:, -self.margin :] = 0

                Cfmax, imax = torch.max(Cf, 0)
                Cmax = max_pool1d(
                    Cfmax.unsqueeze(0).unsqueeze(0), (2 * self.num_samples + 1), stride=1, padding=(self.num_samples)
                )
                cnd1 = Cmax[0, 0] > self.Th**2
                cnd2 = torch.abs(Cmax[0, 0] - Cfmax) < 1e-9
                xs = torch.nonzero(cnd1 * cnd2)

                if len(xs) == 0:
                    break

                iX = xs[:, :1]
                iY = imax[iX]

                nsp = len(iX)
                spikes[k : k + nsp]["sample_index"] = iX[:, 0].cpu()
                spikes[k : k + nsp]["cluster_index"] = iY[:, 0].cpu()
                amp = B[iY, iX] / self.nm[iY]

                n = 2
                for j in range(n):
                    B[:, iX[j::n] + self.trange] -= amp[j::n] * self.ctc[:, iY[j::n, 0], :]

                spikes[k : k + nsp]["amplitude"] = amp[:, 0].cpu()
                k += nsp

            spikes = spikes[:k]
            spikes["channel_index"] = 0
            spikes["sample_index"] += (self.nbefore - self.nafter) // 2
            order = np.argsort(spikes["sample_index"])
            spikes = spikes[order]

        else:
            # B = scipy.signal.oaconvolve(traces.T[np.newaxis, :, :], self.W[:, None, ::-1], mode="full", axes=2)
            # B = np.einsum("ijk, kjl -> il", self.U, B)
            raise NotImplementedError("Not implemented yet")

        return spikes<|MERGE_RESOLUTION|>--- conflicted
+++ resolved
@@ -42,7 +42,6 @@
     the computations of the convolutions, templates are described via a common predefined
     set of temporal components. This allow to compute only once the temporal convolutions
     for these components, and to reconstruct via spatial components the full convolutions.
-<<<<<<< HEAD
     To build these spatial and temporal components, one should access spikes from the 
     recording, with the following code:
 
@@ -67,12 +66,6 @@
 
     model = TruncatedSVD(n_components=n_components).fit(wfs)
     spatial_components = model.components_.astype(np.float32)
-    method_kwargs["spatial_components"] = spatial_components
-    method_kwargs["temporal_components"] = temporal_components
-
-=======
->>>>>>> 4de0502c
-
     """
 
     def __init__(
