from __future__ import annotations

from .naive import NaiveMatching
<<<<<<< HEAD
from .tdc import TridesclousPeeler
from .circus import CircusOMPPeeler
=======
from .tdc_peeler import TridesclousPeeler
from .circus import CircusOMPSVDPeeler
>>>>>>> 0751bc3e
from .wobble import WobbleMatch

matching_methods = {
    "naive": NaiveMatching,
    "tdc-peeler": TridesclousPeeler,
<<<<<<< HEAD
    "circus-omp": CircusOMPPeeler,
=======
    "circus-omp-svd": CircusOMPSVDPeeler,
>>>>>>> 0751bc3e
    "wobble": WobbleMatch,
}

try:
    # Kilosort licence (GPL 3) is forcing us to make and use an external package
    from spikeinterface_kilosort_components.kilosort_matching import KiloSortMatching

    matching_methods["kilosort-matching"] = KiloSortMatching
except ImportError:
    pass<|MERGE_RESOLUTION|>--- conflicted
+++ resolved
@@ -1,23 +1,14 @@
 from __future__ import annotations
 
 from .naive import NaiveMatching
-<<<<<<< HEAD
-from .tdc import TridesclousPeeler
+from .tdc_peeler import TridesclousPeeler
 from .circus import CircusOMPPeeler
-=======
-from .tdc_peeler import TridesclousPeeler
-from .circus import CircusOMPSVDPeeler
->>>>>>> 0751bc3e
 from .wobble import WobbleMatch
 
 matching_methods = {
     "naive": NaiveMatching,
     "tdc-peeler": TridesclousPeeler,
-<<<<<<< HEAD
     "circus-omp": CircusOMPPeeler,
-=======
-    "circus-omp-svd": CircusOMPSVDPeeler,
->>>>>>> 0751bc3e
     "wobble": WobbleMatch,
 }
 
