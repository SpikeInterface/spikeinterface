"""Sorting components: template matching."""

from __future__ import annotations


import numpy as np
from spikeinterface.core import get_noise_levels, get_channel_distances, get_chunk_with_margin, get_random_data_chunks
from spikeinterface.sortingcomponents.peak_detection import DetectPeakLocallyExclusive
from spikeinterface.core.template import Templates

spike_dtype = [
    ("sample_index", "int64"),
    ("channel_index", "int64"),
    ("cluster_index", "int64"),
    ("amplitude", "float64"),
    ("segment_index", "int64"),
]


from .main import BaseTemplateMatchingEngine


class NaiveMatching(BaseTemplateMatchingEngine):
    """
    This is a naive template matching that does not resolve collision
    and does not take in account sparsity.
    It just minimizes the distance to templates for detected peaks.

    It is implemented for benchmarking against this low quality template matching.
    And also as an example how to deal with methods_kwargs, margin, intit, func, ...
    """

    default_params = {
        "templates": None,
        "peak_sign": "neg",
        "exclude_sweep_ms": 0.1,
        "detect_threshold": 5,
        "radius_um": 100,
        "random_chunk_kwargs": {},
    }

    @classmethod
    def initialize_and_check_kwargs(cls, recording, kwargs):
        d = cls.default_params.copy()
        d.update(kwargs)

        assert isinstance(d["templates"], Templates), (
            f"The templates supplied is of type {type(d['templates'])} " f"and must be a Templates"
        )

        templates = d["templates"]

<<<<<<< HEAD
        d["noise_levels"] = get_noise_levels(recording, **d["random_chunk_kwargs"])
=======
        if d["noise_levels"] is None:
            d["noise_levels"] = get_noise_levels(recording, **d["random_chunk_kwargs"], return_scaled=False)
>>>>>>> 6d382a29

        d["abs_threholds"] = d["noise_levels"] * d["detect_threshold"]

        channel_distance = get_channel_distances(recording)
        d["neighbours_mask"] = channel_distance < d["radius_um"]

        d["nbefore"] = templates.nbefore
        d["nafter"] = templates.nafter

        d["exclude_sweep_size"] = int(d["exclude_sweep_ms"] * recording.get_sampling_frequency() / 1000.0)

        return d

    @classmethod
    def get_margin(cls, recording, kwargs):
        margin = max(kwargs["nbefore"], kwargs["nafter"])
        return margin

    @classmethod
    def serialize_method_kwargs(cls, kwargs):
        kwargs = dict(kwargs)
        return kwargs

    @classmethod
    def unserialize_in_worker(cls, kwargs):
        return kwargs

    @classmethod
    def main_function(cls, traces, method_kwargs):
        peak_sign = method_kwargs["peak_sign"]
        abs_threholds = method_kwargs["abs_threholds"]
        exclude_sweep_size = method_kwargs["exclude_sweep_size"]
        neighbours_mask = method_kwargs["neighbours_mask"]
        templates_array = method_kwargs["templates"].get_dense_templates()

        nbefore = method_kwargs["nbefore"]
        nafter = method_kwargs["nafter"]

        margin = method_kwargs["margin"]

        if margin > 0:
            peak_traces = traces[margin:-margin, :]
        else:
            peak_traces = traces
        peak_sample_ind, peak_chan_ind = DetectPeakLocallyExclusive.detect_peaks(
            peak_traces, peak_sign, abs_threholds, exclude_sweep_size, neighbours_mask
        )
        peak_sample_ind += margin

        spikes = np.zeros(peak_sample_ind.size, dtype=spike_dtype)
        spikes["sample_index"] = peak_sample_ind
        spikes["channel_index"] = peak_chan_ind  # TODO need to put the channel from template

        # naively take the closest template
        for i in range(peak_sample_ind.size):
            i0 = peak_sample_ind[i] - nbefore
            i1 = peak_sample_ind[i] + nafter

            waveforms = traces[i0:i1, :]
            dist = np.sum(np.sum((templates_array - waveforms[None, :, :]) ** 2, axis=1), axis=1)
            cluster_index = np.argmin(dist)

            spikes["cluster_index"][i] = cluster_index
            spikes["amplitude"][i] = 0.0

        return spikes<|MERGE_RESOLUTION|>--- conflicted
+++ resolved
@@ -50,13 +50,7 @@
 
         templates = d["templates"]
 
-<<<<<<< HEAD
         d["noise_levels"] = get_noise_levels(recording, **d["random_chunk_kwargs"])
-=======
-        if d["noise_levels"] is None:
-            d["noise_levels"] = get_noise_levels(recording, **d["random_chunk_kwargs"], return_scaled=False)
->>>>>>> 6d382a29
-
         d["abs_threholds"] = d["noise_levels"] * d["detect_threshold"]
 
         channel_distance = get_channel_distances(recording)
