"""Sorting components: template matching."""

import numpy as np
from spikeinterface.core import WaveformExtractor
from spikeinterface.core import get_noise_levels, get_channel_distances, get_chunk_with_margin, get_random_data_chunks
from spikeinterface.postprocessing import (get_template_channel_sparsity, get_template_extremum_channel)

from spikeinterface.sortingcomponents.peak_detection import DetectPeakLocallyExclusive

<<<<<<< HEAD
spike_dtype = [('sample_ind', 'int64'), ('channel_ind', 'int64'), ('cluster_ind', 'int64'),
               ('amplitude', 'float64'), ('segment_index', 'int64')]
=======
spike_dtype = [('sample_ind', 'int64'), ('channel_index', 'int64'), ('cluster_ind', 'int64'),
               ('amplitude', 'float64'), ('segment_ind', 'int64')]
>>>>>>> 9eaa29fe


from .main import BaseTemplateMatchingEngine


class NaiveMatching(BaseTemplateMatchingEngine):
    """
    This is a naive template matching that does not resolve collision
    and does not take in account sparsity.
    It just minimizes the distance to templates for detected peaks.

    It is implemented for benchmarking against this low quality template matching.
    And also as an example how to deal with methods_kwargs, margin, intit, func, ...
    """
    default_params = {
        'waveform_extractor': None,
        'peak_sign': 'neg',
        'exclude_sweep_ms': 0.1,
        'detect_threshold': 5,
        'noise_levels': None,
        'local_radius_um': 100,
        'random_chunk_kwargs': {},
    }
    

    @classmethod
    def initialize_and_check_kwargs(cls, recording, kwargs):
        d = cls.default_params.copy()
        d.update(kwargs)
        
        assert d['waveform_extractor'] is not None
        
        we = d['waveform_extractor']

        if d['noise_levels'] is None:
            d['noise_levels'] = get_noise_levels(recording, **d['random_chunk_kwargs'])

        d['abs_threholds'] = d['noise_levels'] * d['detect_threshold']

        channel_distance = get_channel_distances(recording)
        d['neighbours_mask'] = channel_distance < d['local_radius_um']

        d['nbefore'] = we.nbefore
        d['nafter'] = we.nafter

        d['exclude_sweep_size'] = int(d['exclude_sweep_ms'] * recording.get_sampling_frequency() / 1000.)

        return d
    
    @classmethod
    def get_margin(cls, recording, kwargs):
        margin = max(kwargs['nbefore'], kwargs['nafter'])
        return margin

    @classmethod
    def serialize_method_kwargs(cls, kwargs):
        kwargs = dict(kwargs)
        
        waveform_extractor = kwargs['waveform_extractor']
        kwargs['waveform_extractor'] = str(waveform_extractor.folder)
        
        return kwargs

    @classmethod
    def unserialize_in_worker(cls, kwargs):
        
        we = kwargs['waveform_extractor']
        if  isinstance(we, str):
            we = WaveformExtractor.load(we)
            kwargs['waveform_extractor'] = we
        
        templates = we.get_all_templates(mode='average')
        
        kwargs['templates'] = templates
        
        return kwargs

    @classmethod
    def main_function(cls, traces, method_kwargs):
        
        peak_sign = method_kwargs['peak_sign']
        abs_threholds = method_kwargs['abs_threholds']
        exclude_sweep_size = method_kwargs['exclude_sweep_size']
        neighbours_mask = method_kwargs['neighbours_mask']
        templates = method_kwargs['templates']
        
        nbefore = method_kwargs['nbefore']
        nafter = method_kwargs['nafter']
        
        margin = method_kwargs['margin']
        
        if margin > 0:
            peak_traces = traces[margin:-margin, :]
        else:
            peak_traces = traces
        peak_sample_ind, peak_chan_ind = DetectPeakLocallyExclusive.detect_peaks(peak_traces, peak_sign, abs_threholds, exclude_sweep_size, neighbours_mask)
        peak_sample_ind += margin


        spikes = np.zeros(peak_sample_ind.size, dtype=spike_dtype)
        spikes['sample_ind'] = peak_sample_ind
        spikes['channel_index'] = peak_chan_ind  # TODO need to put the channel from template
        
        # naively take the closest template
        for i in range(peak_sample_ind.size):
            i0 = peak_sample_ind[i] - nbefore
            i1 = peak_sample_ind[i] + nafter
            
            waveforms = traces[i0:i1, :]
            dist = np.sum(np.sum((templates - waveforms[None, : , :])**2, axis=1), axis=1)
            cluster_ind = np.argmin(dist)

            spikes['cluster_ind'][i] = cluster_ind
            spikes['amplitude'][i] = 0.

        return spikes<|MERGE_RESOLUTION|>--- conflicted
+++ resolved
@@ -7,13 +7,8 @@
 
 from spikeinterface.sortingcomponents.peak_detection import DetectPeakLocallyExclusive
 
-<<<<<<< HEAD
-spike_dtype = [('sample_ind', 'int64'), ('channel_ind', 'int64'), ('cluster_ind', 'int64'),
+spike_dtype = [('sample_ind', 'int64'), ('channel_index', 'int64'), ('cluster_ind', 'int64'),
                ('amplitude', 'float64'), ('segment_index', 'int64')]
-=======
-spike_dtype = [('sample_ind', 'int64'), ('channel_index', 'int64'), ('cluster_ind', 'int64'),
-               ('amplitude', 'float64'), ('segment_ind', 'int64')]
->>>>>>> 9eaa29fe
 
 
 from .main import BaseTemplateMatchingEngine
