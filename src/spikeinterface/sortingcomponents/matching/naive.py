"""Sorting components: template matching."""

import numpy as np
from spikeinterface.core import WaveformExtractor
<<<<<<< HEAD
from spikeinterface.core import get_noise_levels, get_channel_distances, get_chunk_with_margin, get_random_data_chunks, compute_sparsity
from spikeinterface.postprocessing import (get_template_channel_sparsity, get_template_extremum_channel)
=======
from spikeinterface.core import get_noise_levels, get_channel_distances, get_chunk_with_margin, get_random_data_chunks
from spikeinterface.postprocessing import get_template_channel_sparsity, get_template_extremum_channel
>>>>>>> 006ed4c2

from spikeinterface.sortingcomponents.peak_detection import DetectPeakLocallyExclusive

spike_dtype = [
    ("sample_index", "int64"),
    ("channel_index", "int64"),
    ("cluster_index", "int64"),
    ("amplitude", "float64"),
    ("segment_index", "int64"),
]


from .main import BaseTemplateMatchingEngine


class NaiveMatching(BaseTemplateMatchingEngine):
    """
    This is a naive template matching that does not resolve collision
    and does not take in account sparsity.
    It just minimizes the distance to templates for detected peaks.

    It is implemented for benchmarking against this low quality template matching.
    And also as an example how to deal with methods_kwargs, margin, intit, func, ...
    """

    default_params = {
<<<<<<< HEAD
        'peak_sign': 'neg',
        'exclude_sweep_ms': 0.1,
        'detect_threshold': 5,
        'noise_levels': None,
        'local_radius_um': 75,
        'random_chunk_kwargs': {}
=======
        "waveform_extractor": None,
        "peak_sign": "neg",
        "exclude_sweep_ms": 0.1,
        "detect_threshold": 5,
        "noise_levels": None,
        "local_radius_um": 100,
        "random_chunk_kwargs": {},
>>>>>>> 006ed4c2
    }

    @classmethod
    def initialize_and_check_kwargs(cls, recording, kwargs):
        d = cls.default_params.copy()
        d.update(kwargs)
<<<<<<< HEAD
        
        if d['noise_levels'] is None:
            d['noise_levels'] = get_noise_levels(recording, **d['random_chunk_kwargs'])

        d['abs_thresholds'] = d['noise_levels'] * d['detect_threshold']

        channel_distance = get_channel_distances(recording)
        d['neighbours_mask'] = channel_distance < d['local_radius_um']
        d['exclude_sweep_size'] = int(d['exclude_sweep_ms'] * d['sampling_frequency'] / 1000.)
=======

        assert d["waveform_extractor"] is not None

        we = d["waveform_extractor"]

        if d["noise_levels"] is None:
            d["noise_levels"] = get_noise_levels(recording, **d["random_chunk_kwargs"])

        d["abs_threholds"] = d["noise_levels"] * d["detect_threshold"]

        channel_distance = get_channel_distances(recording)
        d["neighbours_mask"] = channel_distance < d["local_radius_um"]

        d["nbefore"] = we.nbefore
        d["nafter"] = we.nafter

        d["exclude_sweep_size"] = int(d["exclude_sweep_ms"] * recording.get_sampling_frequency() / 1000.0)
>>>>>>> 006ed4c2

        return d

    @classmethod
    def get_margin(cls, recording, kwargs):
        margin = max(kwargs["nbefore"], kwargs["nafter"])
        return margin

    @classmethod
<<<<<<< HEAD
    def unserialize_in_worker(cls, kwargs):        
=======
    def serialize_method_kwargs(cls, kwargs):
        kwargs = dict(kwargs)

        waveform_extractor = kwargs["waveform_extractor"]
        kwargs["waveform_extractor"] = str(waveform_extractor.folder)

        return kwargs

    @classmethod
    def unserialize_in_worker(cls, kwargs):
        we = kwargs["waveform_extractor"]
        if isinstance(we, str):
            we = WaveformExtractor.load(we)
            kwargs["waveform_extractor"] = we

        templates = we.get_all_templates(mode="average")

        kwargs["templates"] = templates

>>>>>>> 006ed4c2
        return kwargs

    @classmethod
    def main_function(cls, traces, method_kwargs):
<<<<<<< HEAD
        
        peak_sign = method_kwargs['peak_sign']
        abs_thresholds = method_kwargs['abs_thresholds']
        exclude_sweep_size = method_kwargs['exclude_sweep_size']
        neighbours_mask = method_kwargs['neighbours_mask']
        templates = method_kwargs['templates']
        nbefore = method_kwargs['nbefore']
        nafter = method_kwargs['nafter']
        margin = method_kwargs['margin']
        
=======
        peak_sign = method_kwargs["peak_sign"]
        abs_threholds = method_kwargs["abs_threholds"]
        exclude_sweep_size = method_kwargs["exclude_sweep_size"]
        neighbours_mask = method_kwargs["neighbours_mask"]
        templates = method_kwargs["templates"]

        nbefore = method_kwargs["nbefore"]
        nafter = method_kwargs["nafter"]

        margin = method_kwargs["margin"]

>>>>>>> 006ed4c2
        if margin > 0:
            peak_traces = traces[margin:-margin, :]
        else:
            peak_traces = traces
<<<<<<< HEAD
        peak_sample_ind, peak_chan_ind = DetectPeakLocallyExclusive.detect_peaks(peak_traces, peak_sign, abs_thresholds, exclude_sweep_size, neighbours_mask)
=======
        peak_sample_ind, peak_chan_ind = DetectPeakLocallyExclusive.detect_peaks(
            peak_traces, peak_sign, abs_threholds, exclude_sweep_size, neighbours_mask
        )
>>>>>>> 006ed4c2
        peak_sample_ind += margin

        spikes = np.zeros(peak_sample_ind.size, dtype=spike_dtype)
        spikes["sample_index"] = peak_sample_ind
        spikes["channel_index"] = peak_chan_ind  # TODO need to put the channel from template

        # naively take the closest template
        for i in range(peak_sample_ind.size):
            i0 = peak_sample_ind[i] - nbefore
            i1 = peak_sample_ind[i] + nafter

            waveforms = traces[i0:i1, :]
            dist = np.sum(np.sum((templates - waveforms[None, :, :]) ** 2, axis=1), axis=1)
            cluster_index = np.argmin(dist)

            spikes["cluster_index"][i] = cluster_index
            spikes["amplitude"][i] = 0.0

        return spikes<|MERGE_RESOLUTION|>--- conflicted
+++ resolved
@@ -2,13 +2,8 @@
 
 import numpy as np
 from spikeinterface.core import WaveformExtractor
-<<<<<<< HEAD
 from spikeinterface.core import get_noise_levels, get_channel_distances, get_chunk_with_margin, get_random_data_chunks, compute_sparsity
 from spikeinterface.postprocessing import (get_template_channel_sparsity, get_template_extremum_channel)
-=======
-from spikeinterface.core import get_noise_levels, get_channel_distances, get_chunk_with_margin, get_random_data_chunks
-from spikeinterface.postprocessing import get_template_channel_sparsity, get_template_extremum_channel
->>>>>>> 006ed4c2
 
 from spikeinterface.sortingcomponents.peak_detection import DetectPeakLocallyExclusive
 
@@ -35,29 +30,18 @@
     """
 
     default_params = {
-<<<<<<< HEAD
         'peak_sign': 'neg',
         'exclude_sweep_ms': 0.1,
         'detect_threshold': 5,
         'noise_levels': None,
         'local_radius_um': 75,
         'random_chunk_kwargs': {}
-=======
-        "waveform_extractor": None,
-        "peak_sign": "neg",
-        "exclude_sweep_ms": 0.1,
-        "detect_threshold": 5,
-        "noise_levels": None,
-        "local_radius_um": 100,
-        "random_chunk_kwargs": {},
->>>>>>> 006ed4c2
     }
 
     @classmethod
     def initialize_and_check_kwargs(cls, recording, kwargs):
         d = cls.default_params.copy()
         d.update(kwargs)
-<<<<<<< HEAD
         
         if d['noise_levels'] is None:
             d['noise_levels'] = get_noise_levels(recording, **d['random_chunk_kwargs'])
@@ -67,25 +51,6 @@
         channel_distance = get_channel_distances(recording)
         d['neighbours_mask'] = channel_distance < d['local_radius_um']
         d['exclude_sweep_size'] = int(d['exclude_sweep_ms'] * d['sampling_frequency'] / 1000.)
-=======
-
-        assert d["waveform_extractor"] is not None
-
-        we = d["waveform_extractor"]
-
-        if d["noise_levels"] is None:
-            d["noise_levels"] = get_noise_levels(recording, **d["random_chunk_kwargs"])
-
-        d["abs_threholds"] = d["noise_levels"] * d["detect_threshold"]
-
-        channel_distance = get_channel_distances(recording)
-        d["neighbours_mask"] = channel_distance < d["local_radius_um"]
-
-        d["nbefore"] = we.nbefore
-        d["nafter"] = we.nafter
-
-        d["exclude_sweep_size"] = int(d["exclude_sweep_ms"] * recording.get_sampling_frequency() / 1000.0)
->>>>>>> 006ed4c2
 
         return d
 
@@ -95,34 +60,11 @@
         return margin
 
     @classmethod
-<<<<<<< HEAD
     def unserialize_in_worker(cls, kwargs):        
-=======
-    def serialize_method_kwargs(cls, kwargs):
-        kwargs = dict(kwargs)
-
-        waveform_extractor = kwargs["waveform_extractor"]
-        kwargs["waveform_extractor"] = str(waveform_extractor.folder)
-
-        return kwargs
-
-    @classmethod
-    def unserialize_in_worker(cls, kwargs):
-        we = kwargs["waveform_extractor"]
-        if isinstance(we, str):
-            we = WaveformExtractor.load(we)
-            kwargs["waveform_extractor"] = we
-
-        templates = we.get_all_templates(mode="average")
-
-        kwargs["templates"] = templates
-
->>>>>>> 006ed4c2
         return kwargs
 
     @classmethod
     def main_function(cls, traces, method_kwargs):
-<<<<<<< HEAD
         
         peak_sign = method_kwargs['peak_sign']
         abs_thresholds = method_kwargs['abs_thresholds']
@@ -133,30 +75,11 @@
         nafter = method_kwargs['nafter']
         margin = method_kwargs['margin']
         
-=======
-        peak_sign = method_kwargs["peak_sign"]
-        abs_threholds = method_kwargs["abs_threholds"]
-        exclude_sweep_size = method_kwargs["exclude_sweep_size"]
-        neighbours_mask = method_kwargs["neighbours_mask"]
-        templates = method_kwargs["templates"]
-
-        nbefore = method_kwargs["nbefore"]
-        nafter = method_kwargs["nafter"]
-
-        margin = method_kwargs["margin"]
-
->>>>>>> 006ed4c2
         if margin > 0:
             peak_traces = traces[margin:-margin, :]
         else:
             peak_traces = traces
-<<<<<<< HEAD
         peak_sample_ind, peak_chan_ind = DetectPeakLocallyExclusive.detect_peaks(peak_traces, peak_sign, abs_thresholds, exclude_sweep_size, neighbours_mask)
-=======
-        peak_sample_ind, peak_chan_ind = DetectPeakLocallyExclusive.detect_peaks(
-            peak_traces, peak_sign, abs_threholds, exclude_sweep_size, neighbours_mask
-        )
->>>>>>> 006ed4c2
         peak_sample_ind += margin
 
         spikes = np.zeros(peak_sample_ind.size, dtype=spike_dtype)
