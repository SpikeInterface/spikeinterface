from spikeinterface.core.node_pipeline import (
    run_node_pipeline,
    ExtractSparseWaveforms,
    ExtractDenseWaveforms,
    PeakRetriever,
    PipelineNode,
)
from spikeinterface.sortingcomponents.waveforms.temporal_pca import (
    TemporalPCAProjection,
)
from spikeinterface.core.job_tools import fix_job_kwargs
import numpy as np
from scipy.spatial.distance import cdist


class FindNearestTemplate(PipelineNode):
    def __init__(
        self,
        recording,
        pca_model,
        sparsity_mask,
        templates,
        name="nn_templates",
        return_output=True,
        parents=None,
    ):
        PipelineNode.__init__(self, recording, return_output=return_output, parents=parents)
        templates_array = templates.get_dense_templates()
        n_templates = templates_array.shape[0]
        num_channels = recording.get_num_channels()
        self.svd_templates = np.zeros((n_templates, pca_model.n_components, num_channels), "float32")
        for i in range(n_templates):
            self.svd_templates[i] = pca_model.transform(templates_array[i].T).T
        self.sparsity_mask = sparsity_mask
        self._dtype = recording.get_dtype()
        self._kwargs.update(
            dict(
                sparsity_mask=self.sparsity_mask,
                svd_templates=self.svd_templates,
            )
        )

    def get_dtype(self):
        return self._dtype

    def compute(self, traces, peaks, waveforms):
        peak_labels = np.empty(len(peaks), dtype="int64")
        for main_chan in np.unique(peaks["channel_index"]):
            (idx,) = np.nonzero(peaks["channel_index"] == main_chan)
            (chan_inds,) = np.nonzero(self.sparsity_mask[main_chan])
            local_svds = waveforms[idx][:, :, : len(chan_inds)]
            XA = local_svds.reshape(local_svds.shape[0], -1)
            XB = self.svd_templates[:, :, chan_inds].reshape(self.svd_templates.shape[0], -1)
            distances = cdist(XA, XB, metric="euclidean")
            peak_labels[idx] = np.argmin(distances, axis=1)
        return peak_labels


def assign_templates_to_peaks(
<<<<<<< HEAD
    recording, 
    peaks, 
    templates, 
    svd_model, 
    sparse_mask, 
    gather_mode="memory",
    **job_kwargs
=======
    recording, peaks, ms_before, ms_after, svd_model, sparse_mask, templates, gather_mode="memory", **job_kwargs
>>>>>>> 79b4f15f
) -> np.ndarray | tuple[np.ndarray, dict]:
    """
    Assigns templates to peaks using a pipeline of nodes.

    Parameters
    ----------
    recording : RecordingExtractor
        The recording extractor.
    peaks : np.ndarray 
        Peaks that should be assigned to templates.
    templates : Templates
        The templates used for matching.
    svd_model : SVDModel
        The SVD model used for PCA projection.
    sparse_mask : np.ndarray
        The sparsity mask used to extract waveforms.
    gather_mode : str
        The mode for gathering results. Can be 'memory' or 'file'.
    job_kwargs : dict
        Additional keyword arguments for joblib.
    
    Returns
    -------
    peak_labels: np.ndarray
        The labels assigned to each peak.
    """

    job_kwargs = fix_job_kwargs(job_kwargs)

    node0 = PeakRetriever(recording, peaks)
    ms_before = templates.ms_before
    ms_after = templates.ms_after

    if templates.are_templates_sparse():
        node1 = ExtractSparseWaveforms(
            recording,
            parents=[node0],
            return_output=False,
            ms_before=ms_before,
            ms_after=ms_after,
            sparsity_mask=sparse_mask,
        )
    else:
        node1 = ExtractDenseWaveforms(
            recording,
            parents=[node0],
            return_output=False,
            ms_before=ms_before,
            ms_after=ms_after,
        )

    node2 = TemporalPCAProjection(
        recording,
        parents=[node0, node1],
        return_output=False,
        pca_model=svd_model,
    )

    node3 = FindNearestTemplate(
        recording,
        parents=[node0, node2],
        return_output=True,
        pca_model=svd_model,
        templates=templates,
        sparsity_mask=sparse_mask,
    )

    pipeline_nodes = [node0, node1, node2, node3]

    peak_labels = run_node_pipeline(
        recording,
        pipeline_nodes,
        job_kwargs,
        job_name=f"assign labels",
        gather_mode=gather_mode,
        squeeze_output=True,
    )
    return peak_labels<|MERGE_RESOLUTION|>--- conflicted
+++ resolved
@@ -57,17 +57,7 @@
 
 
 def assign_templates_to_peaks(
-<<<<<<< HEAD
-    recording, 
-    peaks, 
-    templates, 
-    svd_model, 
-    sparse_mask, 
-    gather_mode="memory",
-    **job_kwargs
-=======
-    recording, peaks, ms_before, ms_after, svd_model, sparse_mask, templates, gather_mode="memory", **job_kwargs
->>>>>>> 79b4f15f
+    recording, peaks, svd_model, sparse_mask, templates, gather_mode="memory", **job_kwargs
 ) -> np.ndarray | tuple[np.ndarray, dict]:
     """
     Assigns templates to peaks using a pipeline of nodes.
