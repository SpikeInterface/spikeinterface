from __future__ import annotations

import numpy as np
from dataclasses import dataclass
from typing import List, Tuple, Optional


from .base import BaseTemplateMatching, _base_matching_dtype
import importlib.util

torch_spec = importlib.util.find_spec("torch")
if torch_spec is not None:
    torch_nn_functional_spec = importlib.util.find_spec("torch.nn")
    if torch_nn_functional_spec is not None:
        HAVE_TORCH = True
        import torch
        from torch.nn.functional import conv1d
    else:
        HAVE_TORCH = False
else:
    HAVE_TORCH = False


@dataclass
class WobbleParameters:
    """Parameters for the WobbleMatch algorithm.

    Parameters
    ----------
    amplitude_variance : float
        Variance of the spike amplitudes for each template: amplitude scaling factor ~ N(1, amplitude_variance).
    max_iter : int
        Maximum # of iterations the algorithm will run before aborting.
    jitter_factor : int
        Number of upsampled jittered templates for each distinct provided template.
    threshold : float
        Minimum amplitude to classify a peak (relative maximum in the objective) as a spike (EAP). Units depend on the
        underlying units of voltage trace and templates.
    approx_rank : int
        Rank of the compressed template matrices.
    visibility_thresold : float
        Minimum peak amplitude to determine channel sparsity for a given unit. Units depend on the underlying units of
        voltage trace and templates.
    verbose : bool
        If True, print out informative messages.
    template_indices2unit_indices : numpy.ndarray
        Maps from the index of provided templates to their corresponding units.
    refractory_period_frames : int
        Duration of refractory period in frames/samples.
    scale_min : float
        Minimum value for amplitude scaling of templates.
    scale_max : float
        Maximum value for ampltiude scaling of templates.
    scale_amplitudes : bool
        If True, scale amplitudes of templates to match spikes.
    engine : string in ["numpy", "torch", "auto"]. Default "auto"
        The engine to use for the convolutions
    torch_device : string in ["cpu", "cuda", None]. Default "cpu"
        Controls torch device if the torch engine is selected
    shared_memory : bool, default True
        If True, the overlaps are stored in shared memory, which is more efficient when
        using numerous cores

    Notes
    -----
    "Peaks" refer to relative maxima in the convolution of the templates with the voltage trace
    (or residual) and "spikes" refer to putative extracellular action potentials (EAPs). Peaks are considered spikes
     if their amplitude clears the threshold parameter.

    """

    amplitude_variance: float = 1
    max_iter: int = 1_000
    jitter_factor: int = 8
    threshold: float = 50  # TODO : Add units to threshold? (ex. thresold_uV) --> benchmark
    approx_rank: int = 5
    visibility_threshold: float = 1
    verbose: bool = False
    template_indices2unit_indices: Optional[np.ndarray] = None
    refractory_period_frames: int = 10  # TODO : convert to refractory_period_ms --> benchmark
    scale_min: float = 0
    scale_max: float = np.inf
    scale_amplitudes: bool = False
    engine: str = "numpy"
    torch_device: str = "cpu"
    shared_memory: bool = True

    def __post_init__(self):
        assert self.amplitude_variance >= 0, "amplitude_variance must be a non-negative scalar"
        self.scale_amplitudes = self.amplitude_variance > 0


@dataclass
class TemplateMetadata:
    """Handy metadata to describe size/shape/etc. of templates.

    Parameters
    ----------
    num_samples : int
        Template duration in samples/frames.
    num_channels : int
        Number of channels.
    num_units : int
        Number of units.
    num_templates : int
        Number of templates.
    num_jittered : int
        Number of jittered templates.
    unit_indices : ndarray (num_units,)
        indices corresponding to each unit.
    template_indices : ndarray (num_templates,)
        indices corresponding to each template.
    jittered_indices : ndarray (num_jittered,)
        indices corresponding to each jittered template.
    template_indices2unit_indices : ndarray (num_templates,)
        Maps from the index of provided templates to their corresponding units.
    unit_indices2template_indices : list[set]
        Maps each unit index to the set of its corresponding templates.
    overlapping_spike_buffer : int
        Buffer to prevent adjacent spikes from being subtracted from the objective at the same time.
    peak_window : ndarray
        Window of indices around the peak in each spike waveform used to perform upsampling.
    peak_window_len : int
        Length of peak_window.
    jitter_window : ndarray
        Window of indices around around the maximum of the upsampled peak waveform.
    jitter2template_shift : ndarray
        Maps the optimal jitter from the jitter_window to the optimal template shift.
    jitter2spike_time_shift : ndarray
        Maps the optimal jitter from teh jitter_window to the optimal shift in spike time index.

    Notes
    -----
    A "unit" refers to a putative neuron which may have one or more "templates" of its spike waveform.
    Each "template" may have many upsampled "jittered_templates" depending on the "jitter_factor".
    """

    num_samples: int
    num_channels: int
    num_units: int
    num_templates: int
    num_jittered: int
    unit_indices: np.ndarray
    template_indices: np.ndarray
    jittered_indices: np.ndarray
    template_indices2unit_indices: np.ndarray
    unit_indices2template_indices: List[set]
    overlapping_spike_buffer: int
    peak_window: np.ndarray
    peak_window_len: int
    jitter_window: np.ndarray
    jitter2template_shift: np.ndarray
    jitter2spike_time_shift: np.ndarray

    @classmethod
    def from_parameters_and_templates(cls, params, templates):
        """Alternate constructor of TemplateMetadata that extracts info from the given parameters and templates.

        Parameters
        ----------
        params : WobbleParameters
            Parameters for WobbleMatch algorithm.
        templates : ndarray (num_templates, num_samples, num_channels)
            Spike template waveforms.

        Returns
        -------
        template_meta : TemplateMetadata
            Dataclass object for aggregating template metadata together.
        """
        num_templates, num_samples, num_channels = templates.shape
        # handle units with many templates, as in the super-resolution case
        if params.template_indices2unit_indices is None:  # Trivial grouping of templates = units
            template_indices2unit_indices = np.arange(num_templates)
        else:
            assert params.template_indices2unit_indices.shape == (
                templates.shape[0],
            ), "template_indices2unit_indices must have shape (num_templates,)"
            template_indices2unit_indices = params.template_indices2unit_indices
        unit_indices = np.unique(template_indices2unit_indices)
        num_units = len(unit_indices)
        template_indices = np.arange(num_templates)
        unit_indices2template_indices = []
        for unit_index in unit_indices:
            template_indices_of_unit = set(template_indices[template_indices2unit_indices == unit_index])
            unit_indices2template_indices.append(template_indices_of_unit)
        num_jittered = num_templates * params.jitter_factor
        jittered_indices = np.arange(num_jittered)
        overlapping_spike_buffer = (
            num_samples - 1
        )  # makes sure two overlapping spikes aren't subtracted at the same time

        # TODO: Benchmark peak_radius with alternative expressions
        peak_radius = (params.jitter_factor // 2) + (params.jitter_factor % 2)  # Empirical --> needs to be benchmarked
        peak_window = np.arange(-peak_radius, peak_radius + 1)
        peak_window_len = len(peak_window)
        jitter_window = peak_radius * params.jitter_factor + peak_window
        jitter2template_shift = np.concatenate(
            (np.arange(peak_radius, -1, -1), (params.jitter_factor - 1) - np.arange(peak_radius))
        )
        jitter2spike_time_shift = np.concatenate(([0], np.array([0, 1]).repeat(peak_radius)))
        template_meta = cls(
            num_samples=num_samples,
            num_channels=num_channels,
            num_units=num_units,
            num_templates=num_templates,
            num_jittered=num_jittered,
            unit_indices=unit_indices,
            template_indices=template_indices,
            jittered_indices=jittered_indices,
            template_indices2unit_indices=template_indices2unit_indices,
            unit_indices2template_indices=unit_indices2template_indices,
            overlapping_spike_buffer=overlapping_spike_buffer,
            peak_window=peak_window,
            peak_window_len=peak_window_len,
            jitter_window=jitter_window,
            jitter2template_shift=jitter2template_shift,
            jitter2spike_time_shift=jitter2spike_time_shift,
        )
        return template_meta


# important : this is differents from the spikeinterface.core.Sparsity
@dataclass
class WobbleSparsity:
    """Variables that describe channel sparsity.

    Parameters
    ----------
    visible_channels : ndarray (num_units, num_channels)
        visible_channels[unit, channel] is True if the unit's template has sufficient amplitude on that channel.
    unit_overlap : ndarray (num_jittered, num_templates)
        unit_overlap[i, j] is True if there exists at least one channel on which both jittered template i and template j
        are visible.
    """

    visible_channels: np.ndarray
    unit_overlap: np.ndarray

    @classmethod
    def from_parameters_and_templates(cls, params, templates):
        """Aggregate variables relevant to sparse representation of templates.

        Parameters
        ----------
        params : WobbleParameters
            Dataclass object for aggregating the parameters together.
        templates : ndarray (num_templates, num_samples, num_channels)
            Spike template waveforms.

        Returns
        -------
        sparsity : WobbleSparsity
            Dataclass object for aggregating channel sparsity variables together.
        """
        visible_channels = np.ptp(templates, axis=1) > params.visibility_threshold
        unit_overlap = np.sum(
            np.logical_and(visible_channels[:, np.newaxis, :], visible_channels[np.newaxis, :, :]), axis=2
        )
        unit_overlap = unit_overlap > 0
        unit_overlap = np.repeat(unit_overlap, params.jitter_factor, axis=0)
        sparsity = cls(visible_channels=visible_channels, unit_overlap=unit_overlap)
        return sparsity

    @classmethod
    def from_templates(cls, params, templates):
        """Aggregate variables relevant to sparse representation of templates.

        Parameters
        ----------
        params : WobbleParameters
            Dataclass object for aggregating the parameters together.
        templates : Templates object

        Returns
        -------
        sparsity : WobbleSparsity
            Dataclass object for aggregating channel sparsity variables together.
        """
        visible_channels = templates.sparsity.mask
        num_templates = templates.get_dense_templates().shape[0]
        unit_overlap = np.zeros((num_templates, num_templates), dtype=bool)

        for i in range(num_templates):
            unit_overlap[i] = np.sum(np.logical_and(visible_channels[i], visible_channels), axis=1) > 0

<<<<<<< HEAD
        #unit_overlap = np.sum(
        #    np.logical_and(visible_channels[:, np.newaxis, :], visible_channels[np.newaxis, :, :]), axis=2
        #)
        #unit_overlap = unit_overlap > 0
        
=======
        # unit_overlap = np.sum(
        #    np.logical_and(visible_channels[:, np.newaxis, :], visible_channels[np.newaxis, :, :]), axis=2
        # )
        # unit_overlap = unit_overlap > 0

>>>>>>> 8533a52d
        unit_overlap = np.repeat(unit_overlap, params.jitter_factor, axis=0)
        sparsity = cls(visible_channels=visible_channels, unit_overlap=unit_overlap)
        return sparsity


@dataclass
class TemplateData:
    """Data derived from the set of templates.

    Parameters
    ----------
    temporal : ndarray (num_templates, num_samples, approx_rank)
        Temporal component of compressed templates.
    singular : ndarray (num_templates, approx_rank)
        Singular component of compressed templates.
    spatial : ndarray (num_templates, approx_rank, num_channels)
        Spatial component of compressed templates.
    temporal_jittered : ndarray (num_jittered, num_samples, approx_rank)
        Temporal component of the compressed templates jittered at super-resolution in time.
    compressed_templates : (ndarray, ndarray, ndarray, ndarray)
        Compressed templates with temporal, singular, spatial, and temporal_jittered components.
    pairwise_convolution : list[ndarray]
        For each jittered template, pairwise_convolution of that template with each other overlapping template.
    norm_squared : ndarray (num_templates,)
        Magnitude of each template for normalization.
    """

    compressed_templates: Tuple[np.ndarray, np.ndarray, np.ndarray, np.ndarray]
    pairwise_convolution: List[np.ndarray]
    norm_squared: np.ndarray
    temporal: Optional[np.ndarray] = None
    singular: Optional[np.ndarray] = None
    spatial: Optional[np.ndarray] = None
    temporal_jittered: Optional[np.ndarray] = None

    def __post_init__(self):
        self.temporal, self.singular, self.spatial, self.temporal_jittered = self.compressed_templates


class WobbleMatch(BaseTemplateMatching):
    """Template matching method from the Paninski lab.

    Templates are jittered or "wobbled" in time and amplitude to capture variability in spike amplitude and
    super-resolution jitter in spike timing.

    Algorithm
    ---------
    At initialization:
        1. Compute channel sparsity to determine which units are "visible" to each other
        2. Compress Templates using Singular Value Decomposition into rank approx_rank
        3. Upsample the temporal component of compressed templates and re-index to obtain many super-resolution-jittered
            temporal components for each template
        3. Convolve each pair of jittered compressed templates together (subject to channel sparsity)
    For each chunk of traces:
        1. Compute the "objective function" to be minimized by convolving each true template with the traces
        2. Normalize the objective relative to the magnitude of each true template
        3. Detect spikes by indexing peaks in the objective corresponding to "matches" between the spike and a template
        4. Determine which super-resolution-jittered template best matches each spike and scale the amplitude to match
        5. Subtract scaled pairwise convolved jittered templates from the objective(s) to account for the effect of
            removing detected spikes from the traces
        6. Enforce a refractory period around each spike by setting the objective to -inf
        7. Repeat Steps 3-6 until no more spikes are detected above the threshold OR max_iter is reached

    Notes
    -----
    For consistency, throughout this module
    - a "unit" refers to a putative neuron which may have one or more "templates" of its spike waveform
    - Each "template" may have many upsampled "jittered_templates" depending on the "jitter_factor"
    - "peaks" refer to relative maxima in the convolution of the templates with the voltage trace
    - "spikes" refer to putative extracellular action potentials (EAPs)
    - "peaks" are considered spikes if their amplitude clears the threshold parameter
    """

    # default_params = {
    #     "templates": None,
    # }

    name = "wobble"
    need_noise_levels = False

    params_doc = """
    parameters : dict
        Parameters for the WobbleMatch algorithm. See WobbleParameters dataclass for more details.
    engine : string in ["numpy", "torch", "auto"]. Default "auto"
            The engine to use for the convolutions
    torch_device : string in ["cpu", "cuda", None]. Default "cpu"
            Controls torch device if the torch engine is selected
    shared_memory : bool, default True
            If True, the overlaps are stored in shared memory, which is more efficient when
            using numerous cores
    """

    def __init__(
        self,
        recording,
        templates,
        return_output=True,
        parameters={},
        engine="numpy",
        torch_device="cpu",
        shared_memory=True,
    ):

        BaseTemplateMatching.__init__(self, recording, templates, return_output=return_output)

        templates_array = templates.get_dense_templates().astype(np.float32)

        # Aggregate useful parameters/variables for handy access in downstream functions
        params = WobbleParameters(**parameters)

        assert engine in ["numpy", "torch", "auto"], "engine should be numpy, torch or auto"
        if engine == "auto":
            if HAVE_TORCH:
                self.engine = "torch"
            else:
                self.engine = "numpy"
        else:
            if engine == "torch":
                assert HAVE_TORCH, "please install torch to use the torch engine"
            self.engine = engine

        assert torch_device in ["cuda", "cpu", None]
        self.torch_device = torch_device

        template_meta = TemplateMetadata.from_parameters_and_templates(params, templates_array)
        if not templates.are_templates_sparse():
            sparsity = WobbleSparsity.from_parameters_and_templates(params, templates_array)
        else:
            sparsity = WobbleSparsity.from_templates(params, templates)

        # Perform initial computations on templates necessary for computing the objective
        sparse_templates = np.where(sparsity.visible_channels[:, np.newaxis, :], templates_array, 0)
        temporal, singular, spatial = compress_templates(sparse_templates, params.approx_rank)
        temporal_jittered = upsample_and_jitter(temporal, params.jitter_factor, template_meta.num_samples)
        compressed_templates = (temporal, singular, spatial, temporal_jittered)
        pairwise_convolution = convolve_templates(
            compressed_templates, params.jitter_factor, params.approx_rank, template_meta.jittered_indices, sparsity
        )

        self.shared_memory = shared_memory

        if self.shared_memory:
            self.max_overlaps = max([len(o) for o in pairwise_convolution])
            num_samples = len(pairwise_convolution[0][0])
            num_templates = len(templates_array)
            num_jittered = num_templates * params.jitter_factor
            from spikeinterface.core.core_tools import make_shared_array

            arr, shm = make_shared_array((num_jittered, self.max_overlaps, num_samples), dtype=np.float32)
            for jittered_index in range(num_jittered):
                units_are_overlapping = sparsity.unit_overlap[jittered_index, :]
                overlapping_units = np.where(units_are_overlapping)[0]
                n_overlaps = len(overlapping_units)
                arr[jittered_index, :n_overlaps] = pairwise_convolution[jittered_index]
            pairwise_convolution = [arr]
            self.shm = shm

        norm_squared = compute_template_norm(sparsity.visible_channels, templates_array)

        spatial = np.moveaxis(spatial, [0, 1, 2], [1, 0, 2])
        temporal = np.moveaxis(temporal, [0, 1, 2], [1, 2, 0])
        singular = singular.T[:, :, np.newaxis]

        compressed_templates = (temporal, singular, spatial, temporal_jittered)
        template_data = TemplateData(
            compressed_templates=compressed_templates,
            pairwise_convolution=pairwise_convolution,
            norm_squared=norm_squared,
        )

        self.is_pushed = False
        self.params = params
        self.template_meta = template_meta
        self.sparsity = sparsity
        self.template_data = template_data
        self.nbefore = templates.nbefore
        self.nafter = templates.nafter

        # buffer_ms = 10
        # self.margin = int(buffer_ms*1e-3 * recording.sampling_frequency)
        self.margin = 300  # To ensure equivalence with spike-psvae version of the algorithm

    def clean(self):
        if self.shared_memory and self.shm is not None:
            self.template_meta = None
            self.shm.close()
            self.shm.unlink()
            self.shm = None

    def __del__(self):
        if self.shared_memory and self.shm is not None:
            self.template_meta = None
            self.shm.close()
            self.shm = None

    def _push_to_torch(self):
        if self.engine == "torch":
            temporal, singular, spatial, temporal_jittered = self.template_data.compressed_templates
            spatial = torch.as_tensor(spatial, device=self.torch_device)
            singular = torch.as_tensor(singular, device=self.torch_device)
            temporal = torch.as_tensor(temporal.copy(), device=self.torch_device).swapaxes(0, 1)
            temporal = torch.flip(temporal, (2,))
            self.template_data.compressed_templates = (temporal, singular, spatial, temporal_jittered)
        self.is_pushed = True

    def get_trace_margin(self):
        return self.margin

    def compute_matching(self, traces, start_frame, end_frame, segment_index):

        if not self.is_pushed:
            self._push_to_torch()

        # Unpack method_kwargs
        # nbefore, nafter = method_kwargs["nbefore"], method_kwargs["nafter"]
        # template_meta = method_kwargs["template_meta"]
        # params = method_kwargs["params"]
        # sparsity = method_kwargs["sparsity"]
        # template_data = method_kwargs["template_data"]

        # Check traces
        assert traces.dtype == np.float32, "traces must be specified as np.float32"

        # Compute objective
        objective = compute_objective(
            traces, self.template_data, self.params.approx_rank, self.engine, self.torch_device
        )
        objective_normalized = 2 * objective - self.template_data.norm_squared[:, np.newaxis]

        # Compute spike train
        spike_trains, scalings, distance_metrics = [], [], []
        for i in range(self.params.max_iter):
            # find peaks
            spike_train, scaling, distance_metric = self.find_peaks(
                objective,
                objective_normalized,
                np.array(spike_trains),
                self.params,
                self.template_data,
                self.template_meta,
            )
            if len(spike_train) == 0:
                break

            # update spike_train, scaling, distance metrics with new values
            spike_trains.extend(list(spike_train))
            scalings.extend(list(scaling))
            distance_metrics.extend(list(distance_metric))

            # subtract newly detected spike train from traces (via the objective)
            objective, objective_normalized = self.subtract_spike_train(
                spike_train,
                scaling,
                self.template_data,
                objective,
                objective_normalized,
                self.params,
                self.template_meta,
                self.sparsity,
            )

        spike_train = np.array(spike_trains)
        scalings = np.array(scalings)
        distance_metric = np.array(distance_metrics)
        if len(spike_train) == 0:  # no spikes found
            return np.zeros(0, dtype=_base_matching_dtype)

        # order spike times
        index = np.argsort(spike_train[:, 0])
        spike_train = spike_train[index]
        scalings = scalings[index]
        distance_metric = distance_metric[index]

        # adjust spike_train
        spike_train[:, 0] += self.nbefore  # beginning of template --> center of template
        spike_train[:, 1] //= self.params.jitter_factor  # jittered_index --> template_index

        # TODO : Benchmark spike amplitudes
        # Find spike amplitudes / channels
        amplitudes, channel_inds = [], []
        for i, spike_index in enumerate(spike_train[:, 0]):
            best_ch = np.argmax(np.abs(traces[spike_index, :]))
            amp = np.abs(traces[spike_index, best_ch])
            amplitudes.append(amp)
            channel_inds.append(best_ch)

        # assign result to spikes array
        spikes = np.zeros(spike_train.shape[0], dtype=_base_matching_dtype)
        spikes["sample_index"] = spike_train[:, 0]
        spikes["cluster_index"] = spike_train[:, 1]
        spikes["channel_index"] = channel_inds
        spikes["amplitude"] = amplitudes

        return spikes

    # TODO: Replace this method with equivalent from spikeinterface
    @classmethod
    def find_peaks(
        cls, objective, objective_normalized, spike_trains, params, template_data, template_meta
    ) -> tuple[np.ndarray, np.ndarray, np.ndarray]:
        """Find new peaks in the objective and update spike train accordingly.

        Parameters
        ----------
        objective : ndarray (num_templates, traces.shape[0]+template_meta.num_samples-1)
            Template matching objective for each template.
        objective_normalized : ndarray (num_templates, traces.shape[0]+template_meta.num_samples-1)
            Template matching objective normalized by the magnitude of each template.
        spike_trains : ndarray (n_spikes, 2)
            Spike train from template matching.
        params : WobbleParameters
            Dataclass object for aggregating the parameters together.
        template_meta : TemplateMetadata
            Dataclass object for aggregating template metadata together.

        Returns
        -------
        new_spike_train : ndarray (num_spikes, 2)
            Spike train from template matching with newly detected spikes added.
        scalings : ndarray (num_spikes,)
            Amplitude scaling used for each spike.
        distance_metric : ndarray (num_spikes)
            A metric that describes how good of a "fit" each spike is to its corresponding template

        Notes
        -----
        This function first identifies spike times (indices) using peaks in the objective that correspond to matches
        between a template and a spike. Then, it finds the best upsampled/jittered template corresponding to each spike.
        Finally, it generates a new spike train from the spike times, and returns it along with additional metrics about
        each spike.
        """
        from scipy import signal

        # Get spike times (indices) using peaks in the objective
        objective_template_max = np.max(objective_normalized, axis=0)
        spike_window = (template_meta.num_samples - 1, objective_normalized.shape[1] - template_meta.num_samples)
        objective_windowed = objective_template_max[spike_window[0] : spike_window[1]]
        spike_time_indices = signal.argrelmax(objective_windowed, order=template_meta.num_samples - 1)[0]
        spike_time_indices += template_meta.num_samples - 1
        objective_spikes = objective_template_max[spike_time_indices]
        spike_time_indices = spike_time_indices[objective_spikes > params.threshold]

        if len(spike_time_indices) == 0:  # No new spikes found
            return np.zeros((0, 2), dtype=np.int32), np.zeros(0), np.zeros(0)

        # Extract metrics using spike times (indices)
        distance_metric = objective_template_max[spike_time_indices]
        scalings = np.ones(len(spike_time_indices), dtype=objective_normalized.dtype)

        # Find the best upsampled template
        spike_template_indices = np.argmax(objective_normalized[:, spike_time_indices], axis=0)
        high_res_shifts = cls.calculate_high_res_shift(
            spike_time_indices,
            spike_template_indices,
            objective,
            objective_normalized,
            template_data,
            params,
            template_meta,
        )
        template_shift, time_shift, non_refractory_indices, scaling = high_res_shifts

        # Update unit_indices, spike_times, and scalings
        spike_jittered_indices = spike_template_indices * params.jitter_factor
        at_least_one_spike = bool(len(non_refractory_indices))
        if at_least_one_spike:
            spike_jittered_indices[non_refractory_indices] += template_shift
            spike_time_indices[non_refractory_indices] += time_shift
            scalings[non_refractory_indices] = scaling

        # Generate new spike train from spike times (indices)
        convolution_correction = -1 * (template_meta.num_samples - 1)  # convolution indices --> raw_indices
        spike_time_indices += convolution_correction
        new_spike_train = np.array([spike_time_indices, spike_jittered_indices]).T

        return new_spike_train, scalings, distance_metric

    @classmethod
    def subtract_spike_train(
        cls, spike_train, scalings, template_data, objective, objective_normalized, params, template_meta, sparsity
    ) -> tuple[np.ndarray, np.ndarray]:
        """Subtract spike train of templates from the objective directly.

        Parameters
        ----------
        spike_train : ndarray (num_spikes, 2)
            Spike train from template matching.
        scalings : ndarray (num_spikes,)
            Amplitude scaling used for each spike.
        objective : ndarray (num_templates, traces.shape[0]+num_samples-1)
            Template matching objective for each template.
        objective_normalized : ndarray (num_templates, traces.shape[0]+num_samples-1)
            Template matching objective normalized by the magnitude of each template.
        params : WobbleParameters
            Dataclass object for aggregating the parameters together.
        template_meta : TemplateMetadata
            Dataclass object for aggregating template metadata together.
        sparsity : WobbleSparsity
            Dataclass object for aggregating channel sparsity variables together.

        Returns
        -------
        objective : ndarray (template_meta.num_templates, traces.shape[0]+template_meta.num_samples-1)
            Template matching objective for each template.
        objective_normalized : ndarray (num_templates, traces.shape[0]+template_meta.num_samples-1)
            Template matching objective normalized by the magnitude of each template.
        """
        present_jittered_indices = np.unique(spike_train[:, 1])
        convolution_resolution_len = get_convolution_len(template_meta.num_samples, template_meta.num_samples)
        for jittered_index in present_jittered_indices:
            id_mask = spike_train[:, 1] == jittered_index
            id_spiketrain = spike_train[id_mask, 0]
            id_scaling = scalings[id_mask]
            overlapping_templates = sparsity.unit_overlap[jittered_index]
            # Note: pairwise_conv only has overlapping template convolutions already
            if params.shared_memory:
                overlapping_units = np.where(overlapping_templates)[0]
                n_overlaps = len(overlapping_units)
                pconv = template_data.pairwise_convolution[0][jittered_index, :n_overlaps]
            else:
                pconv = template_data.pairwise_convolution[jittered_index]
            # TODO: If optimizing for speed -- check this loop
            for spike_start_index, spike_scaling in zip(id_spiketrain, id_scaling):
                spike_stop_index = spike_start_index + convolution_resolution_len
                objective_normalized[overlapping_templates, spike_start_index:spike_stop_index] -= 2 * pconv
                if params.scale_amplitudes:
                    pconv_scaled = pconv * spike_scaling
                    objective[overlapping_templates, spike_start_index:spike_stop_index] -= pconv_scaled

            objective, objective_normalized = cls.enforce_refractory(
                spike_train, objective, objective_normalized, params, template_meta
            )
        return objective, objective_normalized

    @classmethod
    def calculate_high_res_shift(
        cls,
        spike_time_indices,
        spike_unit_indices,
        objective,
        objective_normalized,
        template_data,
        params,
        template_meta,
    ) -> tuple[np.ndarray, np.ndarray, np.ndarray, np.ndarray]:
        """Determines optimal shifts when super-resolution, scaled templates are used.

        Parameters
        ----------
        spike_time_indices : ndarray (num_spikes,)
            Indices in the voltage traces corresponding to the time of each spike.
        spike_unit_indices : ndarray (num_spikes)
            Units corresponding to each spike.
        objective : ndarray (num_templates, traces.shape[0]+num_samples-1)
            Template matching objective for each template.
        objective_normalized : ndarray (num_templates, traces.shape[0]+num_samples-1)
            Template matching objective normalized by the magnitude of each template.
        template_data : TemplateData
            Dataclass object for aggregating template data together.
        params : WobbleParameters
            Dataclass object for aggregating the parameters together.
        template_meta : TemplateMetadata
            Dataclass object for aggregating template metadata together.

        Returns
        -------
        template_shift : ndarray (num_spikes,)
            Indices to shift each spike template_index to the correct jittered_index.
        time_shift : ndarray (num_spikes,)
            Indices to shift each spike time index to the adjusted time index.
        non_refractory_indices : ndarray
            Indices of the spike train that correspond to non-refractory spikes.
        scalings : ndarray (num_spikes,)
            Amplitude scaling used for each spike.
        """
        # Return identities if no high-resolution templates are necessary
        not_high_res = params.jitter_factor == 1 and not params.scale_amplitudes
        at_least_one_spike = bool(len(spike_time_indices))
        if not_high_res or not at_least_one_spike:
            template_shift = np.zeros_like(spike_time_indices)
            time_shift = np.zeros_like(spike_time_indices)
            non_refractory_indices = range(len(spike_time_indices))
            scalings = np.ones_like(spike_time_indices)
            return template_shift, time_shift, non_refractory_indices, scalings

        peak_indices = spike_time_indices + template_meta.peak_window[:, np.newaxis]
        objective_peaks = objective_normalized[spike_unit_indices, peak_indices]

        # Omit refractory spikes
        peak_is_refractory = np.logical_or(np.isinf(objective_peaks[0, :]), np.isinf(objective_peaks[-1, :]))
        refractory_before_spike = np.arange(-template_meta.overlapping_spike_buffer, 1)[:, np.newaxis]
        refractory_indices = spike_time_indices[peak_is_refractory] + refractory_before_spike
        objective_normalized[spike_unit_indices[peak_is_refractory], refractory_indices] = -1 * np.inf
        non_refractory_indices = np.flatnonzero(np.logical_not(peak_is_refractory))
        objective_peaks = objective_peaks[:, non_refractory_indices]
        if objective_peaks.shape[1] == 0:  # no non-refractory peaks --> exit function
            return np.array([]), np.array([]), np.array([]), np.array([])

        # Upsample and compute optimal template shift
        window_len_upsampled = template_meta.peak_window_len * params.jitter_factor
        from scipy import signal

        if not params.scale_amplitudes:
            # Perform simple upsampling using scipy.signal.resample
            high_resolution_peaks = signal.resample(objective_peaks, window_len_upsampled, axis=0)
            jitter = np.argmax(high_resolution_peaks[template_meta.jitter_window, :], axis=0)
            scalings = np.ones(len(non_refractory_indices))
        else:
            # upsampled the convolution for the detected peaks only
            objective_peaks_high_res = objective[spike_unit_indices, peak_indices]
            objective_peaks_high_res = objective_peaks_high_res[:, non_refractory_indices]
            high_resolution_conv = signal.resample(objective_peaks_high_res, window_len_upsampled, axis=0)

            # Find template norms for detected peaks only
            norm_peaks = template_data.norm_squared[spike_unit_indices[non_refractory_indices]]

            high_res_objective, scalings = compute_scale_amplitudes(
                high_resolution_conv, norm_peaks, params.scale_min, params.scale_max, params.amplitude_variance
            )
            jitter = np.argmax(high_res_objective[template_meta.jitter_window, :], axis=0)
            scalings = scalings[jitter, np.arange(len(non_refractory_indices))]

        # Extract outputs from jitter
        template_shift = template_meta.jitter2template_shift[jitter]
        time_shift = template_meta.jitter2spike_time_shift[jitter]
        return template_shift, time_shift, non_refractory_indices, scalings

    @classmethod
    def enforce_refractory(
        cls, spike_train, objective, objective_normalized, params, template_meta
    ) -> tuple[np.ndarray, np.ndarray]:
        """Enforcing the refractory period for each unit by setting the objective to -infinity.

        Parameters
        ----------
        spike_train : ndarray (num_spikes, 2)
            Spike train from template matching.
        objective : ndarray (num_templates, traces.shape[0]+num_samples-1)
            Template matching objective for each template.
        objective_normalized : ndarray (num_templates, traces.shape[0]+num_samples-1)
            Template matching objective normalized by the magnitude of each template.
        params : WobbleParameters
            Dataclass object for aggregating the parameters together.
        template_meta : TemplateMetadata
            Dataclass object for aggregating template metadata together.

        Returns
        -------
        objective : ndarray (template_meta.num_templates, traces.shape[0]+template_meta.num_samples-1)
            Template matching objective for each template.
        objective_normalized : ndarray (num_templates, traces.shape[0]+template_meta.num_samples-1)
            Template matching objective normalized by the magnitude of each template.
        """
        window = np.arange(-params.refractory_period_frames, params.refractory_period_frames + 1)

        # Adjust cluster IDs so that they match original templates
        spike_times = spike_train[:, 0]
        spike_template_indices = spike_train[:, 1] // params.jitter_factor

        # We want to enforce refractory conditions on unit_indices rather than template_indices for units with many templates
        spike_unit_indices = spike_template_indices.copy()
        for template_index in set(spike_template_indices):
            unit_index = template_meta.template_indices2unit_indices[
                template_index
            ]  # unit_index corresponding to this template
            spike_unit_indices[spike_template_indices == template_index] = unit_index

        # Get the samples (time indices) that correspond to the waveform for each spike
        waveform_samples = get_convolution_len(spike_times[:, np.newaxis], template_meta.num_samples) + window

        # Enforce refractory by setting objective to negative infinity in invalid regions
        objective_normalized[spike_unit_indices[:, np.newaxis], waveform_samples[:, 1:-1]] = -1 * np.inf
        if params.scale_amplitudes:  # template_convolution is only used with amplitude scaling
            objective[spike_unit_indices[:, np.newaxis], waveform_samples[:, 1:-1]] = -1 * np.inf
        return objective, objective_normalized


def compute_template_norm(visible_channels, templates):
    """Computes squared norm of each template.

    Parameters
    ----------
    visible_channels : ndarray (num_units, num_channels)
        visible_channels[unit, channel] is True if the unit's template has sufficient amplitude on that channel.
    templates : ndarray (num_templates, num_samples, num_channels)
        Spike template waveforms.

    Returns
    -------
    norm_squared : ndarray (num_templates,)
        Magnitude of each template for normalization.
    """
    num_templates = templates.shape[0]
    norm_squared = np.zeros(num_templates, dtype=np.float32)
    for i in range(num_templates):
        norm_squared[i] = np.sum(np.square(templates[i, :, visible_channels[i, :]]))
    return norm_squared


def compress_templates(templates, approx_rank) -> tuple[np.ndarray, np.ndarray, np.ndarray]:
    """Compress templates using singular value decomposition.

    Parameters
    ----------
    templates : ndarray (num_templates, num_samples, num_channels)
        Spike template waveforms.
    approx_rank : int
        Rank of the compressed template matrices.

    Returns
    -------
    compressed_templates : (ndarray, ndarray, ndarray)
        Templates compressed by singular value decomposition into temporal, singular, and spatial components.
    """
    temporal, singular, spatial = np.linalg.svd(templates, full_matrices=False)

    # Keep only the strongest components
    temporal = temporal[:, :, :approx_rank].astype(np.float32)
    temporal = np.flip(temporal, axis=1)
    singular = singular[:, :approx_rank].astype(np.float32)
    spatial = spatial[:, :approx_rank, :].astype(np.float32)

    return temporal, singular, spatial


def upsample_and_jitter(temporal, jitter_factor, num_samples):
    """Upsample the temporal components of the templates and re-index to obtain the jittered templates.

    Parameters
    ----------
    temporal : ndarray (num_templates, num_samples, approx_rank)
        Temporal components of the templates.
    jitter_factor : int
        Number of upsampled jittered templates for each distinct provided template.
    num_samples : int
        Template duration in samples/frames.

    Returns
    -------
    temporal_jittered : ndarray (num_jittered, num_samples, approx_rank)
        Temporal component of the compressed templates jittered at super-resolution in time."""

    # Upsample the temporal components of the SVD -- i.e. upsample the reconstruction
    if jitter_factor == 1:  # Trivial Case
        return temporal

    approx_rank = temporal.shape[2]
    num_samples_super_res = num_samples * jitter_factor
    temporal_flipped = np.flip(temporal, axis=1)  # TODO: why do we need to flip the temporal components?
    from scipy import signal

    temporal_jittered = signal.resample(temporal_flipped, num_samples_super_res, axis=1)

    original_index = np.arange(0, num_samples_super_res, jitter_factor)  # indices of original data
    shift_index = np.arange(jitter_factor)[:, np.newaxis]  # shift for each super-res template
    shifted_index = original_index + shift_index  # array of all shifted template indices

    shape_temporal_jittered = (-1, num_samples, approx_rank)
    temporal_jittered = np.reshape(temporal_jittered[:, shifted_index, :], shape_temporal_jittered)
    temporal_jittered = np.flip(temporal_jittered, axis=1)
    return temporal_jittered


def get_convolution_len(x, y):
    """Returns the length of the convolution of vectors with lengths x and y."""
    return x + y - 1


def convolve_templates(compressed_templates, jitter_factor, approx_rank, jittered_indices, sparsity):
    """Perform pairwise convolution on the compressed templates.

    Parameters
    ----------
    compressed_templates : list[ndarray]
        Compressed templates with temporal, singular, spatial, and temporal_jittered components.
    jitter_factor : int
        Number of upsampled jittered templates for each distinct provided template.
    approx_rank : int
        Rank of the compressed template matrices.
    jittered_indices : ndarray (num_jittered,)
        indices corresponding to each jittered template.
    sparsity : Sparsity
        Dataclass object for aggregating channel sparsity variables together.

    Returns
    -------
    pairwise_convolution : list[ndarray]
        For each jittered template, pairwise_convolution of that template with each other overlapping template.
    """
    temporal, singular, spatial, temporal_jittered = compressed_templates
    num_samples = temporal.shape[1]
    conv_res_len = get_convolution_len(num_samples, num_samples)
    pairwise_convolution = []
    for jittered_index in jittered_indices:
        num_overlap = np.sum(sparsity.unit_overlap[jittered_index, :])
        template_index = jittered_index // jitter_factor
        pconv = np.zeros([num_overlap, conv_res_len], dtype=np.float32)

        # Reconstruct unit template from SVD Matrices
        temporal_jittered_scaled = temporal_jittered[jittered_index] * singular[template_index][np.newaxis, :]
        template_reconstructed = np.matmul(temporal_jittered_scaled, spatial[template_index, :, :])
        template_reconstructed = np.flipud(template_reconstructed)

        units_are_overlapping = sparsity.unit_overlap[jittered_index, :]
        overlapping_units = np.where(units_are_overlapping)[0]
        for j, jittered_index2 in enumerate(overlapping_units):
            temporal_overlapped = temporal[jittered_index2]
            singular_overlapped = singular[jittered_index2]
            spatial_overlapped = spatial[jittered_index2]
            visible_overlapped_channels = sparsity.visible_channels[jittered_index2, :]
            visible_template = template_reconstructed[:, visible_overlapped_channels]
            spatial_filters = spatial_overlapped[:approx_rank, visible_overlapped_channels].T
            spatially_filtered_template = np.matmul(visible_template, spatial_filters)
            scaled_filtered_template = spatially_filtered_template * singular_overlapped
            for i in range(min(approx_rank, scaled_filtered_template.shape[1])):
                pconv[j, :] += np.convolve(scaled_filtered_template[:, i], temporal_overlapped[:, i], "full")
        pairwise_convolution.append(pconv)
    return pairwise_convolution


def compute_objective(traces, template_data, approx_rank, engine="numpy", torch_device=None) -> np.ndarray:
    """Compute objective by convolving templates with voltage traces.

    Parameters
    ----------
    traces : ndarray (chunk_len + 2*margin, num_channels)
        Voltage traces for a chunk of the recording.
    template_data : TemplateData
        Dataclass object for aggregating template data together.

    Returns
    -------
    objective : ndarray (template_meta.num_templates, traces.shape[0]+template_meta.num_samples-1)
            Template matching objective for each template.
    """
    temporal, singular, spatial, _ = template_data.compressed_templates
    if engine == "torch":
        nt = temporal.shape[2] - 1
        num_channels = traces.shape[1]
        blank = np.zeros((nt, num_channels), dtype=np.float32)
        traces = np.vstack((blank, traces, blank))
        torch_traces = torch.as_tensor(traces.T[None, :, :], device=torch_device)
        num_templates, num_channels = temporal.shape[0], temporal.shape[1]
        num_timesteps = torch_traces.shape[2]
        spatially_filtered_data = torch.matmul(spatial, torch_traces)
        scaled_filtered_data = (spatially_filtered_data * singular).swapaxes(0, 1)
        scaled_filtered_data_ = scaled_filtered_data.reshape(1, num_templates * num_channels, num_timesteps)
        objective = conv1d(scaled_filtered_data_, temporal, groups=num_templates, padding="valid")
        objective = objective.cpu().numpy()[0, :, :]
    elif engine == "numpy":
        num_channels, num_templates = temporal.shape[0], temporal.shape[1]
        num_timesteps = temporal.shape[2]
        objective_len = get_convolution_len(traces.shape[0], num_timesteps)
        conv_shape = (num_templates, objective_len)
        objective = np.zeros(conv_shape, dtype=np.float32)
        # Filter using overlap-and-add convolution
        spatially_filtered_data = np.matmul(spatial, traces.T[np.newaxis, :, :])
        scaled_filtered_data = spatially_filtered_data * singular
        from scipy import signal

        objective_by_rank = signal.oaconvolve(scaled_filtered_data, temporal, axes=2, mode="full")
        objective += np.sum(objective_by_rank, axis=0)
    return objective


def compute_scale_amplitudes(
    high_resolution_conv, norm_peaks, scale_min, scale_max, amplitude_variance
) -> tuple[np.ndarray, np.ndarray]:
    """Compute optimal amplitude scaling and the high-resolution objective resulting from scaled spikes.

    Without hard clipping, the objective can be obtained via
        obj = (conv + 1/amplitude_variance)^2 / (norm + 1/amplitude_variance) - 1/amplitude_variance
    But, squaring the variables can lead to overflow, so we clip the possible amplitude scaling:
        scaling = clip(b / a, scale_min, scale_max);
            where b = conv + 1/amplitude_variance,
                  a = norm + 1/amplitude_variance
    Then, we have the resulting modified formula for the objective:
        obj = 2 * b * scaling - (scaling^2 * a) - 1 / amplitude_variance

    Parameters
    ----------
    high_resolution_conv : ndarray
        Super-resolution upsampled convolution of the spike templates with the traces, but only for a small window
        in time around the peak of the spike.
    norm_peaks : ndarray (num_spikes,)
        Magnitude of the template corresponding to each spike in the spike train.
    scale_min : float
        Minimum value for amplitude scaling of templates.
    scale_max : float
        Maximum value for ampltiude scaling of templates.
    amplitude_variance : float
        Variance of the spike amplitudes for each template: amplitude scaling factor ~ N(1, amplitude_variance).

    Returns
    -------
    high_res_objective : ndarray
        Super-resolution upsampled objective, but only for a small window in time around the peak of each spike.
    scalings : ndarray (num_spikes,)
        Amplitude scaling used for each spike.
    """
    b = high_resolution_conv + 1 / amplitude_variance
    a = norm_peaks[np.newaxis, :] + 1 / amplitude_variance
    scalings = np.clip(b / a, scale_min, scale_max)
    high_res_objective = (2 * scalings * b) - (np.square(scalings) * a) - (1 / amplitude_variance)
    return high_res_objective, scalings<|MERGE_RESOLUTION|>--- conflicted
+++ resolved
@@ -284,19 +284,11 @@
         for i in range(num_templates):
             unit_overlap[i] = np.sum(np.logical_and(visible_channels[i], visible_channels), axis=1) > 0
 
-<<<<<<< HEAD
-        #unit_overlap = np.sum(
-        #    np.logical_and(visible_channels[:, np.newaxis, :], visible_channels[np.newaxis, :, :]), axis=2
-        #)
-        #unit_overlap = unit_overlap > 0
-        
-=======
         # unit_overlap = np.sum(
         #    np.logical_and(visible_channels[:, np.newaxis, :], visible_channels[np.newaxis, :, :]), axis=2
         # )
         # unit_overlap = unit_overlap > 0
 
->>>>>>> 8533a52d
         unit_overlap = np.repeat(unit_overlap, params.jitter_factor, axis=0)
         sparsity = cls(visible_channels=visible_channels, unit_overlap=unit_overlap)
         return sparsity
