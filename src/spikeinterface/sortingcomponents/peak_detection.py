--- conflicted
+++ resolved
@@ -673,35 +673,8 @@
             self.weights[:, self.num_templates :, :] *= -1
             self.num_templates *= 2
 
-<<<<<<< HEAD
-        num_channels = recording.get_num_channels()
-        num_templates = num_channels * len(self.z_factors)
-        weights = weights.reshape(num_templates, -1)
-
-        templates = weights[:, None, :] * prototype[None, :, None]
-        templates -= templates.mean(axis=(1, 2))[:, None, None]
-        temporal, singular, spatial = np.linalg.svd(templates, full_matrices=False)
-        temporal = temporal[:, :, :rank]
-        singular = singular[:, :rank]
-        spatial = spatial[:, :rank, :]
-        templates = np.matmul(temporal * singular[:, np.newaxis, :], spatial)
-        norms = np.linalg.norm(templates, axis=(1, 2))
-        del templates            
-
-        temporal /= norms[:, np.newaxis, np.newaxis]
-        temporal = np.flip(temporal, axis=1)
-        spatial = np.moveaxis(spatial, [0, 1, 2], [1, 0, 2])
-        temporal = np.moveaxis(temporal, [0, 1, 2], [1, 2, 0])
-        singular = singular.T[:, :, np.newaxis]
-
-        self.temporal = temporal.astype(np.float32)
-        self.spatial = spatial.astype(np.float32)
-        self.singular = singular.astype(np.float32)
-        self.num_templates = self.temporal.shape[1]
-=======
         self.weights = self.weights.reshape(self.num_templates * self.num_z_factors, -1)
 
->>>>>>> c7ac3449
         random_data = get_random_data_chunks(recording, return_scaled=False, **random_chunk_kwargs)
         conv_random_data = self.get_convolved_traces(random_data)
         medians = np.median(conv_random_data, axis=1)
@@ -772,94 +745,10 @@
 
     def get_convolved_traces(self, traces):
         import scipy.signal
-<<<<<<< HEAD
-        num_timesteps = len(traces)
-        num_peaks = num_timesteps - self.conv_margin + 1
-        scalar_products = np.zeros((self.num_templates, num_peaks), dtype=np.float32)
-        spatially_filtered_data = np.matmul(self.spatial, traces.T[np.newaxis, :, :])
-        scaled_filtered_data = spatially_filtered_data * self.singular
-        objective_by_rank = scipy.signal.oaconvolve(scaled_filtered_data, self.temporal, axes=2, mode="valid")
-        scalar_products += np.sum(objective_by_rank, axis=0)
-=======
 
         tmp = scipy.signal.oaconvolve(self.prototype[None, :], traces.T, axes=1, mode="valid")
         scalar_products = np.dot(self.weights, tmp)
->>>>>>> c7ac3449
         return scalar_products
-
-
-class DetectPeakMatchedFilteringTorch(DetectPeakMatchedFiltering):
-    """Detect peaks using the 'matched_filtering' method."""
-
-    name = "matched_filtering_torch"
-    engine = "torch"
-    params_doc = (
-        DetectPeakMatchedFiltering.params_doc
-        + """
-    device : str or torch.device
-        What torch device to run on? E.g., "cpu" or "cuda" or "cuda:1".
-    """
-    )
-
-    def __init__(
-        self,
-        recording,
-        prototype,
-        ms_before,
-        peak_sign="neg",
-        detect_threshold=5,
-        exclude_sweep_ms=0.1,
-        radius_um=50,
-        rank=1,
-        noise_levels=None,
-        random_chunk_kwargs={"num_chunks_per_segment": 5},
-        weight_method={},
-        device=None
-    ):
-        PeakDetector.__init__(self, recording, return_output=True)
-
-        if not HAVE_NUMBA:
-            raise ModuleNotFoundError('matched_filtering_torch" needs numba which is not installed')
-        
-        if not HAVE_TORCH:
-            raise ModuleNotFoundError('matched_filtering_torch" needs torch which is not installed')
-
-        if device is None:
-            self.device = torch.device("cuda" if torch.cuda.is_available() else "cpu")
-        else:
-            self.device = device
-
-        DetectPeakMatchedFiltering.__init__(self, recording, 
-                                            prototype, 
-                                            ms_before,
-                                            peak_sign,
-                                            detect_threshold,
-                                            exclude_sweep_ms,
-                                            radius_um,
-                                            rank,
-                                            noise_levels,
-                                            random_chunk_kwargs,
-                                            weight_method)
-    
-    def _convert_data_for_torch(self):
-        self.spatial = torch.as_tensor(self.spatial.astype(np.float32), device=self.device)
-        self.singular = torch.as_tensor(self.singular.astype(np.float32), device=self.device)
-        self.temporal = torch.as_tensor(self.temporal.copy().astype(np.float32), device=self.device).swapaxes(0, 1)      
-        self.temporal = torch.flip(self.temporal, (2,))
-    
-    def get_convolved_traces(self, traces):
-        if isinstance(self.temporal, np.ndarray):
-            self._convert_data_for_torch()
-        torch_traces = torch.as_tensor(traces.T[None, :, :], device=self.device)
-        num_templates, num_channels = self.temporal.shape[0], self.temporal.shape[1]
-        num_samples = torch_traces.shape[2]
-        spatially_filtered_data = torch.matmul(self.spatial, torch_traces)
-        scaled_filtered_data = (spatially_filtered_data * self.singular).swapaxes(0, 1)
-        scaled_filtered_data_ = scaled_filtered_data.reshape(1, num_templates*num_channels, num_samples)
-        scalar_products = conv1d(scaled_filtered_data_, self.temporal, groups=num_templates, padding='valid')
-        scalar_products = scalar_products.cpu().numpy()[0, :, :]
-        return scalar_products
-
 
 
 class DetectPeakLocallyExclusiveTorch(PeakDetectorWrapper):
@@ -1403,8 +1292,7 @@
     DetectPeakLocallyExclusiveOpenCL,
     DetectPeakByChannelTorch,
     DetectPeakLocallyExclusiveTorch,
-    DetectPeakMatchedFiltering,
-    DetectPeakMatchedFilteringTorch,
+    DetectPeakMatchedFiltering
 ]
 detect_peak_methods = {m.name: m for m in _methods_list}
 method_doc = make_multi_method_doc(_methods_list)
