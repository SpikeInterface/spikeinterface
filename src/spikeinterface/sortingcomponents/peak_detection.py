"""Sorting components: peak detection."""

from __future__ import annotations


import copy
from typing import Tuple, List, Optional

import numpy as np

from spikeinterface.core.job_tools import (
    _shared_job_kwargs_doc,
    split_job_kwargs,
)
from spikeinterface.core.recording_tools import get_noise_levels, get_channel_distances, get_random_data_chunks

from spikeinterface.core.baserecording import BaseRecording
from spikeinterface.core.node_pipeline import (
    PeakDetector,
    WaveformsNode,
    ExtractSparseWaveforms,
    run_node_pipeline,
    base_peak_dtype,
)

from spikeinterface.postprocessing.localization_tools import get_convolution_weights

from .tools import make_multi_method_doc

try:
    import numba

    HAVE_NUMBA = True
except ImportError:
    HAVE_NUMBA = False

try:
    import torch
    import torch.nn.functional as F

    HAVE_TORCH = True
except ImportError:
    HAVE_TORCH = False


"""
TODO:
    * remove the wrapper class and move  all implementation to instance
"""


def detect_peaks(
    recording,
    method="locally_exclusive",
    pipeline_nodes=None,
    gather_mode="memory",
    folder=None,
    names=None,
    skip_after_n_peaks=None,
    recording_slices=None,
    **kwargs,
):
    """Peak detection based on threshold crossing in term of k x MAD.

    In "by_channel" : peak are detected in each channel independently
    In "locally_exclusive" : a single best peak is taken from a set of neighboring channels

    Parameters
    ----------
    recording : RecordingExtractor
        The recording extractor object.
    pipeline_nodes : None or list[PipelineNode]
        Optional additional PipelineNode need to computed just after detection time.
        This avoid reading the recording multiple times.
    gather_mode : str
        How to gather the results:
        * "memory": results are returned as in-memory numpy arrays
        * "npy": results are stored to .npy files in `folder`

    folder : str or Path
        If gather_mode is "npy", the folder where the files are created.
    names : list
        List of strings with file stems associated with returns.
    skip_after_n_peaks : None | int
        Skip the computation after n_peaks.
        This is not an exact because internally this skip is done per worker in average.
    recording_slices : None | list[tuple]
        Optionaly give a list of slices to run the pipeline only on some chunks of the recording.
        It must be a list of (segment_index, frame_start, frame_stop).
        If None (default), the function iterates over the entire duration of the recording.

    {method_doc}
    {job_doc}

    Returns
    -------
    peaks: array
        Detected peaks.

    Notes
    -----
    This peak detection ported from tridesclous into spikeinterface.

    """

    assert method in detect_peak_methods

    method_class = detect_peak_methods[method]

    method_kwargs, job_kwargs = split_job_kwargs(kwargs)
    job_kwargs["mp_context"] = method_class.preferred_mp_context

    node0 = method_class(recording, **method_kwargs)
    nodes = [node0]

    job_name = f"detect peaks using {method}"
    if pipeline_nodes is None:
        squeeze_output = True
    else:
        squeeze_output = False
        if len(pipeline_nodes) == 1:
            plural = ""
        else:
            plural = "s"
        job_name += f" + {len(pipeline_nodes)} node{plural}"

        # because node are modified inplace (insert parent) they need to copy incase
        # the same pipeline is run several times
        pipeline_nodes = copy.deepcopy(pipeline_nodes)
        for node in pipeline_nodes:
            if node.parents is None:
                node.parents = [node0]
            else:
                node.parents = [node0] + node.parents
            nodes.append(node)

    outs = run_node_pipeline(
        recording,
        nodes,
        job_kwargs,
        job_name=job_name,
        gather_mode=gather_mode,
        squeeze_output=squeeze_output,
        folder=folder,
        names=names,
        skip_after_n_peaks=skip_after_n_peaks,
        recording_slices=recording_slices,
    )
    return outs


expanded_base_peak_dtype = np.dtype(base_peak_dtype + [("iteration", "int8")])


class IterativePeakDetector(PeakDetector):
    """
    A class that iteratively detects peaks in the recording by applying a peak detector, waveform extraction,
    and waveform denoising node. The algorithm runs for a specified number of iterations or until no peaks are found.
    """

    def __init__(
        self,
        recording: BaseRecording,
        peak_detector_node: PeakDetector,
        waveform_extraction_node: WaveformsNode,
        waveform_denoising_node,
        num_iterations: int = 2,
        return_output: bool = True,
        tresholds: Optional[List[float]] = None,
    ):
        """
        Initialize the iterative peak detector.

        Parameters
        ----------
        recording : BaseRecording
            The recording to process
        peak_detector_node : PeakDetector
            The peak detector node to use
        waveform_extraction_node : WaveformsNode
            The waveform extraction node to use
        waveform_denoising_node
            The waveform denoising node to use
        num_iterations : int, default: 2
            The number of iterations to run the algorithm
        return_output : bool, default: True
            Whether to return the output of the algorithm
        """
        PeakDetector.__init__(self, recording, return_output=return_output)
        self.peak_detector_node = peak_detector_node
        self.waveform_extraction_node = waveform_extraction_node
        self.waveform_denoising_node = waveform_denoising_node
        self.num_iterations = num_iterations
        self.tresholds = tresholds

    def get_trace_margin(self) -> int:
        """
        Calculate the maximum trace margin from the internal pipeline.
        Using the strategy as use by the Node pipeline


        Returns
        -------
        int
            The maximum trace margin.
        """
        internal_pipeline = (self.peak_detector_node, self.waveform_extraction_node, self.waveform_denoising_node)
        pipeline_margin = (node.get_trace_margin() for node in internal_pipeline if hasattr(node, "get_trace_margin"))
        return max(pipeline_margin)

    def compute(self, traces_chunk, start_frame, end_frame, segment_index, max_margin) -> Tuple[np.ndarray, np.ndarray]:
        """
        Perform the iterative peak detection, waveform extraction, and denoising.

        Parameters
        ----------
        traces_chunk : array-like
            The chunk of traces to process.
        start_frame : int
            The starting frame for the chunk.
        end_frame : int
            The ending frame for the chunk.
        segment_index : int
            The segment index.
        max_margin : int
            The maximum margin for the traces.

        Returns
        -------
        tuple of ndarray
            A tuple containing a single ndarray with the detected peaks.
        """

        traces_chunk = np.array(traces_chunk, copy=True, dtype="float32")
        local_peaks_list = []
        all_waveforms = []

        for iteration in range(self.num_iterations):
            # Hack because of lack of either attribute or named references
            # I welcome suggestions on how to improve this but I think it is an architectural issue
            if self.tresholds is not None:
                old_args = self.peak_detector_node.args
                old_detect_treshold = self.peak_detector_node.params["detect_threshold"]
                old_abs_treshold = old_args[1]
                new_abs_treshold = old_abs_treshold * self.tresholds[iteration] / old_detect_treshold

                new_args = tuple(val if index != 1 else new_abs_treshold for index, val in enumerate(old_args))
                self.peak_detector_node.args = new_args

            (local_peaks,) = self.peak_detector_node.compute(
                traces=traces_chunk,
                start_frame=start_frame,
                end_frame=end_frame,
                segment_index=segment_index,
                max_margin=max_margin,
            )

            local_peaks = self.add_iteration_to_peaks_dtype(local_peaks=local_peaks, iteration=iteration)
            local_peaks_list.append(local_peaks)

            # End algorith if no peak is found
            if local_peaks.size == 0:
                break

            waveforms = self.waveform_extraction_node.compute(traces=traces_chunk, peaks=local_peaks)
            denoised_waveforms = self.waveform_denoising_node.compute(
                traces=traces_chunk, peaks=local_peaks, waveforms=waveforms
            )

            self.substract_waveforms_from_traces(
                local_peaks=local_peaks,
                traces_chunk=traces_chunk,
                waveforms=denoised_waveforms,
            )

            all_waveforms.append(waveforms)
        all_local_peaks = np.concatenate(local_peaks_list, axis=0)
        all_waveforms = np.concatenate(all_waveforms, axis=0) if len(all_waveforms) != 0 else np.empty((0, 0, 0))

        # Sort as iterative method implies peaks might not be discovered ordered in time
        sorting_indices = np.argsort(all_local_peaks["sample_index"])
        all_local_peaks = all_local_peaks[sorting_indices]
        all_waveforms = all_waveforms[sorting_indices]

        return (all_local_peaks, all_waveforms)

    def substract_waveforms_from_traces(
        self,
        local_peaks: np.ndarray,
        traces_chunk: np.ndarray,
        waveforms: np.ndarray,
    ):
        """
        Substract inplace the cleaned waveforms from the traces_chunk.

        Parameters
        ----------
        sample_indices : ndarray
            The indices where the waveforms are maximum (peaks["sample_index"]).
        traces_chunk : ndarray
            A chunk of the traces.
        waveforms : ndarray
            The waveforms extracted from the traces.
        """

        nbefore = self.waveform_extraction_node.nbefore
        nafter = self.waveform_extraction_node.nafter
        if isinstance(self.waveform_extraction_node, ExtractSparseWaveforms):
            neighbours_mask = self.waveform_extraction_node.neighbours_mask
        else:
            neighbours_mask = None

        for peak_index, peak in enumerate(local_peaks):
            center_sample = peak["sample_index"]
            first_sample = center_sample - nbefore
            last_sample = center_sample + nafter
            if neighbours_mask is None:
                traces_chunk[first_sample:last_sample, :] -= waveforms[peak_index, :, :]
            else:
                (channels,) = np.nonzero(neighbours_mask[peak["channel_index"]])
                traces_chunk[first_sample:last_sample, channels] -= waveforms[peak_index, :, : len(channels)]

    def add_iteration_to_peaks_dtype(self, local_peaks, iteration) -> np.ndarray:
        """
        Add the iteration number to the peaks dtype.

        Parameters
        ----------
        local_peaks : ndarray
            The array of local peaks.
        iteration : int
            The iteration number.

        Returns
        -------
        ndarray
            An array of local peaks with the iteration number added.
        """
        # Expand dtype to also contain an iteration field
        local_peaks_expanded = np.zeros_like(local_peaks, dtype=expanded_base_peak_dtype)
        fields_in_base_type = np.dtype(base_peak_dtype).names
        for field in fields_in_base_type:
            local_peaks_expanded[field] = local_peaks[field]
        local_peaks_expanded["iteration"] = iteration

        return local_peaks_expanded


class PeakDetectorWrapper(PeakDetector):
    # transitory class to maintain instance based and class method based
    # TODO later when in main: refactor in every old detector class:
    #    * check_params
    #    * get_method_margin
    #  and move the logic in the init
    #  but keep the class method "detect_peaks()" because it is convinient in template matching
    def __init__(self, recording, **params):
        PeakDetector.__init__(self, recording, return_output=True)

        self.params = params
        self.args = self.check_params(recording, **params)

    def get_trace_margin(self):
        return self.get_method_margin(*self.args)

    def compute(self, traces, start_frame, end_frame, segment_index, max_margin):
        peak_sample_ind, peak_chan_ind = self.detect_peaks(traces, *self.args)
        if peak_sample_ind.size == 0 or peak_chan_ind.size == 0:
            return (np.zeros(0, dtype=base_peak_dtype),)

        peak_amplitude = traces[peak_sample_ind, peak_chan_ind]
        local_peaks = np.zeros(peak_sample_ind.size, dtype=base_peak_dtype)
        local_peaks["sample_index"] = peak_sample_ind
        local_peaks["channel_index"] = peak_chan_ind
        local_peaks["amplitude"] = peak_amplitude
        local_peaks["segment_index"] = segment_index

        # return is always a tuple
        return (local_peaks,)


class DetectPeakByChannel(PeakDetectorWrapper):
    """Detect peaks using the "by channel" method."""

    name = "by_channel"
    engine = "numpy"
    preferred_mp_context = None
    params_doc = """
    peak_sign: "neg" | "pos" | "both", default: "neg"
        Sign of the peak
    detect_threshold: float, default: 5
        Threshold, in median absolute deviations (MAD), to use to detect peaks
    exclude_sweep_ms: float, default: 0.1
        Time, in ms, during which the peak is isolated. Exclusive param with exclude_sweep_size
        For example, if `exclude_sweep_ms` is 0.1, a peak is detected if a sample crosses the threshold,
        and no larger peaks are located during the 0.1ms preceding and following the peak
    noise_levels: array or None, default: None
        Estimated noise levels to use, if already computed
        If not provide then it is estimated from a random snippet of the data
    random_chunk_kwargs: dict, default: dict()
        A dict that contain option to randomize chunk for get_noise_levels().
        Only used if noise_levels is None
    """

    @classmethod
    def check_params(
        cls,
        recording,
        peak_sign="neg",
        detect_threshold=5,
        exclude_sweep_ms=0.1,
        noise_levels=None,
        random_chunk_kwargs={},
    ):
        assert peak_sign in ("both", "neg", "pos")

        if noise_levels is None:
            noise_levels = get_noise_levels(recording, return_scaled=False, **random_chunk_kwargs)
        abs_thresholds = noise_levels * detect_threshold
        exclude_sweep_size = int(exclude_sweep_ms * recording.get_sampling_frequency() / 1000.0)

        return (peak_sign, abs_thresholds, exclude_sweep_size)

    @classmethod
    def get_method_margin(cls, *args):
        exclude_sweep_size = args[2]
        return exclude_sweep_size

    @classmethod
    def detect_peaks(cls, traces, peak_sign, abs_thresholds, exclude_sweep_size):
        traces_center = traces[exclude_sweep_size:-exclude_sweep_size, :]
        length = traces_center.shape[0]

        if peak_sign in ("pos", "both"):
            peak_mask = traces_center > abs_thresholds[None, :]
            for i in range(exclude_sweep_size):
                peak_mask &= traces_center > traces[i : i + length, :]
                peak_mask &= (
                    traces_center >= traces[exclude_sweep_size + i + 1 : exclude_sweep_size + i + 1 + length, :]
                )

        if peak_sign in ("neg", "both"):
            if peak_sign == "both":
                peak_mask_pos = peak_mask.copy()

            peak_mask = traces_center < -abs_thresholds[None, :]
            for i in range(exclude_sweep_size):
                peak_mask &= traces_center < traces[i : i + length, :]
                peak_mask &= (
                    traces_center <= traces[exclude_sweep_size + i + 1 : exclude_sweep_size + i + 1 + length, :]
                )

            if peak_sign == "both":
                peak_mask = peak_mask | peak_mask_pos

        # find peaks
        peak_sample_ind, peak_chan_ind = np.nonzero(peak_mask)
        # correct for time shift
        peak_sample_ind += exclude_sweep_size

        return peak_sample_ind, peak_chan_ind


class DetectPeakByChannelTorch(PeakDetectorWrapper):
    """Detect peaks using the "by channel" method with pytorch."""

    name = "by_channel_torch"
    engine = "torch"
    preferred_mp_context = "spawn"
    params_doc = """
    peak_sign: "neg" | "pos" | "both", default: "neg"
        Sign of the peak
    detect_threshold: float, default: 5
        Threshold, in median absolute deviations (MAD), to use to detect peaks
    exclude_sweep_ms: float, default: 0.1
        Time, in ms, during which the peak is isolated. Exclusive param with exclude_sweep_size
        For example, if `exclude_sweep_ms` is 0.1, a peak is detected if a sample crosses the threshold,
        and no larger peaks are located during the 0.1ms preceding and following the peak
    noise_levels: array or None, default: None
        Estimated noise levels to use, if already computed.
        If not provide then it is estimated from a random snippet of the data
    device : str or None, default: None
            "cpu", "cuda", or None. If None and cuda is available, "cuda" is selected
    return_tensor : bool, default: False
        If True, the output is returned as a tensor, otherwise as a numpy array
    random_chunk_kwargs: dict, default: dict()
        A dict that contain option to randomize chunk for get_noise_levels().
        Only used if noise_levels is None.
    """

    @classmethod
    def check_params(
        cls,
        recording,
        peak_sign="neg",
        detect_threshold=5,
        exclude_sweep_ms=0.1,
        noise_levels=None,
        device=None,
        return_tensor=False,
        random_chunk_kwargs={},
    ):
        if not HAVE_TORCH:
            raise ModuleNotFoundError('"by_channel_torch" needs torch which is not installed')
        assert peak_sign in ("both", "neg", "pos")
        if device is None:
            device = "cuda" if torch.cuda.is_available() else "cpu"

        if noise_levels is None:
            noise_levels = get_noise_levels(recording, return_scaled=False, **random_chunk_kwargs)
        abs_thresholds = noise_levels * detect_threshold
        exclude_sweep_size = int(exclude_sweep_ms * recording.get_sampling_frequency() / 1000.0)

        return (peak_sign, abs_thresholds, exclude_sweep_size, device, return_tensor)

    @classmethod
    def get_method_margin(cls, *args):
        exclude_sweep_size = args[2]
        return exclude_sweep_size

    @classmethod
    def detect_peaks(cls, traces, peak_sign, abs_thresholds, exclude_sweep_size, device, return_tensor):
        sample_inds, chan_inds = _torch_detect_peaks(
            traces, peak_sign, abs_thresholds, exclude_sweep_size, None, device
        )
        if not return_tensor:
            sample_inds = np.array(sample_inds.cpu())
            chan_inds = np.array(chan_inds.cpu())
        return sample_inds, chan_inds


class DetectPeakLocallyExclusive(PeakDetectorWrapper):
    """Detect peaks using the "locally exclusive" method."""

    name = "locally_exclusive"
    engine = "numba"
    preferred_mp_context = None
    params_doc = (
        DetectPeakByChannel.params_doc
        + """
    radius_um: float
        The radius to use to select neighbour channels for locally exclusive detection.
    """
    )

    @classmethod
    def check_params(
        cls,
        recording,
        peak_sign="neg",
        detect_threshold=5,
        exclude_sweep_ms=0.1,
        radius_um=50,
        noise_levels=None,
        random_chunk_kwargs={},
    ):
        if not HAVE_NUMBA:
            raise ModuleNotFoundError('"locally_exclusive" needs numba which is not installed')

        args = DetectPeakByChannel.check_params(
            recording,
            peak_sign=peak_sign,
            detect_threshold=detect_threshold,
            exclude_sweep_ms=exclude_sweep_ms,
            noise_levels=noise_levels,
            random_chunk_kwargs=random_chunk_kwargs,
        )

        channel_distance = get_channel_distances(recording)
        neighbours_mask = channel_distance <= radius_um
        return args + (neighbours_mask,)

    @classmethod
    def get_method_margin(cls, *args):
        exclude_sweep_size = args[2]
        return exclude_sweep_size

    @classmethod
    def detect_peaks(cls, traces, peak_sign, abs_thresholds, exclude_sweep_size, neighbours_mask):
        assert HAVE_NUMBA, "You need to install numba"
        traces_center = traces[exclude_sweep_size:-exclude_sweep_size, :]

        if peak_sign in ("pos", "both"):
            peak_mask = traces_center > abs_thresholds[None, :]
            peak_mask = _numba_detect_peak_pos(
                traces, traces_center, peak_mask, exclude_sweep_size, abs_thresholds, peak_sign, neighbours_mask
            )

        if peak_sign in ("neg", "both"):
            if peak_sign == "both":
                peak_mask_pos = peak_mask.copy()

            peak_mask = traces_center < -abs_thresholds[None, :]
            peak_mask = _numba_detect_peak_neg(
                traces, traces_center, peak_mask, exclude_sweep_size, abs_thresholds, peak_sign, neighbours_mask
            )

            if peak_sign == "both":
                peak_mask = peak_mask | peak_mask_pos

        # Find peaks and correct for time shift
        peak_sample_ind, peak_chan_ind = np.nonzero(peak_mask)
        peak_sample_ind += exclude_sweep_size

        return peak_sample_ind, peak_chan_ind


class DetectPeakMatchedFiltering(PeakDetector):
    """Detect peaks using the 'matched_filtering' method."""

    name = "matched_filtering"
    engine = "numba"
    preferred_mp_context = None
    params_doc = (
        DetectPeakByChannel.params_doc
        + """
    radius_um : float
        The radius to use to select neighbour channels for locally exclusive detection.
    prototype : array
        The canonical waveform of action potentials
    ms_before : float
        The time in ms before the maximial value of the absolute prototype
    weight_method : dict
        Parameter that should be provided to the get_convolution_weights() function
        in order to know how to estimate the positions. One argument is mode that could
        be either gaussian_2d (KS like) or exponential_3d (default)
    """
    )

    def __init__(
        self,
        recording,
        prototype,
        ms_before,
        peak_sign="neg",
        detect_threshold=5,
        exclude_sweep_ms=0.1,
        radius_um=50,
        noise_levels=None,
        random_chunk_kwargs={"num_chunks_per_segment": 5},
        weight_method={},
    ):
        PeakDetector.__init__(self, recording, return_output=True)
        from scipy.sparse import csr_matrix

        if not HAVE_NUMBA:
            raise ModuleNotFoundError('matched_filtering" needs numba which is not installed')

        self.exclude_sweep_size = int(exclude_sweep_ms * recording.get_sampling_frequency() / 1000.0)
        channel_distance = get_channel_distances(recording)
        self.neighbours_mask = channel_distance <= radius_um

        self.conv_margin = prototype.shape[0]

        assert peak_sign in ("both", "neg", "pos")
        self.nbefore = int(ms_before * recording.sampling_frequency / 1000)
        if peak_sign == "neg":
            assert prototype[self.nbefore] < 0, "Prototype should have a negative peak"
            peak_sign = "pos"
        elif peak_sign == "pos":
            assert prototype[self.nbefore] > 0, "Prototype should have a positive peak"

        self.peak_sign = peak_sign
        self.prototype = np.flip(prototype) / np.linalg.norm(prototype)
    
        contact_locations = recording.get_channel_locations()
        dist = np.linalg.norm(contact_locations[:, np.newaxis] - contact_locations[np.newaxis, :], axis=2)
        self.weights, self.z_factors = get_convolution_weights(dist, **weight_method)
        self.num_z_factors = len(self.z_factors)
        self.num_channels = recording.get_num_channels()
        self.num_templates = self.num_channels
        if peak_sign == "both":
            self.weights = np.hstack((self.weights, self.weights))
            self.weights[:, self.num_templates :, :] *= -1
            self.num_templates *= 2

        self.weights = self.weights.reshape(self.num_templates * self.num_z_factors, -1)
        self.weights = csr_matrix(self.weights)
        random_data = get_random_data_chunks(recording, return_scaled=False, **random_chunk_kwargs)
        conv_random_data = self.get_convolved_traces(random_data)
        medians = np.median(conv_random_data, axis=1)
        self.medians = medians[:, None]
        noise_levels = np.median(np.abs(conv_random_data - self.medians), axis=1) / 0.6744897501960817
        self.abs_thresholds = noise_levels * detect_threshold
        self._dtype = np.dtype(base_peak_dtype + [("z", "float32")])

    def get_dtype(self):
        return self._dtype

    def get_trace_margin(self):
        return self.exclude_sweep_size + self.conv_margin

    def compute(self, traces, start_frame, end_frame, segment_index, max_margin):

        assert HAVE_NUMBA, "You need to install numba"
        conv_traces = self.get_convolved_traces(traces)
<<<<<<< HEAD
        #conv_traces -= self.medians
=======
        # conv_traces -= self.medians
>>>>>>> e6137917
        conv_traces /= self.abs_thresholds[:, None]
        conv_traces = conv_traces[:, self.conv_margin : -self.conv_margin]
        traces_center = conv_traces[:, self.exclude_sweep_size : -self.exclude_sweep_size]

        traces_center = traces_center.reshape(self.num_z_factors, self.num_templates, traces_center.shape[1])
        conv_traces = conv_traces.reshape(self.num_z_factors, self.num_templates, conv_traces.shape[1])
        peak_mask = traces_center > 1

        peak_mask = _numba_detect_peak_matched_filtering(
            conv_traces,
            traces_center,
            peak_mask,
            self.exclude_sweep_size,
            self.abs_thresholds,
            self.peak_sign,
            self.neighbours_mask,
            self.num_channels,
        )

        # Find peaks and correct for time shift
        z_ind, peak_chan_ind, peak_sample_ind = np.nonzero(peak_mask)
        if self.peak_sign == "both":
            peak_chan_ind = peak_chan_ind % self.num_channels

        # If we want to estimate z
        # peak_chan_ind = peak_chan_ind % num_channels
        # z = np.zeros(len(peak_sample_ind), dtype=np.float32)
        # for count in range(len(peak_chan_ind)):
        #     channel = peak_chan_ind[count]
        #     peak = peak_sample_ind[count]
        #     data = traces[channel::num_channels, peak]
        #     z[count] = np.dot(data, z_factors)/data.sum()

        if peak_sample_ind.size == 0 or peak_chan_ind.size == 0:
            return (np.zeros(0, dtype=self._dtype),)

        peak_sample_ind += self.exclude_sweep_size + self.conv_margin + self.nbefore
        peak_amplitude = traces[peak_sample_ind, peak_chan_ind]

        local_peaks = np.zeros(peak_sample_ind.size, dtype=self._dtype)
        local_peaks["sample_index"] = peak_sample_ind
        local_peaks["channel_index"] = peak_chan_ind
        local_peaks["amplitude"] = peak_amplitude
        local_peaks["segment_index"] = segment_index
        local_peaks["z"] = z_ind

        # return is always a tuple
        return (local_peaks,)

    def get_convolved_traces(self, traces):
        from scipy.signal import oaconvolve

        tmp = oaconvolve(self.prototype[None, :], traces.T, axes=1, mode="valid")
        scalar_products = self.weights.dot(tmp)
        return scalar_products


class DetectPeakLocallyExclusiveTorch(PeakDetectorWrapper):
    """Detect peaks using the "locally exclusive" method with pytorch."""

    name = "locally_exclusive_torch"
    engine = "torch"
    preferred_mp_context = "spawn"
    params_doc = (
        DetectPeakByChannel.params_doc
        + """
    radius_um: float
        The radius to use to select neighbour channels for locally exclusive detection.
    """
    )

    @classmethod
    def check_params(
        cls,
        recording,
        peak_sign="neg",
        detect_threshold=5,
        exclude_sweep_ms=0.1,
        noise_levels=None,
        device=None,
        radius_um=50,
        return_tensor=False,
        random_chunk_kwargs={},
    ):
        if not HAVE_TORCH:
            raise ModuleNotFoundError('"by_channel_torch" needs torch which is not installed')
        args = DetectPeakByChannelTorch.check_params(
            recording,
            peak_sign=peak_sign,
            detect_threshold=detect_threshold,
            exclude_sweep_ms=exclude_sweep_ms,
            noise_levels=noise_levels,
            device=device,
            return_tensor=return_tensor,
            random_chunk_kwargs=random_chunk_kwargs,
        )

        channel_distance = get_channel_distances(recording)
        neighbour_indices_by_chan = []
        num_channels = recording.get_num_channels()
        for chan in range(num_channels):
            neighbour_indices_by_chan.append(np.nonzero(channel_distance[chan] <= radius_um)[0])
        max_neighbs = np.max([len(neigh) for neigh in neighbour_indices_by_chan])
        neighbours_idxs = num_channels * np.ones((num_channels, max_neighbs), dtype=int)
        for i, neigh in enumerate(neighbour_indices_by_chan):
            neighbours_idxs[i, : len(neigh)] = neigh
        return args + (neighbours_idxs,)

    @classmethod
    def get_method_margin(cls, *args):
        exclude_sweep_size = args[2]
        return exclude_sweep_size

    @classmethod
    def detect_peaks(cls, traces, peak_sign, abs_thresholds, exclude_sweep_size, device, return_tensor, neighbor_idxs):
        sample_inds, chan_inds = _torch_detect_peaks(
            traces, peak_sign, abs_thresholds, exclude_sweep_size, neighbor_idxs, device
        )
        if not return_tensor and isinstance(sample_inds, torch.Tensor) and isinstance(chan_inds, torch.Tensor):
            sample_inds = np.array(sample_inds.cpu())
            chan_inds = np.array(chan_inds.cpu())
        return sample_inds, chan_inds


if HAVE_NUMBA:

    @numba.jit(nopython=True, parallel=False)
    def _numba_detect_peak_pos(
        traces, traces_center, peak_mask, exclude_sweep_size, abs_thresholds, peak_sign, neighbours_mask
    ):
        num_chans = traces_center.shape[1]
        for chan_ind in range(num_chans):
            for s in range(peak_mask.shape[0]):
                if not peak_mask[s, chan_ind]:
                    continue
                for neighbour in range(num_chans):
                    if not neighbours_mask[chan_ind, neighbour]:
                        continue
                    for i in range(exclude_sweep_size):
                        if chan_ind != neighbour:
                            peak_mask[s, chan_ind] &= traces_center[s, chan_ind] >= traces_center[s, neighbour]
                        peak_mask[s, chan_ind] &= traces_center[s, chan_ind] > traces[s + i, neighbour]
                        peak_mask[s, chan_ind] &= (
                            traces_center[s, chan_ind] >= traces[exclude_sweep_size + s + i + 1, neighbour]
                        )
                        if not peak_mask[s, chan_ind]:
                            break
                    if not peak_mask[s, chan_ind]:
                        break
        return peak_mask

    @numba.jit(nopython=True, parallel=False)
    def _numba_detect_peak_neg(
        traces, traces_center, peak_mask, exclude_sweep_size, abs_thresholds, peak_sign, neighbours_mask
    ):
        num_chans = traces_center.shape[1]
        for chan_ind in range(num_chans):
            for s in range(peak_mask.shape[0]):
                if not peak_mask[s, chan_ind]:
                    continue
                for neighbour in range(num_chans):
                    if not neighbours_mask[chan_ind, neighbour]:
                        continue
                    for i in range(exclude_sweep_size):
                        if chan_ind != neighbour:
                            peak_mask[s, chan_ind] &= traces_center[s, chan_ind] <= traces_center[s, neighbour]
                        peak_mask[s, chan_ind] &= traces_center[s, chan_ind] < traces[s + i, neighbour]
                        peak_mask[s, chan_ind] &= (
                            traces_center[s, chan_ind] <= traces[exclude_sweep_size + s + i + 1, neighbour]
                        )
                        if not peak_mask[s, chan_ind]:
                            break
                    if not peak_mask[s, chan_ind]:
                        break
        return peak_mask

    @numba.jit(nopython=True, parallel=False)
    def _numba_detect_peak_matched_filtering(
        traces, traces_center, peak_mask, exclude_sweep_size, abs_thresholds, peak_sign, neighbours_mask, num_channels
    ):
        num_z = traces_center.shape[0]
        num_templates = traces_center.shape[1]
        for template_ind in range(num_templates):
            for z in range(num_z):
                for s in range(peak_mask.shape[2]):
                    if not peak_mask[z, template_ind, s]:
                        continue
                    for neighbour in range(num_templates):
                        for j in range(num_z):
                            if not neighbours_mask[template_ind % num_channels, neighbour % num_channels]:
                                continue
                            for i in range(exclude_sweep_size):
                                if template_ind >= neighbour and z >= j:
                                    peak_mask[z, template_ind, s] &= (
                                        traces_center[z, template_ind, s] >= traces_center[j, neighbour, s]
                                    )
                                else:
                                    peak_mask[z, template_ind, s] &= (
                                        traces_center[z, template_ind, s] > traces_center[j, neighbour, s]
                                    )
                                peak_mask[z, template_ind, s] &= (
                                    traces_center[z, template_ind, s] > traces[j, neighbour, s + i]
                                )
                                peak_mask[z, template_ind, s] &= (
                                    traces_center[z, template_ind, s]
                                    >= traces[j, neighbour, exclude_sweep_size + s + i + 1]
                                )
                                if not peak_mask[z, template_ind, s]:
                                    break
                            if not peak_mask[z, template_ind, s]:
                                break
                        if not peak_mask[z, template_ind, s]:
                            break

        return peak_mask


if HAVE_TORCH:

    @torch.no_grad()
    def _torch_detect_peaks(traces, peak_sign, abs_thresholds, exclude_sweep_size=5, neighbours_mask=None, device=None):
        """
        Voltage thresholding detection and deduplication with torch.
        Implementation from Charlie Windolf:
        https://github.com/cwindolf/spike-psvae/blob/ba0a985a075776af892f09adfd453b8d9db168b9/spike_psvae/detect.py#L350
        Parameters
        ----------
        traces : np.array
            Chunk of traces
        abs_thresholds : np.array
            Absolute thresholds by channel
        peak_sign : "neg" | "pos" | "both", default: "neg"
            The sign of the peak to detect peaks
        exclude_sweep_size : int, default: 5
            How many temporal neighbors to compare with during argrelmin
            Called `order` in original the implementation. The `max_window` parameter, used
            for deduplication, is now set as 2* exclude_sweep_size
        neighbor_mask : np.array or None, default: None
            If given, a matrix with shape (num_channels, num_neighbours) with
            neighbour indices for each channel. The matrix needs to be rectangular and
            padded to num_channels
        device : str or None, default: None
            "cpu", "cuda", or None. If None and cuda is available, "cuda" is selected

        Returns
        -------
        sample_inds, chan_inds
            1D numpy arrays
        """
        # TODO handle GPU-memory at chunk executor level
        # for now we keep the same batching mechanism from spike_psvae
        # this will be adjusted based on: num jobs, num gpus, num neighbors
        MAXCOPY = 8

        # center traces by excluding the sweep size
        traces = traces[exclude_sweep_size:-exclude_sweep_size, :]
        num_samples, num_channels = traces.shape
        dtype = torch.float32
        empty_return_value = (torch.tensor([], dtype=dtype), torch.tensor([], dtype=dtype))

        # The function uses maxpooling to look for maximum
        if peak_sign == "neg":
            traces = -traces
        elif peak_sign == "pos":
            traces = traces
        elif peak_sign == "both":
            traces = np.abs(traces)

        traces_tensor = torch.as_tensor(traces, device=device, dtype=torch.float)
        thresholds_torch = torch.as_tensor(abs_thresholds, device=device, dtype=torch.float)
        normalized_traces = traces_tensor / thresholds_torch

        max_amplitudes, indices = F.max_pool2d_with_indices(
            input=normalized_traces[None, None],
            kernel_size=[2 * exclude_sweep_size + 1, 1],
            stride=1,
            padding=[exclude_sweep_size, 0],
        )
        max_amplitudes = max_amplitudes[0, 0]
        indices = indices[0, 0]
        # torch `indices` gives loc of argmax at each position
        # find those which actually *were* the max
        unique_indices = indices.unique()
        window_max_indices = unique_indices[indices.view(-1)[unique_indices] == unique_indices]

        # voltage threshold
        max_amplitudes_at_indices = max_amplitudes.view(-1)[window_max_indices]
        crossings = torch.nonzero(max_amplitudes_at_indices > 1).squeeze()
        if not crossings.numel():
            return empty_return_value

        # -- unravel the spike index
        # (right now the indices are into flattened recording)
        peak_indices = window_max_indices[crossings]
        sample_indices = torch.div(peak_indices, num_channels, rounding_mode="floor")
        channel_indices = peak_indices % num_channels
        amplitudes = max_amplitudes_at_indices[crossings]

        # we need this due to the padding in convolution
        valid_indices = torch.nonzero((0 < sample_indices) & (sample_indices < traces.shape[0] - 1)).squeeze()
        if not valid_indices.numel():
            return empty_return_value
        sample_indices = sample_indices[valid_indices]
        channel_indices = channel_indices[valid_indices]
        amplitudes = amplitudes[valid_indices]

        # -- deduplication
        # We deduplicate if the channel index is provided.
        if neighbours_mask is not None:
            neighbours_mask = torch.tensor(neighbours_mask, device=device, dtype=torch.long)

            # -- temporal max pool
            # still not sure why we can't just use `max_amplitudes` instead of making
            # this sparsely populated array, but it leads to a different result.
            max_amplitudes[:] = 0
            max_amplitudes[sample_indices, channel_indices] = amplitudes
            max_window = 2 * exclude_sweep_size
            max_amplitudes = F.max_pool2d(
                max_amplitudes[None, None],
                kernel_size=[2 * max_window + 1, 1],
                stride=1,
                padding=[max_window, 0],
            )[0, 0]

            # -- spatial max pool with channel index
            # batch size heuristic, see __doc__
            max_neighbs = neighbours_mask.shape[1]
            batch_size = int(np.ceil(num_samples / (max_neighbs / MAXCOPY)))
            for bs in range(0, num_samples, batch_size):
                be = min(num_samples, bs + batch_size)
                max_amplitudes[bs:be] = torch.max(F.pad(max_amplitudes[bs:be], (0, 1))[:, neighbours_mask], 2)[0]

            # -- deduplication
            deduplication_indices = torch.nonzero(
                amplitudes >= max_amplitudes[sample_indices, channel_indices] - 1e-8
            ).squeeze()
            if not deduplication_indices.numel():
                return empty_return_value
            sample_indices = sample_indices[deduplication_indices] + exclude_sweep_size
            channel_indices = channel_indices[deduplication_indices]
            amplitudes = amplitudes[deduplication_indices]

        return sample_indices, channel_indices


class DetectPeakLocallyExclusiveOpenCL(PeakDetectorWrapper):
    name = "locally_exclusive_cl"
    engine = "opencl"
    preferred_mp_context = None
    params_doc = (
        DetectPeakLocallyExclusive.params_doc
        + """
    opencl_context_kwargs: None or dict
        kwargs to create the opencl context
    """
    )

    @classmethod
    def check_params(
        cls,
        recording,
        peak_sign="neg",
        detect_threshold=5,
        exclude_sweep_ms=0.1,
        radius_um=50,
        noise_levels=None,
        random_chunk_kwargs={},
    ):
        # TODO refactor with other classes
        assert peak_sign in ("both", "neg", "pos")
        if noise_levels is None:
            noise_levels = get_noise_levels(recording, return_scaled=False, **random_chunk_kwargs)
        abs_thresholds = noise_levels * detect_threshold
        exclude_sweep_size = int(exclude_sweep_ms * recording.get_sampling_frequency() / 1000.0)
        channel_distance = get_channel_distances(recording)
        neighbours_mask = channel_distance <= radius_um

        executor = OpenCLDetectPeakExecutor(abs_thresholds, exclude_sweep_size, neighbours_mask, peak_sign)

        return (executor,)

    @classmethod
    def get_method_margin(cls, *args):
        executor = args[0]
        return executor.exclude_sweep_size

    @classmethod
    def detect_peaks(cls, traces, executor):
        peak_sample_ind, peak_chan_ind = executor.detect_peak(traces)

        return peak_sample_ind, peak_chan_ind


class OpenCLDetectPeakExecutor:
    def __init__(self, abs_thresholds, exclude_sweep_size, neighbours_mask, peak_sign):
        import pyopencl

        self.chunk_size = None

        self.abs_thresholds = abs_thresholds.astype("float32")
        self.exclude_sweep_size = exclude_sweep_size
        self.neighbours_mask = neighbours_mask.astype("uint8")
        self.peak_sign = peak_sign
        self.ctx = None
        self.queue = None
        self.x = 0

    def create_buffers_and_compile(self, chunk_size):
        import pyopencl

        mf = pyopencl.mem_flags
        try:
            self.device = pyopencl.get_platforms()[0].get_devices()[0]
            self.ctx = pyopencl.Context(devices=[self.device])
        except Exception as e:
            print("error create context ", e)

        self.queue = pyopencl.CommandQueue(self.ctx)
        self.max_wg_size = self.ctx.devices[0].get_info(pyopencl.device_info.MAX_WORK_GROUP_SIZE)
        self.chunk_size = chunk_size

        self.neighbours_mask_cl = pyopencl.Buffer(
            self.ctx, mf.READ_ONLY | mf.COPY_HOST_PTR, hostbuf=self.neighbours_mask
        )
        self.abs_thresholds_cl = pyopencl.Buffer(self.ctx, mf.READ_ONLY | mf.COPY_HOST_PTR, hostbuf=self.abs_thresholds)

        num_channels = self.neighbours_mask.shape[0]
        self.traces_cl = pyopencl.Buffer(self.ctx, mf.READ_WRITE, size=int(chunk_size * num_channels * 4))

        # TODO estimate smaller
        self.num_peaks = np.zeros(1, dtype="int32")
        self.num_peaks_cl = pyopencl.Buffer(self.ctx, mf.READ_WRITE | mf.COPY_HOST_PTR, hostbuf=self.num_peaks)

        nb_max_spike_in_chunk = num_channels * chunk_size
        self.peaks = np.zeros(nb_max_spike_in_chunk, dtype=[("sample_index", "int32"), ("channel_index", "int32")])
        self.peaks_cl = pyopencl.Buffer(self.ctx, mf.READ_WRITE | mf.COPY_HOST_PTR, hostbuf=self.peaks)

        variables = dict(
            chunk_size=int(self.chunk_size),
            exclude_sweep_size=int(self.exclude_sweep_size),
            peak_sign={"pos": 1, "neg": -1}[self.peak_sign],
            num_channels=num_channels,
        )

        kernel_formated = processor_kernel % variables
        prg = pyopencl.Program(self.ctx, kernel_formated)
        self.opencl_prg = prg.build()  # options='-cl-mad-enable'
        self.kern_detect_peaks = getattr(self.opencl_prg, "detect_peaks")

        self.kern_detect_peaks.set_args(
            self.traces_cl, self.neighbours_mask_cl, self.abs_thresholds_cl, self.peaks_cl, self.num_peaks_cl
        )

        s = self.chunk_size - 2 * self.exclude_sweep_size
        self.global_size = (s,)
        self.local_size = None

    def detect_peak(self, traces):
        self.x += 1

        import pyopencl

        if self.chunk_size is None or self.chunk_size != traces.shape[0]:
            self.create_buffers_and_compile(traces.shape[0])
        event = pyopencl.enqueue_copy(self.queue, self.traces_cl, traces.astype("float32"))

        pyopencl.enqueue_nd_range_kernel(
            self.queue,
            self.kern_detect_peaks,
            self.global_size,
            self.local_size,
        )

        event = pyopencl.enqueue_copy(self.queue, self.traces_cl, traces.astype("float32"))
        event = pyopencl.enqueue_copy(self.queue, self.traces_cl, traces.astype("float32"))
        event = pyopencl.enqueue_copy(self.queue, self.num_peaks, self.num_peaks_cl)
        event = pyopencl.enqueue_copy(self.queue, self.peaks, self.peaks_cl)
        event.wait()

        n = self.num_peaks[0]
        peaks = self.peaks[:n]
        peak_sample_ind = peaks["sample_index"].astype("int64")
        peak_chan_ind = peaks["channel_index"].astype("int64")

        return peak_sample_ind, peak_chan_ind


processor_kernel = """
#define chunk_size %(chunk_size)d
#define exclude_sweep_size %(exclude_sweep_size)d
#define peak_sign %(peak_sign)d
#define num_channels %(num_channels)d


typedef struct st_peak{
    int sample_index;
    int channel_index;
} st_peak;


__kernel void detect_peaks(
                        //in
                        __global  float *traces,
                        __global  uchar *neighbours_mask,
                        __global  float *abs_thresholds,
                        //out
                        __global  st_peak *peaks,
                        volatile __global int *num_peaks
                ){
    int pos = get_global_id(0);

    if (pos == 0){
        *num_peaks = 0;
    }
    // this barrier OK if the first group is run first
    barrier(CLK_GLOBAL_MEM_FENCE);

    if (pos>=(chunk_size - (2 * exclude_sweep_size))){
        return;
    }


    float v;
    uchar peak;
    uchar is_neighbour;

    int index;

    int i_peak;


    for (int chan=0; chan<num_channels; chan++){

        //v = traces[(pos + exclude_sweep_size)*num_channels + chan];
        index = (pos + exclude_sweep_size) * num_channels + chan;
        v = traces[index];

        if(peak_sign==1){
            if (v>abs_thresholds[chan]){peak=1;}
            else {peak=0;}
        }
        else if(peak_sign==-1){
            if (v<-abs_thresholds[chan]){peak=1;}
            else {peak=0;}
        }

        if (peak == 1){
            for (int chan_neigh=0; chan_neigh<num_channels; chan_neigh++){

                is_neighbour = neighbours_mask[chan * num_channels + chan_neigh];
                if (is_neighbour == 0){continue;}
                //if (chan == chan_neigh){continue;}

                index = (pos + exclude_sweep_size) * num_channels + chan_neigh;
                if(peak_sign==1){
                    peak = peak && (v>=traces[index]);
                }
                else if(peak_sign==-1){
                    peak = peak && (v<=traces[index]);
                }

                if (peak==0){break;}

                if(peak_sign==1){
                    for (int i=1; i<=exclude_sweep_size; i++){
                        peak = peak && (v>traces[(pos + exclude_sweep_size - i)*num_channels + chan_neigh]) && (v>=traces[(pos + exclude_sweep_size + i)*num_channels + chan_neigh]);
                        if (peak==0){break;}
                    }
                }
                else if(peak_sign==-1){
                    for (int i=1; i<=exclude_sweep_size; i++){
                        peak = peak && (v<traces[(pos + exclude_sweep_size - i)*num_channels + chan_neigh]) && (v<=traces[(pos + exclude_sweep_size + i)*num_channels + chan_neigh]);
                        if (peak==0){break;}
                    }
                }

            }

        }

        if (peak==1){
            //append to
            i_peak = atomic_inc(num_peaks);
            // sample_index is LOCAL to fifo
            peaks[i_peak].sample_index = pos + exclude_sweep_size;
            peaks[i_peak].channel_index = chan;
        }
    }

}
"""


# TODO make a dict with name+engine entry later
_methods_list = [
    DetectPeakByChannel,
    DetectPeakLocallyExclusive,
    DetectPeakLocallyExclusiveOpenCL,
    DetectPeakByChannelTorch,
    DetectPeakLocallyExclusiveTorch,
    DetectPeakMatchedFiltering,
]
detect_peak_methods = {m.name: m for m in _methods_list}
method_doc = make_multi_method_doc(_methods_list)
detect_peaks.__doc__ = detect_peaks.__doc__.format(method_doc=method_doc, job_doc=_shared_job_kwargs_doc)<|MERGE_RESOLUTION|>--- conflicted
+++ resolved
@@ -661,7 +661,7 @@
 
         self.peak_sign = peak_sign
         self.prototype = np.flip(prototype) / np.linalg.norm(prototype)
-    
+
         contact_locations = recording.get_channel_locations()
         dist = np.linalg.norm(contact_locations[:, np.newaxis] - contact_locations[np.newaxis, :], axis=2)
         self.weights, self.z_factors = get_convolution_weights(dist, **weight_method)
@@ -693,11 +693,7 @@
 
         assert HAVE_NUMBA, "You need to install numba"
         conv_traces = self.get_convolved_traces(traces)
-<<<<<<< HEAD
-        #conv_traces -= self.medians
-=======
         # conv_traces -= self.medians
->>>>>>> e6137917
         conv_traces /= self.abs_thresholds[:, None]
         conv_traces = conv_traces[:, self.conv_margin : -self.conv_margin]
         traces_center = conv_traces[:, self.exclude_sweep_size : -self.exclude_sweep_size]
