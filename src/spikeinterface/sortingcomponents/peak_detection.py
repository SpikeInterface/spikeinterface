--- conflicted
+++ resolved
@@ -391,14 +391,8 @@
     ):
         assert peak_sign in ("both", "neg", "pos")
 
-<<<<<<< HEAD
         noise_levels = get_noise_levels(recording, return_scaled=False, **random_chunk_kwargs)
         abs_threholds = noise_levels * detect_threshold
-=======
-        if noise_levels is None:
-            noise_levels = get_noise_levels(recording, return_scaled=False, **random_chunk_kwargs)
-        abs_thresholds = noise_levels * detect_threshold
->>>>>>> 6d382a29
         exclude_sweep_size = int(exclude_sweep_ms * recording.get_sampling_frequency() / 1000.0)
 
         return (peak_sign, abs_thresholds, exclude_sweep_size)
@@ -484,14 +478,8 @@
         if device is None:
             device = "cuda" if torch.cuda.is_available() else "cpu"
 
-<<<<<<< HEAD
         noise_levels = get_noise_levels(recording, return_scaled=False, **random_chunk_kwargs)
         abs_threholds = noise_levels * detect_threshold
-=======
-        if noise_levels is None:
-            noise_levels = get_noise_levels(recording, return_scaled=False, **random_chunk_kwargs)
-        abs_thresholds = noise_levels * detect_threshold
->>>>>>> 6d382a29
         exclude_sweep_size = int(exclude_sweep_ms * recording.get_sampling_frequency() / 1000.0)
 
         return (peak_sign, abs_thresholds, exclude_sweep_size, device, return_tensor)
@@ -854,14 +842,8 @@
     ):
         # TODO refactor with other classes
         assert peak_sign in ("both", "neg", "pos")
-<<<<<<< HEAD
         noise_levels = get_noise_levels(recording, return_scaled=False, **random_chunk_kwargs)
         abs_threholds = noise_levels * detect_threshold
-=======
-        if noise_levels is None:
-            noise_levels = get_noise_levels(recording, return_scaled=False, **random_chunk_kwargs)
-        abs_thresholds = noise_levels * detect_threshold
->>>>>>> 6d382a29
         exclude_sweep_size = int(exclude_sweep_ms * recording.get_sampling_frequency() / 1000.0)
         channel_distance = get_channel_distances(recording)
         neighbours_mask = channel_distance <= radius_um
