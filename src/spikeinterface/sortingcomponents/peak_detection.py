--- conflicted
+++ resolved
@@ -119,15 +119,9 @@
     else:
         squeeze_output = False
         if len(pipeline_nodes) == 1:
-<<<<<<< HEAD
-            plural = ''
-        else:
-            plural = 's'
-=======
             plural = ""
         else:
             plural = "s"
->>>>>>> 1272008f
         job_name += f" + {len(pipeline_nodes)} node{plural}"
 
         # because node are modified inplace (insert parent) they need to copy incase
