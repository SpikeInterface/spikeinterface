--- conflicted
+++ resolved
@@ -646,7 +646,7 @@
         detect_threshold=5,
         exclude_sweep_ms=0.1,
         radius_um=50,
-        depth_um=np.linspace(1, 50, 5),
+        depth_um=np.linspace(1, 100, 5),
         rank=5,
         noise_levels=None,
         random_chunk_kwargs={},
@@ -672,7 +672,6 @@
         elif peak_sign == "both":
             raise NotImplementedError("Matched filtering not working with peak_sign=both yet!")
 
-        prototype = prototype[:, np.newaxis]
         import sklearn.metrics
 
         contact_locations = recording.get_channel_locations()
@@ -682,17 +681,14 @@
         dist = sklearn.metrics.pairwise_distances(contact_locations, contact_locations)
         weights = get_convolution_weights(dist, depth_um)
         weights = weights.reshape(num_templates, -1)
-        templates = np.zeros((num_templates, len(prototype), num_channels), dtype=np.float32)
-
-        for count, w in enumerate(weights):
-            templates[count] = w * prototype
+        templates = weights[:, None, :] * prototype[None, :, None]
 
         temporal, singular, spatial = np.linalg.svd(templates, full_matrices=False)
         temporal = temporal[:, :, :rank]
         singular = singular[:, :rank]
         spatial = spatial[:, :rank, :]
         templates = np.matmul(temporal * singular[:, np.newaxis, :], spatial)
-        norms = np.linalg.norm(templates, axis=(1, 2)) ** 2
+        norms = np.linalg.norm(templates, axis=(1, 2))
 
         temporal /= norms[:, np.newaxis, np.newaxis]
         temporal = np.flip(temporal, axis=1)
@@ -775,17 +771,6 @@
         peak_chan_ind = peak_chan_ind % num_channels
         peak_sample_ind += exclude_sweep_size
 
-<<<<<<< HEAD
-=======
-        # depths_um = depth_um[peak_chan_ind // num_channels]
-        depths_um = np.zeros(len(peak_sample_ind), dtype=np.float32)
-        for count in range(len(peak_chan_ind)):
-            channel = peak_chan_ind[count]
-            peak = peak_sample_ind[count]
-            data = traces[channel::num_channels, peak]
-            depths_um[count] = np.dot(data, depth_um) / data.sum()
-
->>>>>>> ec76beee
         return peak_sample_ind, peak_chan_ind, depths_um
 
 
