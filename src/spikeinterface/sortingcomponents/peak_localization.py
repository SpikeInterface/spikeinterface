--- conflicted
+++ resolved
@@ -325,7 +325,6 @@
         The percentage in [0, 100] of the best scalar products kept to 
         estimate the position
     """
-<<<<<<< HEAD
 
     def __init__(
         self,
@@ -338,11 +337,8 @@
         sigma_ms=0.25,
         margin_um=50.0,
         prototype=None,
+        percentile=10,
     ):
-=======
-    def __init__(self, recording, return_output=True, parents=['extract_waveforms'], local_radius_um=50., upsampling_um=5,
-        sigma_um=np.linspace(10, 50., 5), sigma_ms=0.25, margin_um=50., prototype=None, percentile=10):
->>>>>>> 1c78add8
         PipelineNode.__init__(self, recording, return_output=return_output, parents=parents)
 
         self.local_radius_um = local_radius_um
@@ -370,7 +366,6 @@
         self.prototype = self.prototype[:, np.newaxis]
 
         self.template_positions, self.weights, self.neighbours_mask = get_grid_convolution_templates_and_weights(
-<<<<<<< HEAD
             contact_locations, self.local_radius_um, self.upsampling_um, self.sigma_um, self.margin_um
         )
 
@@ -383,21 +378,9 @@
                 neighbours_mask=self.neighbours_mask,
                 weights=self.weights,
                 nbefore=self.nbefore,
+                percentile=self.percentile,
             )
         )
-=======
-                contact_locations, self.local_radius_um, self.upsampling_um, 
-                self.sigma_um, self.margin_um)
-
-        self._dtype = np.dtype(dtype_localize_by_method['grid_convolution'])
-        self._kwargs.update(dict(local_radius_um=self.local_radius_um,
-                                 prototype=self.prototype,
-                                 template_positions=self.template_positions,
-                                 neighbours_mask=self.neighbours_mask,
-                                 weights=self.weights,
-                                 nbefore=self.nbefore,
-                                 percentile=self.percentile))
->>>>>>> 1c78add8
 
     def get_dtype(self):
         return self._dtype
