"""Sorting components: peak localization."""
import numpy as np
from spikeinterface.core.job_tools import _shared_job_kwargs_doc, split_job_kwargs, fix_job_kwargs

from .peak_pipeline import (
    run_node_pipeline,
    find_parent_of_type,
    PeakRetriever,
    PipelineNode,
    WaveformsNode,
    ExtractDenseWaveforms,
)
from .tools import make_multi_method_doc

from spikeinterface.core import get_channel_distances

from ..postprocessing.unit_localization import (
    dtype_localize_by_method,
    possible_localization_methods,
    solve_monopolar_triangulation,
    make_radial_order_parents,
    enforce_decrease_shells_data,
    get_grid_convolution_templates_and_weights,
)

from .tools import get_prototype_spike


def localize_peaks(recording, peaks, method="center_of_mass", ms_before=0.5, ms_after=0.5, **kwargs):
    """Localize peak (spike) in 2D or 3D depending the method.

    When a probe is 2D then:
       * X is axis 0 of the probe
       * Y is axis 1 of the probe
       * Z is orthogonal to the plane of the probe

    Parameters
    ----------
    recording: RecordingExtractor
        The recording extractor object.
    peaks: array
        Peaks array, as returned by detect_peaks() in "compact_numpy" way.

    {method_doc}

    {job_doc}

    Returns
    -------
    peak_locations: ndarray
        Array with estimated location for each spike.
        The dtype depends on the method. ('x', 'y') or ('x', 'y', 'z', 'alpha').
    """
    assert (
        method in possible_localization_methods
    ), f"Method {method} is not supported. Choose from {possible_localization_methods}"

    method_kwargs, job_kwargs = split_job_kwargs(kwargs)

    peak_retriever = PeakRetriever(recording, peaks)
    if method == "center_of_mass":
        extract_dense_waveforms = ExtractDenseWaveforms(
            recording, parents=[peak_retriever], ms_before=ms_before, ms_after=ms_after, return_output=False
        )
        pipeline_nodes = [
            peak_retriever,
            extract_dense_waveforms,
            LocalizeCenterOfMass(recording, parents=[peak_retriever, extract_dense_waveforms], **method_kwargs),
        ]
    elif method == "monopolar_triangulation":
        extract_dense_waveforms = ExtractDenseWaveforms(
            recording, parents=[peak_retriever], ms_before=ms_before, ms_after=ms_after, return_output=False
        )
        pipeline_nodes = [
            peak_retriever,
            extract_dense_waveforms,
            LocalizeMonopolarTriangulation(
                recording, parents=[peak_retriever, extract_dense_waveforms], **method_kwargs
            ),
        ]
    elif method == "peak_channel":
        pipeline_nodes = [peak_retriever, LocalizePeakChannel(recording, parents=[peak_retriever], **method_kwargs)]
    elif method == "grid_convolution":
        if "prototype" not in method_kwargs:
            method_kwargs["prototype"] = get_prototype_spike(
                recording, peaks, ms_before=ms_before, ms_after=ms_after, job_kwargs=job_kwargs
            )
        extract_dense_waveforms = ExtractDenseWaveforms(
            recording, parents=[peak_retriever], ms_before=ms_before, ms_after=ms_after, return_output=False
        )
        pipeline_nodes = [
            peak_retriever,
            extract_dense_waveforms,
            LocalizeGridConvolution(recording, parents=[peak_retriever, extract_dense_waveforms], **method_kwargs),
        ]

    job_name = f"localize peaks using {method}"
    peak_locations = run_node_pipeline(recording, pipeline_nodes, job_kwargs, job_name=job_name, squeeze_output=True)

    return peak_locations


class LocalizeBase(PipelineNode):
    def __init__(self, recording, return_output=True, parents=None, local_radius_um=75.0):
        PipelineNode.__init__(self, recording, return_output=return_output, parents=parents)

        self.local_radius_um = local_radius_um
        self.contact_locations = recording.get_channel_locations()
        self.channel_distance = get_channel_distances(recording)
        self.neighbours_mask = self.channel_distance < local_radius_um
        self._kwargs["local_radius_um"] = local_radius_um

    def get_dtype(self):
        return self._dtype


class LocalizePeakChannel(PipelineNode):
    """Localize peaks using the channel"""

    name = "peak_channel"
    params_doc = """
    """

    def __init__(self, recording, parents=None, return_output=True):
        PipelineNode.__init__(self, recording, return_output, parents=parents)
        self._dtype = np.dtype(dtype_localize_by_method["center_of_mass"])

        self.contact_locations = recording.get_channel_locations()

    def get_dtype(self):
        return self._dtype

    def compute(self, traces, peaks):
        peak_locations = np.zeros(peaks.size, dtype=self._dtype)

        for index, main_chan in enumerate(peaks["channel_index"]):
            locations = self.contact_locations[main_chan, :]
            peak_locations["x"][index] = locations[0]
            peak_locations["y"][index] = locations[1]

        return peak_locations


class LocalizeCenterOfMass(LocalizeBase):
    """Localize peaks using the center of mass method

    Notes
    -----
    See spikeinterface.postprocessing.unit_localization.
    """

    need_waveforms = True
    name = "center_of_mass"
    params_doc = """
    local_radius_um: float
        Radius in um for channel sparsity.
    feature: str ['ptp', 'mean', 'energy', 'peak_voltage']
        Feature to consider for computation. Default is 'ptp'
    """

    def __init__(
        self, recording, return_output=True, parents=["extract_waveforms"], local_radius_um=75.0, feature="ptp"
    ):
        LocalizeBase.__init__(
            self, recording, return_output=return_output, parents=parents, local_radius_um=local_radius_um
        )
        self._dtype = np.dtype(dtype_localize_by_method["center_of_mass"])

        assert feature in ["ptp", "mean", "energy", "peak_voltage"], f"{feature} is not a valid feature"
        self.feature = feature

        # Find waveform extractor in the parents
        waveform_extractor = find_parent_of_type(self.parents, WaveformsNode)
        if waveform_extractor is None:
            raise TypeError(f"{self.name} should have a single {WaveformsNode.__name__} in its parents")

        self.nbefore = waveform_extractor.nbefore
        self._kwargs.update(dict(feature=feature))

    def get_dtype(self):
        return self._dtype

    def compute(self, traces, peaks, waveforms):
        peak_locations = np.zeros(peaks.size, dtype=self._dtype)

        for main_chan in np.unique(peaks["channel_index"]):
            (idx,) = np.nonzero(peaks["channel_index"] == main_chan)
            (chan_inds,) = np.nonzero(self.neighbours_mask[main_chan])
            local_contact_locations = self.contact_locations[chan_inds, :]

            if self.feature == "ptp":
                wf_data = (waveforms[idx][:, :, chan_inds]).ptp(axis=1)
            elif self.feature == "mean":
                wf_data = (waveforms[idx][:, :, chan_inds]).mean(axis=1)
            elif self.feature == "energy":
                wf_data = np.linalg.norm(waveforms[idx][:, :, chan_inds], axis=1)
            elif self.feature == "peak_voltage":
                wf_data = waveforms[idx][:, self.nbefore, chan_inds]

            coms = np.dot(wf_data, local_contact_locations) / (np.sum(wf_data, axis=1)[:, np.newaxis])
            peak_locations["x"][idx] = coms[:, 0]
            peak_locations["y"][idx] = coms[:, 1]

        return peak_locations


class LocalizeMonopolarTriangulation(PipelineNode):
    """Localize peaks using the monopolar triangulation method.

    Notes
    -----
    This method is from  Julien Boussard, Erdem Varol and Charlie Windolf
    See spikeinterface.postprocessing.unit_localization.
    """

    need_waveforms = False
    name = "monopolar_triangulation"
    params_doc = """
    local_radius_um: float
        For channel sparsity.
    max_distance_um: float, default: 1000
        Boundary for distance estimation.
    enforce_decrease : bool (default True)
        Enforce spatial decreasingness for PTP vectors
    feature: string in ['ptp', 'energy', 'peak_voltage']
        The available features to consider for estimating the position via
        monopolar triangulation are peak-to-peak amplitudes (ptp, default),
        energy ('energy', as L2 norm) or voltages at the center of the waveform
        (peak_voltage)
    """

    def __init__(
        self,
        recording,
        return_output=True,
        parents=["extract_waveforms"],
        local_radius_um=75.0,
        max_distance_um=150.0,
        optimizer="minimize_with_log_penality",
        enforce_decrease=True,
        feature="ptp",
    ):
        LocalizeBase.__init__(
            self, recording, return_output=return_output, parents=parents, local_radius_um=local_radius_um
        )

        assert feature in ["ptp", "energy", "peak_voltage"], f"{feature} is not a valid feature"
        self.max_distance_um = max_distance_um
        self.optimizer = optimizer
        self.feature = feature

        waveform_extractor = find_parent_of_type(self.parents, WaveformsNode)
        if waveform_extractor is None:
            raise TypeError(f"{self.name} should have a single {WaveformsNode.__name__} in its parents")

        self.nbefore = waveform_extractor.nbefore
        if enforce_decrease:
            self.enforce_decrease_radial_parents = make_radial_order_parents(
                self.contact_locations, self.neighbours_mask
            )
        else:
            self.enforce_decrease_radial_parents = None

        self._kwargs.update(
            dict(
                max_distance_um=max_distance_um, optimizer=optimizer, enforce_decrease=enforce_decrease, feature=feature
            )
        )

        self._dtype = np.dtype(dtype_localize_by_method["monopolar_triangulation"])

    def compute(self, traces, peaks, waveforms):
        peak_locations = np.zeros(peaks.size, dtype=self._dtype)

        for i, peak in enumerate(peaks):
            sample_index = peak["sample_index"]
            chan_mask = self.neighbours_mask[peak["channel_index"], :]
            chan_inds = np.flatnonzero(chan_mask)
            local_contact_locations = self.contact_locations[chan_inds, :]

            wf = waveforms[i, :][:, chan_inds]
            if self.feature == "ptp":
                wf_data = wf.ptp(axis=0)
            elif self.feature == "energy":
                wf_data = np.linalg.norm(wf, axis=0)
            elif self.feature == "peak_voltage":
                wf_data = np.abs(wf[self.nbefore])

            if self.enforce_decrease_radial_parents is not None:
                enforce_decrease_shells_data(
                    wf_data, peak["channel_index"], self.enforce_decrease_radial_parents, in_place=True
                )

            peak_locations[i] = solve_monopolar_triangulation(
                wf_data, local_contact_locations, self.max_distance_um, self.optimizer
            )

        return peak_locations


class LocalizeGridConvolution(PipelineNode):
    """Localize peaks using convlution with a grid of fake templates

    Notes
    -----
    See spikeinterface.postprocessing.unit_localization.
    """

    need_waveforms = True
    name = "grid_convolution"
    params_doc = """
    local_radius_um: float
        Radius in um for channel sparsity.
    upsampling_um: float
        Upsampling resolution for the grid of templates
    sigma_um: np.array
        Spatial decays of the fake templates
    sigma_ms: float
        The temporal decay of the fake templates
    margin_um: float
        The margin for the grid of fake templates
    prototype: np.array
        Fake waveforms for the templates. If None, generated as Gaussian
    percentile: float (default 10)
        The percentage in [0, 100] of the best scalar products kept to
        estimate the position
    """

    def __init__(
        self,
        recording,
        return_output=True,
        parents=["extract_waveforms"],
        local_radius_um=50.0,
        upsampling_um=5,
        sigma_um=np.linspace(10, 50.0, 5),
        sigma_ms=0.25,
        margin_um=50.0,
        prototype=None,
<<<<<<< HEAD
=======
        percentile=10,
>>>>>>> 006ed4c2
    ):
        PipelineNode.__init__(self, recording, return_output=return_output, parents=parents)

        self.local_radius_um = local_radius_um
        self.sigma_um = sigma_um
        self.margin_um = margin_um
        self.upsampling_um = upsampling_um
        self.percentile = 100 - percentile
        assert 0 <= self.percentile <= 100, "Percentile should be in [0, 100]"

        contact_locations = recording.get_channel_locations()
        # Find waveform extractor in the parents
        waveform_extractor = find_parent_of_type(self.parents, WaveformsNode)
        if waveform_extractor is None:
            raise TypeError(f"{self.name} should have a single {WaveformsNode.__name__} in its parents")

        self.nbefore = waveform_extractor.nbefore
        self.nafter = waveform_extractor.nafter
        fs = self.recording.get_sampling_frequency()

        if prototype is None:
            time_axis = np.arange(-self.nbefore, self.nafter) * 1000 / fs
            self.prototype = np.exp(-(time_axis**2) / (2 * (sigma_ms**2)))
        else:
            self.prototype = prototype
        self.prototype = self.prototype[:, np.newaxis]

        self.template_positions, self.weights, self.neighbours_mask = get_grid_convolution_templates_and_weights(
            contact_locations, self.local_radius_um, self.upsampling_um, self.sigma_um, self.margin_um
        )

        self._dtype = np.dtype(dtype_localize_by_method["grid_convolution"])
        self._kwargs.update(
            dict(
                local_radius_um=self.local_radius_um,
                prototype=self.prototype,
                template_positions=self.template_positions,
                neighbours_mask=self.neighbours_mask,
                weights=self.weights,
                nbefore=self.nbefore,
<<<<<<< HEAD
=======
                percentile=self.percentile,
>>>>>>> 006ed4c2
            )
        )

    def get_dtype(self):
        return self._dtype

    @np.errstate(divide="ignore", invalid="ignore")
    def compute(self, traces, peaks, waveforms):
        peak_locations = np.zeros(peaks.size, dtype=self._dtype)

        for main_chan in np.unique(peaks["channel_index"]):
            (idx,) = np.nonzero(peaks["channel_index"] == main_chan)
            if "amplitude" in peaks.dtype.names:
                amplitudes = peaks["amplitude"][idx]
            else:
                amplitudes = waveforms[idx, self.nbefore, main_chan]

            intersect = self.neighbours_mask[:, main_chan] == True
            global_products = (waveforms[idx] / (amplitudes[:, np.newaxis, np.newaxis]) * self.prototype).sum(axis=1)
            nb_templates = len(self.template_positions)
            found_positions = np.zeros((len(idx), 2), dtype=np.float32)
            scalar_products = np.zeros((len(idx), nb_templates), dtype=np.float32)

            for count, weights in enumerate(self.weights):
                dot_products = np.dot(global_products, weights[:, intersect])
                dot_products = np.maximum(0, dot_products)

                if self.percentile < 100:
                    thresholds = np.percentile(dot_products, self.percentile, axis=1)
                    dot_products[dot_products < thresholds[:, np.newaxis]] = 0

                scalar_products[:, intersect] += dot_products
                found_positions += np.dot(dot_products, self.template_positions[intersect])

            found_positions /= scalar_products.sum(1)[:, np.newaxis]
            peak_locations["x"][idx] = found_positions[:, 0]
            peak_locations["y"][idx] = found_positions[:, 1]

        return peak_locations


# LocalizePeakChannel is not include in doc because it is not a good idea to use it
_methods_list = [LocalizeCenterOfMass, LocalizeMonopolarTriangulation, LocalizeGridConvolution]
localize_peak_methods = {m.name: m for m in _methods_list}
method_doc = make_multi_method_doc(_methods_list)
localize_peaks.__doc__ = localize_peaks.__doc__.format(method_doc=method_doc, job_doc=_shared_job_kwargs_doc)<|MERGE_RESOLUTION|>--- conflicted
+++ resolved
@@ -337,10 +337,6 @@
         sigma_ms=0.25,
         margin_um=50.0,
         prototype=None,
-<<<<<<< HEAD
-=======
-        percentile=10,
->>>>>>> 006ed4c2
     ):
         PipelineNode.__init__(self, recording, return_output=return_output, parents=parents)
 
@@ -381,10 +377,6 @@
                 neighbours_mask=self.neighbours_mask,
                 weights=self.weights,
                 nbefore=self.nbefore,
-<<<<<<< HEAD
-=======
-                percentile=self.percentile,
->>>>>>> 006ed4c2
             )
         )
 
