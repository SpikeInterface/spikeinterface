--- conflicted
+++ resolved
@@ -1,429 +1,6 @@
 import copy
 
-<<<<<<< HEAD
-from pathlib import Path
-
-
-import numpy as np
-
-from spikeinterface.core import BaseRecording, get_chunk_with_margin
-from spikeinterface.core.job_tools import ChunkRecordingExecutor, fix_job_kwargs, _shared_job_kwargs_doc
-from spikeinterface.core import get_channel_distances
-
-
-base_peak_dtype = [
-    ("sample_index", "int64"),
-    ("channel_index", "int64"),
-    ("amplitude", "float64"),
-    ("segment_index", "int64"),
-]
-
-
-class PipelineNode:
-    def __init__(
-        self, recording: BaseRecording, return_output: bool = True, parents: Optional[List[Type["PipelineNode"]]] = None
-    ):
-        """
-        This is a generic object that will make some computation on peaks given a buffer of traces.
-        Typically used for exctrating features (amplitudes, localization, ...)
-
-        A Node can optionally connect to other nodes with the parents and receive inputs from them.
-
-        Parameters
-        ----------
-        recording : BaseRecording
-            The recording object.
-        parents : Optional[List[PipelineNode]], optional
-            Pass parents nodes to perform a previous computation, by default None
-        return_output : bool or tuple of bool
-            Whether or not the output of the node is returned by the pipeline, by default False
-            When a Node have several toutputs then this can be a tuple of bool.
-
-
-        """
-
-        self.recording = recording
-        self.return_output = return_output
-        if isinstance(parents, str):
-            # only one parents is allowed
-            parents = [parents]
-        self.parents = parents
-
-        self._kwargs = dict()
-
-    def get_trace_margin(self):
-        # can optionaly be overwritten
-        return 0
-
-    def get_dtype(self):
-        raise NotImplementedError
-
-    def compute(self, traces, start_frame, end_frame, segment_index, max_margin, *args):
-        raise NotImplementedError
-
-
-# nodes graph must have either a PeakDetector or PeakRetriever as a first element
-# they play the same role in pipeline : give some peaks (and eventually more)
-class PeakDetector(PipelineNode):
-    # base class for peak detector
-    def get_trace_margin(self):
-        raise NotImplementedError
-
-    def get_dtype(self):
-        return base_peak_dtype
-
-
-class PeakRetriever(PipelineNode):
-    def __init__(self, recording, peaks):
-        PipelineNode.__init__(self, recording, return_output=False)
-
-        self.peaks = peaks
-
-        # precompute segment slice
-        self.segment_slices = []
-        for segment_index in range(recording.get_num_segments()):
-            i0 = np.searchsorted(peaks["segment_index"], segment_index)
-            i1 = np.searchsorted(peaks["segment_index"], segment_index + 1)
-            self.segment_slices.append(slice(i0, i1))
-
-    def get_trace_margin(self):
-        return 0
-
-    def get_dtype(self):
-        return base_peak_dtype
-
-    def compute(self, traces, start_frame, end_frame, segment_index, max_margin):
-        # get local peaks
-        sl = self.segment_slices[segment_index]
-        peaks_in_segment = self.peaks[sl]
-        i0 = np.searchsorted(peaks_in_segment["sample_index"], start_frame)
-        i1 = np.searchsorted(peaks_in_segment["sample_index"], end_frame)
-        local_peaks = peaks_in_segment[i0:i1]
-
-        # make sample index local to traces
-        local_peaks = local_peaks.copy()
-        local_peaks["sample_index"] -= start_frame - max_margin
-
-        return (local_peaks,)
-
-
-class WaveformsNode(PipelineNode):
-    """
-    Base class for waveforms in a node pipeline.
-
-    Nodes that output waveforms either extracting them from the traces
-    (e.g., ExtractDenseWaveforms/ExtractSparseWaveforms)or modifying existing
-    waveforms (e.g., Denoisers) need to inherit from this base class.
-    """
-
-    def __init__(
-        self,
-        recording: BaseRecording,
-        ms_before: float,
-        ms_after: float,
-        parents: Optional[List[PipelineNode]] = None,
-        return_output: bool = False,
-    ):
-        """
-        Base class for waveform extractor. Contains logic to handle the temporal interval in which to extract the
-        waveforms.
-
-        Parameters
-        ----------
-        recording : BaseRecording
-            The recording object.
-        parents : Optional[List[PipelineNode]], optional
-            Pass parents nodes to perform a previous computation, by default None
-        return_output : bool, optional
-            Whether or not the output of the node is returned by the pipeline, by default False
-        ms_before : float, optional
-            The number of milliseconds to include before the peak of the spike, by default 1.
-        ms_after : float, optional
-            The number of milliseconds to include after the peak of the spike, by default 1.
-        """
-
-        PipelineNode.__init__(self, recording=recording, parents=parents, return_output=return_output)
-        self.ms_before = ms_before
-        self.ms_after = ms_after
-        self.nbefore = int(ms_before * recording.get_sampling_frequency() / 1000.0)
-        self.nafter = int(ms_after * recording.get_sampling_frequency() / 1000.0)
-
-
-class ExtractDenseWaveforms(WaveformsNode):
-    def __init__(
-        self,
-        recording: BaseRecording,
-        ms_before: float,
-        ms_after: float,
-        parents: Optional[List[PipelineNode]] = None,
-        return_output: bool = False,
-    ):
-        """
-        Extract dense waveforms from a recording. This is the default waveform extractor which extracts the waveforms
-        for further cmoputation on them.
-
-
-        Parameters
-        ----------
-        recording : BaseRecording
-            The recording object.
-        parents : Optional[List[PipelineNode]], optional
-            Pass parents nodes to perform a previous computation, by default None
-        return_output : bool, optional
-            Whether or not the output of the node is returned by the pipeline, by default False
-        ms_before : float, optional
-            The number of milliseconds to include before the peak of the spike, by default 1.
-        ms_after : float, optional
-            The number of milliseconds to include after the peak of the spike, by default 1.
-        """
-
-        WaveformsNode.__init__(
-            self,
-            recording=recording,
-            parents=parents,
-            ms_before=ms_before,
-            ms_after=ms_after,
-            return_output=return_output,
-        )
-        # this is a bad hack to differentiate in the child if the parents is dense or not.
-        self.neighbours_mask = None
-
-    def get_trace_margin(self):
-        return max(self.nbefore, self.nafter)
-
-    def compute(self, traces, peaks):
-        waveforms = traces[peaks["sample_index"][:, None] + np.arange(-self.nbefore, self.nafter)]
-        return waveforms
-
-
-class ExtractSparseWaveforms(WaveformsNode):
-    def __init__(
-        self,
-        recording: BaseRecording,
-        ms_before: float,
-        ms_after: float,
-        parents: Optional[List[PipelineNode]] = None,
-        return_output: bool = False,
-        local_radius_um: float = 100.0,
-    ):
-        """
-        Extract sparse waveforms from a recording. The strategy in this specific node is to reshape the waveforms
-        to eliminate their inactive channels. This is achieved by changing thei shape from
-        (num_waveforms, num_time_samples, num_channels) to (num_waveforms, num_time_samples, max_num_active_channels).
-
-        Where max_num_active_channels is the max number of active channels in the waveforms. This is done by selecting
-        the max number of non-zeros entries in the sparsity neighbourhood mask.
-
-        Note that not all waveforms will have the same number of active channels. Even in the reduced form some of
-        the channels will be inactive and are filled with zeros.
-
-        Parameters
-        ----------
-        recording : BaseRecording
-            The recording object.
-        parents : Optional[List[PipelineNode]], optional
-            Pass parents nodes to perform a previous computation, by default None
-        return_output : bool, optional
-            Whether or not the output of the node is returned by the pipeline, by default False
-        ms_before : float, optional
-            The number of milliseconds to include before the peak of the spike, by default 1.
-        ms_after : float, optional
-            The number of milliseconds to include after the peak of the spike, by default 1.
-
-
-        """
-        WaveformsNode.__init__(
-            self,
-            recording=recording,
-            parents=parents,
-            ms_before=ms_before,
-            ms_after=ms_after,
-            return_output=return_output,
-        )
-
-        self.local_radius_um = local_radius_um
-        self.contact_locations = recording.get_channel_locations()
-        self.channel_distance = get_channel_distances(recording)
-        self.neighbours_mask = self.channel_distance < local_radius_um
-        self.max_num_chans = np.max(np.sum(self.neighbours_mask, axis=1))
-
-    def get_trace_margin(self):
-        return max(self.nbefore, self.nafter)
-
-    def compute(self, traces, peaks):
-        sparse_wfs = np.zeros((peaks.shape[0], self.nbefore + self.nafter, self.max_num_chans), dtype=traces.dtype)
-
-        for i, peak in enumerate(peaks):
-            (chans,) = np.nonzero(self.neighbours_mask[peak["channel_index"]])
-            sparse_wfs[i, :, : len(chans)] = traces[
-                peak["sample_index"] - self.nbefore : peak["sample_index"] + self.nafter, :
-            ][:, chans]
-
-        return sparse_wfs
-
-
-def find_parent_of_type(list_of_parents, parent_type, unique=True):
-    if list_of_parents is None:
-        return None
-
-    parents = []
-    for parent in list_of_parents:
-        if isinstance(parent, parent_type):
-            parents.append(parent)
-
-    if unique and len(parents) == 1:
-        return parents[0]
-    elif not unique and len(parents) > 1:
-        return parents[0]
-    else:
-        return None
-
-
-def check_graph(nodes):
-    """
-    Check that node list is orderd in a good (parents are before children)
-    """
-
-    node0 = nodes[0]
-    if not (isinstance(node0, PeakDetector) or isinstance(node0, PeakRetriever)):
-        raise ValueError("Peak pipeline graph must contain PeakDetector or PeakRetriever as first element")
-
-    for i, node in enumerate(nodes):
-        assert isinstance(node, PipelineNode), f"Node {node} is not an instance of PipelineNode"
-        # check that parents exists and are before in chain
-        node_parents = node.parents if node.parents else []
-        for parent in node_parents:
-            assert parent in nodes, f"Node {node} has parent {parent} that was not passed in nodes"
-            assert (
-                nodes.index(parent) < i
-            ), f"Node are ordered incorrectly: {node} before {parent} in the pipeline definition."
-
-    return nodes
-
-
-def run_node_pipeline(
-    recording,
-    nodes,
-    job_kwargs,
-    job_name="peak_pipeline",
-    mp_context=None,
-    gather_mode="memory",
-    gather_kwargs={},
-    squeeze_output=True,
-    folder=None,
-    names=None,
-):
-    """
-    Common function to run pipeline with peak detector or already detected peak.
-    """
-
-    check_graph(nodes)
-
-    job_kwargs = fix_job_kwargs(job_kwargs)
-    assert all(isinstance(node, PipelineNode) for node in nodes)
-
-    if gather_mode == "memory":
-        gather_func = GatherToMemory()
-    elif gather_mode == "npy":
-        gather_func = GatherToNpy(folder, names, **gather_kwargs)
-    else:
-        raise ValueError(f"wrong gather_mode : {gather_mode}")
-
-    init_args = (recording, nodes)
-
-    processor = ChunkRecordingExecutor(
-        recording,
-        _compute_peak_pipeline_chunk,
-        _init_peak_pipeline,
-        init_args,
-        gather_func=gather_func,
-        job_name=job_name,
-        **job_kwargs,
-    )
-
-    processor.run()
-
-    outs = gather_func.finalize_buffers(squeeze_output=squeeze_output)
-    return outs
-
-
-def _init_peak_pipeline(recording, nodes):
-    # create a local dict per worker
-    worker_ctx = {}
-    worker_ctx["recording"] = recording
-    worker_ctx["nodes"] = nodes
-    worker_ctx["max_margin"] = max(node.get_trace_margin() for node in nodes)
-
-    return worker_ctx
-
-
-def _compute_peak_pipeline_chunk(segment_index, start_frame, end_frame, worker_ctx):
-    recording = worker_ctx["recording"]
-    max_margin = worker_ctx["max_margin"]
-    nodes = worker_ctx["nodes"]
-
-    recording_segment = recording._recording_segments[segment_index]
-    traces_chunk, left_margin, right_margin = get_chunk_with_margin(
-        recording_segment, start_frame, end_frame, None, max_margin, add_zeros=True
-    )
-
-    # compute the graph
-    pipeline_outputs = {}
-    for node in nodes:
-        node_parents = node.parents if node.parents else list()
-        node_input_args = tuple()
-        for parent in node_parents:
-            parent_output = pipeline_outputs[parent]
-            parent_outputs_tuple = parent_output if isinstance(parent_output, tuple) else (parent_output,)
-            node_input_args += parent_outputs_tuple
-        if isinstance(node, PeakDetector):
-            # to handle compatibility peak detector is a special case
-            # with specific margin
-            #  TODO later when in master: change this later
-            extra_margin = max_margin - node.get_trace_margin()
-            if extra_margin:
-                trace_detection = traces_chunk[extra_margin:-extra_margin]
-            else:
-                trace_detection = traces_chunk
-            node_output = node.compute(trace_detection, start_frame, end_frame, segment_index, max_margin)
-            # set sample index to local
-            node_output[0]["sample_index"] += extra_margin
-        elif isinstance(node, PeakRetriever):
-            node_output = node.compute(traces_chunk, start_frame, end_frame, segment_index, max_margin)
-        else:
-            # TODO later when in master: change the signature of all nodes (or maybe not!)
-            node_output = node.compute(traces_chunk, *node_input_args)
-        pipeline_outputs[node] = node_output
-
-    # propagate the output
-    pipeline_outputs_tuple = tuple()
-    for node in nodes:
-        # handle which buffer are given to the output
-        # this is controlled by node.return_output being a bool or tuple of bool
-        out = pipeline_outputs[node]
-        if isinstance(out, tuple):
-            if isinstance(node.return_output, bool) and node.return_output:
-                pipeline_outputs_tuple += out
-            elif isinstance(node.return_output, tuple):
-                for flag, e in zip(node.return_output, out):
-                    if flag:
-                        pipeline_outputs_tuple += (e,)
-        else:
-            if isinstance(node.return_output, bool) and node.return_output:
-                pipeline_outputs_tuple += (out,)
-            elif isinstance(node.return_output, tuple):
-                # this should not apppend : maybe a checker somewhere before ?
-                pass
-
-    if isinstance(nodes[0], PeakDetector):
-        # the first out element is the peak vector
-        # we need to go back to absolut sample index
-        pipeline_outputs_tuple[0]["sample_index"] += start_frame - left_margin
-
-    return pipeline_outputs_tuple
-=======
 from spikeinterface.core.node_pipeline import PeakRetriever, run_node_pipeline
->>>>>>> 777a07d3
 
 
 def run_peak_pipeline(
@@ -463,155 +40,4 @@
         folder=folder,
         names=names,
     )
-<<<<<<< HEAD
-    return outs
-
-
-class GatherToMemory:
-    """
-    Gather output of nodes into list and then demultiplex and np.concatenate
-    """
-
-    def __init__(self):
-        self.outputs = []
-        self.tuple_mode = None
-
-    def __call__(self, res):
-        if self.tuple_mode is None:
-            # first loop only
-            self.tuple_mode = isinstance(res, tuple)
-
-        # res is a tuple
-        self.outputs.append(res)
-
-    def finalize_buffers(self, squeeze_output=False):
-        # concatenate
-        if self.tuple_mode:
-            # list of tuple of numpy array
-            outs_concat = ()
-            for output_step in zip(*self.outputs):
-                outs_concat += (np.concatenate(output_step, axis=0),)
-
-            if len(outs_concat) == 1 and squeeze_output:
-                # when tuple size ==1  then remove the tuple
-                return outs_concat[0]
-            else:
-                # always a tuple even of size 1
-                return outs_concat
-        else:
-            # list of numpy array
-            return np.concatenate(self.outputs)
-
-
-class GatherToNpy:
-    """
-    Gather output of nodes into npy file and then open then as memmap.
-
-
-    The trick is:
-      * speculate on a header length (1024)
-      * accumulate in C order the buffer
-      * create the npy v1.0 header at the end with the correct shape and dtype
-    """
-
-    def __init__(self, folder, names, npy_header_size=1024, exist_ok=False):
-        self.folder = Path(folder)
-        self.folder.mkdir(parents=True, exist_ok=exist_ok)
-        assert names is not None
-        self.names = names
-        self.npy_header_size = npy_header_size
-
-        self.tuple_mode = None
-
-        self.files = []
-        self.dtypes = []
-        self.shapes0 = []
-        self.final_shapes = []
-        for name in names:
-            filename = folder / (name + ".npy")
-            f = open(filename, "wb+")
-            f.seek(npy_header_size)
-            self.files.append(f)
-            self.dtypes.append(None)
-            self.shapes0.append(0)
-            self.final_shapes.append(None)
-
-    def __call__(self, res):
-        if self.tuple_mode is None:
-            # first loop only
-            self.tuple_mode = isinstance(res, tuple)
-            if self.tuple_mode:
-                assert len(self.names) == len(res)
-            else:
-                assert len(self.names) == 1
-
-        # distribute binary buffer to npy files
-        for i in range(len(self.names)):
-            f = self.files[i]
-            buf = res[i]
-            buf = np.require(buf, requirements="C")
-            if self.dtypes[i] is None:
-                # first loop only
-                self.dtypes[i] = buf.dtype
-                if buf.ndim > 1:
-                    self.final_shapes[i] = buf.shape[1:]
-            f.write(buf.tobytes())
-            self.shapes0[i] += buf.shape[0]
-
-    def finalize_buffers(self, squeeze_output=False):
-        # close and post write header to files
-        for f in self.files:
-            f.close()
-
-        for i, name in enumerate(self.names):
-            filename = self.folder / (name + ".npy")
-
-            shape = (self.shapes0[i],)
-            if self.final_shapes[i] is not None:
-                shape += self.final_shapes[i]
-
-            # create header npy v1.0 in bytes
-            # see https://numpy.org/doc/stable/reference/generated/numpy.lib.format.html#module-numpy.lib.format
-            # magic
-            header = b"\x93NUMPY"
-            # version npy 1.0
-            header += b"\x01\x00"
-            # size except 10 first bytes
-            header += struct.pack("<H", self.npy_header_size - 10)
-            # dict as reps
-            d = dict(descr=np.lib.format.dtype_to_descr(self.dtypes[i]), fortran_order=False, shape=shape)
-            header += repr(d).encode("latin1")
-            # header += ("{" + "".join("'%s': %s, " % (k, repr(v)) for k, v in d.items()) + "}").encode('latin1')
-            # pad with space
-            header += b"\x20" * (self.npy_header_size - len(header) - 1) + b"\n"
-
-            # write it to the file
-            with open(filename, mode="r+b") as f:
-                f.seek(0)
-                f.write(header)
-
-        # open back the npy files in mmap mode read only
-        if self.tuple_mode:
-            outs = ()
-            for i, name in enumerate(self.names):
-                filename = self.folder / (name + ".npy")
-                outs += (np.load(filename, mmap_mode="r"),)
-
-            if len(outs) == 1 and squeeze_output:
-                # when tuple size ==1  then remove the tuple
-                return outs[0]
-            else:
-                # always a tuple even of size 1
-                return outs
-        else:
-            # only one file
-            filename = self.folder / (self.names[0] + ".npy")
-            return np.load(filename, mmap_mode="r")
-
-
-class GatherToHdf5:
-    pass
-    # Fot me (sam) this is not necessary unless someone realy really want to use
-=======
-    return outs
->>>>>>> 777a07d3
+    return outs