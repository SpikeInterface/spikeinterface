import numpy as np
import shutil
from pathlib import Path
import pytest

from spikeinterface import download_dataset
from spikeinterface.extractors.neoextractors.mearec import MEArecRecordingExtractor, MEArecSortingExtractor

from spikeinterface.sortingcomponents.peak_detection import detect_peaks

from spikeinterface.sortingcomponents.peak_pipeline import ExtractDenseWaveforms
from spikeinterface.sortingcomponents.peak_localization import LocalizeCenterOfMass
from spikeinterface.sortingcomponents.features_from_peaks import PeakToPeakFeature

from spikeinterface.sortingcomponents.peak_detection import DetectPeakByChannel, DetectPeakByChannelTorch, DetectPeakLocallyExclusive, DetectPeakLocallyExclusiveTorch
from spikeinterface.sortingcomponents.peak_pipeline import run_node_pipeline


if hasattr(pytest, "global_test_folder"):
    cache_folder = pytest.global_test_folder / "sortingcomponents"
else:
    cache_folder = Path("cache_folder") / "sortingcomponents"

try:
    import pyopencl

    HAVE_PYOPENCL = True
except:
    HAVE_PYOPENCL = False

try:
    import torch

    HAVE_TORCH = True
except:
    HAVE_TORCH = False


@pytest.fixture(scope="module")
def recording():
    repo = "https://gin.g-node.org/NeuralEnsemble/ephy_testing_data"
    remote_path = "mearec/mearec_test_10s.h5"
    local_path = download_dataset(repo=repo, remote_path=remote_path, local_folder=None)
    recording = MEArecRecordingExtractor(local_path)
    return recording

@pytest.fixture(scope="module")
def sorting_ground_truth():
    repo = "https://gin.g-node.org/NeuralEnsemble/ephy_testing_data"
    remote_path = "mearec/mearec_test_10s.h5"
    local_path = download_dataset(repo=repo, remote_path=remote_path, local_folder=None)
    sorting = MEArecSortingExtractor(local_path)
    return sorting

@pytest.fixture(scope="module")
def spike_trains(sorting):
    spike_trains = sorting.get_all_spike_trains()[0][0]
    return spike_trains

@pytest.fixture(scope="module")
def job_kwargs():
    return dict(n_jobs=-1, chunk_size=10000, progress_bar=True, verbose=True, mp_context="spawn")

# Don't know why this was different normal job_kwargs
@pytest.fixture(scope="module")
def torch_job_kwargs(job_kwargs):
    torch_job_kwargs = job_kwargs.copy()
    torch_job_kwargs["n_jobs"] = 2
    return torch_job_kwargs

def calculate_peaks_spike_recall(peaks, sorting_ground_truth, tolerance_ms=0.4):
    """
    Calculate the spike recall of the peaks (which are the output of a peak detection method)
    against a ground truth of spike_trains. This function is used to test the quality of a peak detection method
    in the context of a specific sorting. 
    
    Recall close to 1 means that all the spike in the spike_train are present in a peak whereas recall
    close to 0 means that no spike in the spike_train are present in a peak. 
    
    More technically, this calculates the number of True positives divided by 
    the total number of positive examples (i.e. the number of spikes) 
    within a given tolerance.
    
    The tolerance is given in milliseconds and means that the detected peak 
    time should be less than the tolerance away from the real spike time.
    
    """    
    
    sample_indices = peaks["sample_index"]
    spike_trains = sorting_ground_truth.get_all_spike_trains()[0][0]
    sampling_freuency = sorting_ground_truth.get_sampling_frequency()
    tolerance_number_samples = tolerance_ms * sampling_freuency / 1_000.0
    are_spikes_close_any_peaks = np.any(np.abs(sample_indices - spike_trains[:, np.newaxis]) < tolerance_number_samples, axis=1)
    
    return are_spikes_close_any_peaks.mean()

<<<<<<< HEAD

def test_detect_peaks_by_channel(recording, sorting_ground_truth, job_kwargs, torch_job_kwargs):
=======
def test_detect_peaks_by_channel(recording, spike_trains, job_kwargs, torch_job_kwargs):
>>>>>>> d5a1ba43
    peaks_by_channel_np = detect_peaks(
        recording, method="by_channel", peak_sign="neg", detect_threshold=5, exclude_sweep_ms=0.1, **job_kwargs
    )
        
    # Test with pytest that method_recall is close to 1
    peaks = peaks_by_channel_np
    method_recall = calculate_peaks_spike_recall(peaks, sorting_ground_truth)
    pytest.approx(method_recall, 1.0)
    
    if HAVE_TORCH:
        peaks_by_channel_torch = detect_peaks(
            recording,
            method="by_channel_torch",
            peak_sign="neg",
            detect_threshold=5,
            exclude_sweep_ms=0.1,
            **torch_job_kwargs,
        )

        # Test that torch and numpy implementation match
        assert np.isclose(np.array(len(peaks_by_channel_np)), np.array(len(peaks_by_channel_torch)), rtol=0.1)
        
        # Test with pytest that method_recall is close to 1
        peaks = peaks_by_channel_np
        method_recall = calculate_peaks_spike_recall(peaks, sorting_ground_truth)
        pytest.approx(method_recall, 1.0)

def test_detect_peaks_locally_exclusive(recording, sorting_ground_truth, job_kwargs, torch_job_kwargs):
    peaks_by_channel_np = detect_peaks(
        recording, method="by_channel", peak_sign="neg", detect_threshold=5, exclude_sweep_ms=0.1, **job_kwargs
    )

    # Test with pytest that method_recall is close to 1
    peaks = peaks_by_channel_np
    method_recall = calculate_peaks_spike_recall(peaks, sorting_ground_truth)
    pytest.approx(method_recall, 1.0)

    peaks_local_numba = detect_peaks(
        recording, method="locally_exclusive", peak_sign="neg", detect_threshold=5, exclude_sweep_ms=0.1, **job_kwargs
    )
    assert len(peaks_by_channel_np) > len(peaks_local_numba)

    # Test with pytest that method_recall is close to 1
    peaks = peaks_by_channel_np
    method_recall = calculate_peaks_spike_recall(peaks, sorting_ground_truth)
    pytest.approx(method_recall, 1.0)

    if HAVE_TORCH:

        peaks_local_torch = detect_peaks(
            recording,
            method="locally_exclusive_torch",
            peak_sign="neg",
            detect_threshold=5,
            exclude_sweep_ms=0.1,
            **torch_job_kwargs,
        )
        assert np.isclose(np.array(len(peaks_local_numba)), np.array(len(peaks_local_torch)), rtol=0.1)
        
        # Test with pytest that method_recall is close to 1
        peaks = peaks_by_channel_np
        method_recall = calculate_peaks_spike_recall(peaks, sorting_ground_truth)
        pytest.approx(method_recall, 1.0)
    
    if HAVE_PYOPENCL:
        peaks_local_cl = detect_peaks(
            recording,
            method="locally_exclusive_cl",
            peak_sign="neg",
            detect_threshold=5,
            exclude_sweep_ms=0.1,
            **job_kwargs,
        )
        peaks_local_cl = detect_peaks(
            recording,
            method="locally_exclusive_cl",
            peak_sign="neg",
            detect_threshold=5,
            exclude_sweep_ms=0.1,
            **job_kwargs,
        )
        assert len(peaks_local_numba) == len(peaks_local_cl)
        
<<<<<<< HEAD
        # Test with pytest that method_recall is close to 1
        peaks = peaks_by_channel_np
        method_recall = calculate_peaks_spike_recall(peaks, sorting_ground_truth)
        pytest.approx(method_recall, 1.0)

=======
detection_classes = [
    DetectPeakByChannel,
    DetectPeakByChannelTorch,
    DetectPeakLocallyExclusive,
    DetectPeakLocallyExclusiveTorch
]
@pytest.mark.parametrize("detection_class", detection_classes)
def test_peak_sign_consistency(recording, job_kwargs, detection_class):
    
    peak_sign = "neg"
    peak_detection_node = detection_class(recording=recording, peak_sign=peak_sign)
    negative_peaks = run_node_pipeline(recording=recording, nodes=[peak_detection_node], job_kwargs=job_kwargs)
    
    peak_sign = "pos"
    peak_detection_node = detection_class(recording=recording, peak_sign=peak_sign)
    positive_peaks = run_node_pipeline(recording=recording, nodes=[peak_detection_node], job_kwargs=job_kwargs)
    
    peak_sign = "both"
    peak_detection_node = detection_class(recording=recording, peak_sign=peak_sign)
    all_peaks = run_node_pipeline(recording=recording, nodes=[peak_detection_node], job_kwargs=job_kwargs)
    
    
    # To account for exclusion of positive peaks that are to close to negative peaks.
    # This should be excluded by the detection method when is exclusive so using peak_sign="both" should
    # Generate less peaks in this case
    assert (negative_peaks.size + positive_peaks.size) >= all_peaks.size
    
    # Original case that prompted this test
    if negative_peaks.size > 0 or positive_peaks.size > 0:
        assert all_peaks.size > 0
                
>>>>>>> d5a1ba43
def test_peak_detection_with_pipeline(recording, job_kwargs, torch_job_kwargs):
    
    extract_dense_waveforms = ExtractDenseWaveforms(recording, ms_before=1.0, ms_after=1.0, return_output=False)

    pipeline_nodes = [
        extract_dense_waveforms,
        PeakToPeakFeature(recording,  all_channels=False, parents=[extract_dense_waveforms]),
        LocalizeCenterOfMass(recording, local_radius_um=50., parents=[extract_dense_waveforms]),
    ]
    peaks, ptp, peak_locations = detect_peaks(recording, method='locally_exclusive',
                                              peak_sign='neg', detect_threshold=5, exclude_sweep_ms=0.1,
                                              pipeline_nodes=pipeline_nodes, **job_kwargs)
    assert peaks.shape[0] == ptp.shape[0]
    assert peaks.shape[0] == peak_locations.shape[0]
    assert 'x' in peak_locations.dtype.fields

    # same pipeline but saved to npy
    folder = cache_folder / 'peak_detection_folder'
    if folder.is_dir():
        shutil.rmtree(folder)
    peaks2, ptp2, peak_locations2 = detect_peaks(recording, method='locally_exclusive',
                                                 peak_sign='neg', detect_threshold=5, exclude_sweep_ms=0.1,
                                                 pipeline_nodes=pipeline_nodes, gather_mode='npy',
                                                 folder=folder, names=['peaks', 'ptps', 'peak_locations'],
                                                 **job_kwargs)
    peak_file = folder / 'peaks.npy'
    assert peak_file.is_file()
    peaks3 = np.load(peak_file)
    assert np.array_equal(peaks, peaks2)
    assert np.array_equal(peaks2, peaks3)

    ptp_file = folder / 'ptps.npy'
    assert ptp_file.is_file()
    ptp3 = np.load(ptp_file)
    assert np.array_equal(ptp, ptp2)
    assert np.array_equal(ptp2, ptp3)

    peak_location_file = folder / 'peak_locations.npy'
    assert peak_location_file.is_file()
    peak_locations3 = np.load(peak_location_file)
    assert np.array_equal(peak_locations, peak_locations2)
    assert np.array_equal(peak_locations2, peak_locations3)


    if HAVE_TORCH:
        peaks_torch, ptp_torch, peak_locations_torch = detect_peaks(recording, method='locally_exclusive_torch',
                                                                    peak_sign='neg', detect_threshold=5,
                                                                    exclude_sweep_ms=0.1, pipeline_nodes=pipeline_nodes,
                                                                    **torch_job_kwargs)
        assert peaks_torch.shape[0] == ptp_torch.shape[0]
        assert peaks_torch.shape[0] == peak_locations_torch.shape[0]
        assert 'x' in peak_locations_torch.dtype.fields

    if HAVE_PYOPENCL:
        peaks_cl, ptp_cl, peak_locations_cl = detect_peaks(recording, method='locally_exclusive_cl',
                                                           peak_sign='neg', detect_threshold=5,
                                                           exclude_sweep_ms=0.1, pipeline_nodes=pipeline_nodes,
                                                           **job_kwargs)
        assert peaks_cl.shape[0] == ptp_cl.shape[0]
        assert peaks_cl.shape[0] == peak_locations_cl.shape[0]
        assert 'x' in peak_locations_cl.dtype.fields
    

    # DEBUG
    DEBUG = False
    if DEBUG:
        import matplotlib.pyplot as plt
        import spikeinterface.widgets as sw
        from probeinterface.plotting import plot_probe

        sample_inds, chan_inds, amplitudes = peaks['sample_index'], peaks['channel_index'], peaks['amplitude']
        chan_offset = 500
        traces = recording.get_traces()
        traces += np.arange(traces.shape[1])[None, :] * chan_offset
        fig, ax = plt.subplots()
        ax.plot(traces, color='k')
        ax.scatter(sample_inds, chan_inds * chan_offset + amplitudes, color='r')
        plt.show()

        fig, ax = plt.subplots()
        probe = recording.get_probe()
        plot_probe(probe, ax=ax)
        ax.scatter(peak_locations['x'], peak_locations['y'], color='k', s=1, alpha=0.5)
        # MEArec is "yz" in 2D
        import MEArec
        recgen = MEArec.load_recordings(recordings=local_path, return_h5_objects=True,
        check_suffix=False,
        load=['recordings', 'spiketrains', 'channel_positions'],
        load_waveforms=False)
        soma_positions = np.zeros((len(recgen.spiketrains), 3), dtype='float32')
        for i, st in enumerate(recgen.spiketrains):
            soma_positions[i, :] = st.annotations['soma_position']
        ax.scatter(soma_positions[:, 1], soma_positions[:, 2], color='g', s=20, marker='*')
        plt.show()

if __name__ == '__main__':
    pass
    <|MERGE_RESOLUTION|>--- conflicted
+++ resolved
@@ -94,12 +94,8 @@
     
     return are_spikes_close_any_peaks.mean()
 
-<<<<<<< HEAD
 
 def test_detect_peaks_by_channel(recording, sorting_ground_truth, job_kwargs, torch_job_kwargs):
-=======
-def test_detect_peaks_by_channel(recording, spike_trains, job_kwargs, torch_job_kwargs):
->>>>>>> d5a1ba43
     peaks_by_channel_np = detect_peaks(
         recording, method="by_channel", peak_sign="neg", detect_threshold=5, exclude_sweep_ms=0.1, **job_kwargs
     )
@@ -183,13 +179,11 @@
         )
         assert len(peaks_local_numba) == len(peaks_local_cl)
         
-<<<<<<< HEAD
         # Test with pytest that method_recall is close to 1
         peaks = peaks_by_channel_np
         method_recall = calculate_peaks_spike_recall(peaks, sorting_ground_truth)
         pytest.approx(method_recall, 1.0)
 
-=======
 detection_classes = [
     DetectPeakByChannel,
     DetectPeakByChannelTorch,
@@ -221,7 +215,6 @@
     if negative_peaks.size > 0 or positive_peaks.size > 0:
         assert all_peaks.size > 0
                 
->>>>>>> d5a1ba43
 def test_peak_detection_with_pipeline(recording, job_kwargs, torch_job_kwargs):
     
     extract_dense_waveforms = ExtractDenseWaveforms(recording, ms_before=1.0, ms_after=1.0, return_output=False)
