from __future__ import annotations

import numpy as np

try:
    import psutil

    HAVE_PSUTIL = True
except:
    HAVE_PSUTIL = False

from spikeinterface.core.sparsity import ChannelSparsity
from spikeinterface.core.template import Templates

from spikeinterface.core.node_pipeline import run_node_pipeline, ExtractSparseWaveforms, PeakRetriever
from spikeinterface.core.waveform_tools import extract_waveforms_to_single_buffer
from spikeinterface.core.job_tools import split_job_kwargs


def make_multi_method_doc(methods, ident="    "):
    doc = ""

    doc += "method : " + ", ".join(f"'{method.name}'" for method in methods) + "\n"
    doc += ident + "    Method to use.\n"

    for method in methods:
        doc += "\n"
        doc += ident + ident + f"arguments for method='{method.name}'"
        for line in method.params_doc.splitlines():
            doc += ident + ident + line + "\n"

    return doc


def extract_waveform_at_max_channel(rec, peaks, ms_before=0.5, ms_after=1.5, **job_kwargs):
    """
    Helper function to extract waveforms at the max channel from a peak list


    """
    n = rec.get_num_channels()
    unit_ids = np.arange(n, dtype="int64")
    sparsity_mask = np.eye(n, dtype="bool")

    spikes = np.zeros(
        peaks.size, dtype=[("sample_index", "int64"), ("unit_index", "int64"), ("segment_index", "int64")]
    )
    spikes["sample_index"] = peaks["sample_index"]
    spikes["unit_index"] = peaks["channel_index"]
    spikes["segment_index"] = peaks["segment_index"]

    nbefore = int(ms_before * rec.sampling_frequency / 1000.0)
    nafter = int(ms_after * rec.sampling_frequency / 1000.0)

    all_wfs = extract_waveforms_to_single_buffer(
        rec,
        spikes,
        unit_ids,
        nbefore,
        nafter,
        mode="shared_memory",
        return_scaled=False,
        sparsity_mask=sparsity_mask,
        copy=True,
        verbose=False,
        **job_kwargs,
    )

    return all_wfs


def get_prototype_and_waveforms_from_peaks(
    recording, peaks, n_peaks=5000, ms_before=0.5, ms_after=0.5, seed=None, **all_kwargs
):
    """
    Function to extract a prototype waveform from peaks.

    Parameters
    ----------
    recording : Recording
        The recording object containing the data.
    peaks : numpy.array, optional
        Array of peaks, if None, peaks will be detected, by default None.
    n_peaks : int, optional
        Number of peaks to consider, by default 5000.
    ms_before : float, optional
        Time in milliseconds before the peak to extract the waveform, by default 0.5.
    ms_after : float, optional
        Time in milliseconds after the peak to extract the waveform, by default 0.5.
    seed : int or None, optional
        Seed for random number generator, by default None.
    **all_kwargs : dict
        Additional keyword arguments for peak detection and job kwargs.

    Returns
    -------
    prototype : numpy.array
        The prototype waveform.
    waveforms : numpy.array
        The extracted waveforms for the selected peaks.
    peaks : numpy.array
        The selected peaks used to extract waveforms.
    """
    from spikeinterface.sortingcomponents.peak_selection import select_peaks

    _, job_kwargs = split_job_kwargs(all_kwargs)

    nbefore = int(ms_before * recording.sampling_frequency / 1000.0)
    nafter = int(ms_after * recording.sampling_frequency / 1000.0)

    few_peaks = select_peaks(
        peaks, recording=recording, method="uniform", n_peaks=n_peaks, margin=(nbefore, nafter), seed=seed
    )
    waveforms = extract_waveform_at_max_channel(
        recording, few_peaks, ms_before=ms_before, ms_after=ms_after, **job_kwargs
    )

    with np.errstate(divide="ignore", invalid="ignore"):
        prototype = np.nanmedian(waveforms[:, :, 0] / (np.abs(waveforms[:, nbefore, 0][:, np.newaxis])), axis=0)

    return prototype, waveforms[:, :, 0], few_peaks


def get_prototype_and_waveforms_from_recording(
    recording, n_peaks=5000, ms_before=0.5, ms_after=0.5, seed=None, **all_kwargs
):
    """
    Function to extract a prototype waveform from peaks detected on the fly.

    Parameters
    ----------
    recording : Recording
        The recording object containing the data.
    n_peaks : int, optional
        Number of peaks to consider, by default 5000.
    ms_before : float, optional
        Time in milliseconds before the peak to extract the waveform, by default 0.5.
    ms_after : float, optional
        Time in milliseconds after the peak to extract the waveform, by default 0.5.
    seed : int or None, optional
        Seed for random number generator, by default None.
    **all_kwargs : dict
        Additional keyword arguments for peak detection and job kwargs.

    Returns
    -------
    prototype : numpy.array
        The prototype waveform.
    waveforms : numpy.array
        The extracted waveforms for the selected peaks.
    peaks : numpy.array
        The selected peaks used to extract waveforms.
    """
    from spikeinterface.sortingcomponents.peak_detection import detect_peaks
    from spikeinterface.core.node_pipeline import ExtractSparseWaveforms

    detection_kwargs, job_kwargs = split_job_kwargs(all_kwargs)

    nbefore = int(ms_before * recording.sampling_frequency / 1000.0)
    node = ExtractSparseWaveforms(
        recording,
        parents=None,
        return_output=True,
        ms_before=ms_before,
        ms_after=ms_after,
        radius_um=0,
    )

    pipeline_nodes = [node]

    recording_slices = get_shuffled_recording_slices(recording, seed=seed, **job_kwargs)

    res = detect_peaks(
        recording,
        pipeline_nodes=pipeline_nodes,
        skip_after_n_peaks=n_peaks,
        recording_slices=recording_slices,
        **detection_kwargs,
        **job_kwargs,
    )

    rng = np.random.RandomState(seed)
    indices = rng.permutation(np.arange(len(res[0])))

    few_peaks = res[0][indices[:n_peaks]]
    waveforms = res[1][indices[:n_peaks]]

    with np.errstate(divide="ignore", invalid="ignore"):
        prototype = np.nanmedian(waveforms[:, :, 0] / (np.abs(waveforms[:, nbefore, 0][:, np.newaxis])), axis=0)

    return prototype, waveforms[:, :, 0], few_peaks


def get_prototype_and_waveforms(
    recording, n_peaks=5000, peaks=None, ms_before=0.5, ms_after=0.5, seed=None, **all_kwargs
):
    """
    Function to extract a prototype waveform either from peaks or from a peak detection. Note that in case
    of a peak detection, the detection stops as soon as n_peaks are detected.

    Parameters
    ----------
    recording : Recording
        The recording object containing the data.
    n_peaks : int, optional
        Number of peaks to consider, by default 5000.
    peaks : numpy.array, optional
        Array of peaks, if None, peaks will be detected, by default None.
    ms_before : float, optional
        Time in milliseconds before the peak to extract the waveform, by default 0.5.
    ms_after : float, optional
        Time in milliseconds after the peak to extract the waveform, by default 0.5.
    seed : int or None, optional
        Seed for random number generator, by default None.
    **all_kwargs : dict
        Additional keyword arguments for peak detection and job kwargs.

    Returns
    -------
    prototype : numpy.array
        The prototype waveform.
    waveforms : numpy.array
        The extracted waveforms for the selected peaks.
    peaks : numpy.array
        The selected peaks used to extract waveforms.
    """
    if peaks is None:
        return get_prototype_and_waveforms_from_recording(
            recording, n_peaks, ms_before=ms_before, ms_after=ms_after, seed=seed, **all_kwargs
        )
    else:
        return get_prototype_and_waveforms_from_peaks(
            recording, peaks, n_peaks, ms_before=ms_before, ms_after=ms_after, seed=seed, **all_kwargs
        )


def check_probe_for_drift_correction(recording, dist_x_max=60):
    num_channels = recording.get_num_channels()
    if num_channels <= 32:
        return False
    else:
        locations = recording.get_channel_locations()
        x_min = locations[:, 0].min()
        x_max = locations[:, 0].max()
        if np.abs(x_max - x_min) > dist_x_max:
            return False
        return True


def cache_preprocessing(recording, mode="memory", memory_limit=0.5, delete_cache=True, **extra_kwargs):
    save_kwargs, job_kwargs = split_job_kwargs(extra_kwargs)

    if mode == "memory":
        if HAVE_PSUTIL:
            assert 0 < memory_limit < 1, "memory_limit should be in ]0, 1["
            memory_usage = memory_limit * psutil.virtual_memory().available
            if recording.get_total_memory_size() < memory_usage:
                recording = recording.save_to_memory(format="memory", shared=True, **job_kwargs)
            else:
                print("Recording too large to be preloaded in RAM...")
        else:
            print("psutil is required to preload in memory")
    elif mode == "folder":
        recording = recording.save_to_folder(**extra_kwargs)
    elif mode == "zarr":
        recording = recording.save_to_zarr(**extra_kwargs)
    elif mode == "no-cache":
        recording = recording
    else:
        raise ValueError(f"cache_preprocessing() wrong mode={mode}")

    return recording


def remove_empty_templates(templates):
    """
    Clean A Template with sparse representtaion by removing units that have no channel
    on the sparsity mask
    """
    assert templates.sparsity_mask is not None, "Need sparse Templates object"
    not_empty = templates.sparsity_mask.sum(axis=1) > 0
    return Templates(
        templates_array=templates.templates_array[not_empty, :, :],
        sampling_frequency=templates.sampling_frequency,
        nbefore=templates.nbefore,
        sparsity_mask=templates.sparsity_mask[not_empty, :],
        channel_ids=templates.channel_ids,
        unit_ids=templates.unit_ids[not_empty],
        probe=templates.probe,
        is_scaled=templates.is_scaled,
    )


def sigmoid(x, x0, k, b):
    return (1 / (1 + np.exp(-k * (x - x0)))) + b


def fit_sigmoid(xdata, ydata, p0=None):
    from scipy.optimize import curve_fit

    popt, pcov = curve_fit(sigmoid, xdata, ydata, p0)
    return popt


def get_shuffled_recording_slices(recording, seed=None, **job_kwargs):
    from spikeinterface.core.job_tools import ensure_chunk_size
    from spikeinterface.core.job_tools import divide_segment_into_chunks

    chunk_size = ensure_chunk_size(recording, **job_kwargs)
    recording_slices = []
    for segment_index in range(recording.get_num_segments()):
        num_frames = recording.get_num_samples(segment_index)
        chunks = divide_segment_into_chunks(num_frames, chunk_size)
        recording_slices.extend([(segment_index, frame_start, frame_stop) for frame_start, frame_stop in chunks])

<<<<<<< HEAD
    if seed is not None:
        rng = np.random.RandomState(seed)
        recording_slices = rng.permutation(recording_slices)
=======
    rng = np.random.default_rng(seed)
    recording_slices = rng.permutation(recording_slices)
>>>>>>> 418bb869

    return recording_slices<|MERGE_RESOLUTION|>--- conflicted
+++ resolved
@@ -313,13 +313,7 @@
         chunks = divide_segment_into_chunks(num_frames, chunk_size)
         recording_slices.extend([(segment_index, frame_start, frame_stop) for frame_start, frame_stop in chunks])
 
-<<<<<<< HEAD
-    if seed is not None:
-        rng = np.random.RandomState(seed)
-        recording_slices = rng.permutation(recording_slices)
-=======
     rng = np.random.default_rng(seed)
     recording_slices = rng.permutation(recording_slices)
->>>>>>> 418bb869
 
     return recording_slices