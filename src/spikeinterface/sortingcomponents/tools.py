import numpy as np


def make_multi_method_doc(methods, ident="    "):
    doc = ""

    doc += "method: " + ", ".join(f"'{method.name}'" for method in methods) + "\n"
    doc += ident + "    Method to use.\n"

    for method in methods:
        doc += "\n"
        doc += ident + f"arguments for method='{method.name}'"
        for line in method.params_doc.splitlines():
            doc += ident + line + "\n"

    return doc


def get_prototype_spike(recording, peaks, job_kwargs, nb_peaks=1000, ms_before=0.5, ms_after=0.5):
    from spikeinterface.sortingcomponents.peak_pipeline import run_node_pipeline, ExtractSparseWaveforms, PeakRetriever
<<<<<<< HEAD

=======
    
    nb_peaks = min(len(peaks), nb_peaks)
>>>>>>> 1c78add8
    idx = np.sort(np.random.choice(len(peaks), nb_peaks, replace=False))
    peak_retriever = PeakRetriever(recording, peaks[idx])

    sparse_waveforms = ExtractSparseWaveforms(
        recording,
        parents=[peak_retriever],
        ms_before=ms_before,
        ms_after=ms_after,
        return_output=True,
        local_radius_um=5,
    )

    nbefore = sparse_waveforms.nbefore
    waveforms = run_node_pipeline(recording, [peak_retriever, sparse_waveforms], job_kwargs=job_kwargs)
    prototype = np.median(waveforms[:, :, 0] / (waveforms[:, nbefore, 0][:, np.newaxis]), axis=0)
    return prototype<|MERGE_RESOLUTION|>--- conflicted
+++ resolved
@@ -18,12 +18,8 @@
 
 def get_prototype_spike(recording, peaks, job_kwargs, nb_peaks=1000, ms_before=0.5, ms_after=0.5):
     from spikeinterface.sortingcomponents.peak_pipeline import run_node_pipeline, ExtractSparseWaveforms, PeakRetriever
-<<<<<<< HEAD
 
-=======
-    
     nb_peaks = min(len(peaks), nb_peaks)
->>>>>>> 1c78add8
     idx = np.sort(np.random.choice(len(peaks), nb_peaks, replace=False))
     peak_retriever = PeakRetriever(recording, peaks[idx])
 
