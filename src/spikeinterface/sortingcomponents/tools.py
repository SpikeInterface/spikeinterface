--- conflicted
+++ resolved
@@ -76,9 +76,6 @@
         recording, some_peaks, ms_before=ms_before, ms_after=ms_after, **job_kwargs
     )
     prototype = np.nanmedian(waveforms[:, :, 0] / (np.abs(waveforms[:, nbefore, 0][:, np.newaxis])), axis=0)
-<<<<<<< HEAD
-    return prototype
-=======
     return prototype
 
 
@@ -100,5 +97,4 @@
     elif mode == "zarr":
         recording = recording.save_to_zarr(**extra_kwargs)
 
-    return recording
->>>>>>> 4fb833ba
+    return recording