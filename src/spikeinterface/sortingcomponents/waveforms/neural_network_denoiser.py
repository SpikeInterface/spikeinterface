from pathlib import Path
import json
from typing import List, Optional

import torch
from torch import nn
from huggingface_hub import hf_hub_download


from spikeinterface.core import BaseRecording
from spikeinterface.sortingcomponents.peak_pipeline import PipelineNode, WaveformsNode, find_parent_of_type
from .waveform_utils import to_temporal_representation, from_temporal_representation


class SingleChannelToyDenoiser(WaveformExtractorNode):
    def __init__(
        self, recording: BaseRecording, return_output: bool = True, parents: Optional[List[PipelineNode]] = None
    ):

<<<<<<< HEAD
        # Find waveform extractor in the parents
        try:
            waveform_extractor = next(parent for parent in parents if isinstance(parent, WaveformExtractorNode))
        except (StopIteration, TypeError):
            exception_string = f"SingleChannelToyDenoiser should have a {WaveformExtractorNode.__name__} in its parents"
            raise TypeError(exception_string)
=======
        waveform_extractor = find_parent_of_type(self, WaveformsNode)
        if waveform_extractor is None:
            raise TypeError(f"Model should have a {WaveformsNode.__name__} in its parents")
>>>>>>> 1af72ad8

        super().__init__(recording, waveform_extractor.ms_before, waveform_extractor.ms_after,
            return_output=return_output, parents=parents)

        self.assert_model_and_waveform_temporal_match(waveform_extractor)

        # Load model
        self.denoiser = self.load_model()

    def assert_model_and_waveform_temporal_match(self, waveform_extractor: WaveformsNode):
        """
        Asserts that the model and the waveform extractor have the same temporal parameters
        """
        # Extract temporal parameters from the waveform extractor
        waveforms_ms_before = waveform_extractor.ms_before
        waveforms_ms_after = waveform_extractor.ms_after
        waveforms_sampling_frequency = waveform_extractor.recording.get_sampling_frequency()

        # Load the model temporal parameters
        repo_id = "SpikeInterface/test_repo"
        subfolder = "mearec_toy_model"
        filename = "params.json"

        json_file_path = hf_hub_download(repo_id=repo_id, subfolder=subfolder, filename=filename)
        # Load the json file in the json_file_path_variable
        with open(json_file_path, "r") as json_file:
            peak_interval_dict = json.load(json_file)

        model_ms_before = peak_interval_dict["ms_before"]
        model_ms_after = peak_interval_dict["ms_after"]
        model_sampling_frequency = peak_interval_dict["sampling_frequency"]

        ms_before_mismatch = waveforms_ms_before != model_ms_before
        ms_after_missmatch = waveforms_ms_after != model_ms_after
        sampling_frequency_mismatch = waveforms_sampling_frequency != model_sampling_frequency
        if ms_before_mismatch or ms_after_missmatch or sampling_frequency_mismatch:
            exception_string = (
                "Model and waveforms mismatch \n"
                f"{model_ms_before=} and {waveforms_ms_after=} \n"
                f"{model_ms_after=} and {waveforms_ms_after=} \n"
                f"{model_sampling_frequency=} and {waveforms_sampling_frequency=} \n"
            )
            raise ValueError(exception_string)

    def load_model(self):
        repo_id = "SpikeInterface/test_repo"
        subfolder = "mearec_toy_model"
        filename = "toy_model_marec.pt"

        model_path = hf_hub_download(repo_id=repo_id, subfolder=subfolder, filename=filename)
        denoiser = SingleChannel1dCNNDenoiser(pretrained_path=model_path, spike_size=128)
        denoiser = denoiser.load()

        return denoiser

    def compute(self, traces, peaks, waveforms):
        num_channels = waveforms.shape[2]

        # Collapse channels and transform to torch tensor
        temporal_waveforms = to_temporal_representation(waveforms)
        temporal_waveforms_tensor = torch.from_numpy(temporal_waveforms).float()

        # Denoise
        denoised_temporal_waveforms = self.denoiser(temporal_waveforms_tensor).detach().numpy()

        # Reconstruct representation with channels
        denoised_waveforms = from_temporal_representation(denoised_temporal_waveforms, num_channels)

        return denoised_waveforms


class SingleChannel1dCNNDenoiser(nn.Module):
    def __init__(self, pretrained_path=None, n_filters=[16, 8], filter_sizes=[5, 11], spike_size=121):
        super().__init__()

        out_channels_conv1, out_channels_conv_2 = n_filters
        kernel_size_conv1, kernel_size_conv2 = filter_sizes
        self.conv1 = nn.Sequential(nn.Conv1d(1, out_channels_conv1, kernel_size_conv1), nn.ReLU())
        self.conv2 = nn.Sequential(nn.Conv1d(out_channels_conv1, out_channels_conv_2, kernel_size_conv2), nn.ReLU())
        n_input_feat = out_channels_conv_2 * (spike_size - kernel_size_conv1 - kernel_size_conv2 + 2)
        self.out = nn.Linear(n_input_feat, spike_size)
        self.pretrained_path = pretrained_path

    def forward(self, x):
        x = x[:, None]
        x = self.conv1(x)
        x = self.conv2(x)
        x = x.view(x.shape[0], -1)
        x = self.out(x)
        return x

    def load(self, device="cpu"):
        checkpoint = torch.load(self.pretrained_path, map_location=device)
        self.load_state_dict(checkpoint)
        return self<|MERGE_RESOLUTION|>--- conflicted
+++ resolved
@@ -12,23 +12,14 @@
 from .waveform_utils import to_temporal_representation, from_temporal_representation
 
 
-class SingleChannelToyDenoiser(WaveformExtractorNode):
+class SingleChannelToyDenoiser(WaveformsNode):
     def __init__(
         self, recording: BaseRecording, return_output: bool = True, parents: Optional[List[PipelineNode]] = None
     ):
 
-<<<<<<< HEAD
-        # Find waveform extractor in the parents
-        try:
-            waveform_extractor = next(parent for parent in parents if isinstance(parent, WaveformExtractorNode))
-        except (StopIteration, TypeError):
-            exception_string = f"SingleChannelToyDenoiser should have a {WaveformExtractorNode.__name__} in its parents"
-            raise TypeError(exception_string)
-=======
         waveform_extractor = find_parent_of_type(self, WaveformsNode)
         if waveform_extractor is None:
             raise TypeError(f"Model should have a {WaveformsNode.__name__} in its parents")
->>>>>>> 1af72ad8
 
         super().__init__(recording, waveform_extractor.ms_before, waveform_extractor.ms_after,
             return_output=return_output, parents=parents)
