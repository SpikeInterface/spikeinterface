--- conflicted
+++ resolved
@@ -7,7 +7,7 @@
 from spikeinterface.sortingcomponents.peak_pipeline import PipelineNode, WaveformsNode, find_parent_of_type
 
 
-class SavGolDenoiser(WaveformExtractorNode):
+class SavGolDenoiser(WaveformsNode):
     """
     Waveform Denoiser based on a simple Savitzky-Golay filtering
     https://en.wikipedia.org/wiki/Savitzky%E2%80%93Golay_filter
@@ -32,27 +32,16 @@
         order : int = 3,
         window_length_ms : float = 0.25
     ):
-<<<<<<< HEAD
-        try:
-            waveform_extractor = next(parent for parent in parents if isinstance(parent, WaveformExtractorNode))
-        except (StopIteration, TypeError):
-            exception_string = f"{self.__name__} should have a {WaveformExtractorNode.__name__} in its parents"
-            raise TypeError(exception_string)
+
+        waveform_extractor = find_parent_of_type(self, WaveformsNode)
+        if waveform_extractor is None:
+            raise TypeError(f"SavGolDenoiser should have a single {WaveformsNode.__name__} in its parents")
 
         super().__init__(recording, waveform_extractor.ms_before, waveform_extractor.ms_after,
             return_output=return_output, parents=parents)
 
         self.order = order
         waveforms_sampling_frequency = self.recording.get_sampling_frequency()
-=======
-        super().__init__(recording, return_output=return_output, parents=parents)
-        self.order = order
-
-        waveform_extractor = find_parent_of_type(self, WaveformsNode)
-        if waveform_extractor is None:
-            raise TypeError(f"SavGolDenoiser should have a single {WaveformsNode.__name__} in its parents")
-        waveforms_sampling_frequency = waveform_extractor.recording.get_sampling_frequency()
->>>>>>> 1af72ad8
         self.window_length = int(window_length_ms*waveforms_sampling_frequency / 1000)
 
         self._kwargs.update(dict(order=order,
