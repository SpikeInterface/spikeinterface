import pickle
import json
from pathlib import Path
from typing import List

import numpy as np
from sklearn.decomposition import IncrementalPCA

from spikeinterface.sortingcomponents.peak_pipeline import PipelineNode, WaveformsNode, find_parent_of_type
from spikeinterface.sortingcomponents.peak_detection import detect_peaks
from spikeinterface.sortingcomponents.peak_selection import select_peaks
from spikeinterface.postprocessing import compute_principal_components
from spikeinterface.core import BaseRecording
from spikeinterface.core.sparsity import ChannelSparsity
from spikeinterface import extract_waveforms, NumpySorting
from spikeinterface.core.job_tools import _shared_job_kwargs_doc
from .waveform_utils import to_temporal_representation, from_temporal_representation


class TemporalPCBaseNode(WaveformExtractorNode):
    def __init__(
        self, recording: BaseRecording, parents: List[PipelineNode], model_folder_path: str, return_output=True
    ):
        """
        Base class for PCA projection nodes. Contains the logic of the fit method that should be inherited by all the
        child classess. The child should implement a compute method that does a specific operation
        (e.g. project, denoise, etc)
        """
        try:
            waveform_extractor = next(parent for parent in parents if isinstance(parent, WaveformExtractorNode))
        except (StopIteration, TypeError):
            exception_string = f"TemporalPCA should have a {WaveformExtractorNode.__name__} in its parents"
            raise TypeError(exception_string)

        super().__init__(recording, waveform_extractor.ms_before, waveform_extractor.ms_after,
            return_output=return_output, parents=parents)

        self.model_folder_path = model_folder_path

        if not Path(model_folder_path).is_dir() or model_folder_path is None:
            exception_string = (
                f"model_path folder is not a folder or does not exist. \n"
                f"A model can be trained by using{self.__class__.__name__}.fit(...)"
            )
            raise TypeError(exception_string)

        # Load the model and the time interval dict from the model_folder
        model_path = Path(model_folder_path) / "pca_model.pkl"
        with open(model_path, "rb") as f:
            self.pca_model = pickle.load(f)
        params_path = Path(model_folder_path) / "params.json"
        with open(params_path, "rb") as f:
            self.params = json.load(f)

<<<<<<< HEAD
        self.assert_model_and_waveform_temporal_match(waveform_extractor)

=======
        # Find waveform extractor in the parents
        waveform_extractor = find_parent_of_type(self, WaveformsNode)
        if waveform_extractor is None:
            raise TypeError(f"TemporalPCA should have a single {WaveformsNode.__name__} in its parents")
        self.assert_model_and_waveform_temporal_match(waveform_extractor)
>>>>>>> 1af72ad8

    def assert_model_and_waveform_temporal_match(self, waveform_extractor: WaveformsNode):
        """
        Asserts that the model and the waveform extractor have the same temporal parameters
        """
        # Extract the first waveform extractor in the parents
        waveforms_ms_before = waveform_extractor.ms_before
        waveforms_ms_after = waveform_extractor.ms_after
        waveforms_sampling_frequency = waveform_extractor.recording.get_sampling_frequency()

        model_ms_before = self.params["ms_before"]
        model_ms_after = self.params["ms_after"]
        model_sampling_frequency = self.params["sampling_frequency"]

        ms_before_mismatch = waveforms_ms_before != model_ms_before
        ms_after_missmatch = waveforms_ms_after != model_ms_after
        sampling_frequency_mismatch = waveforms_sampling_frequency != model_sampling_frequency
        if ms_before_mismatch or ms_after_missmatch or sampling_frequency_mismatch:
            exception_string = (
                "PCA model and waveforms mismatch \n"
                f"{model_ms_before=} and {waveforms_ms_after=} \n"
                f"{model_ms_after=} and {waveforms_ms_after=} \n"
                f"{model_sampling_frequency=} and {waveforms_sampling_frequency=} \n"
            )
            raise ValueError(exception_string)

    @staticmethod
    def fit(
        recording: BaseRecording,
        n_components: int,
        model_folder_path: str,
        detect_peaks_params: dict,
        peak_selection_params: dict,
        job_kwargs: dict = None,
        ms_before: float = 1.0,
        ms_after: float = 1.0,
        whiten: bool = True,
        local_radius_um: float = None,
    ) -> IncrementalPCA:
        """
        Train a pca model using the data in the recording object and the parameters provided.
        Note that this model returns the pca model from scikit-learn but the model is also saved in the path provided
        when instantiating the class.

        Parameters
        ----------
        recording : BaseRecording
            The recording object.
        n_components : int
            The number of components to use for the PCA model.
        model_folder_path : str, Path
            The path to the folder containing the pca model and the training metadata.
        detect_peaks_params : dict
            The parameters for peak detection.
        peak_selection_params : dict
            The parameters for peak selection.
        whiten : bool, optional
            Whether to whiten the data, by default True.
        local_radius_um : float, optional
            The radius (in micrometers) to use for definint sparsity, by default None.
        ms_before : float, optional
            The number of milliseconds to include before the peak of the spike, by default 1.
        ms_after : float, optional
            The number of milliseconds to include after the peak of the spike, by default 1.

        {}

        Returns
        -------
        IncrementalPCA: An incremental PCA estimator from scikit-learn.
            The pca model
        """

        # Detect peaks and sub-sample them
        peaks = detect_peaks(recording, **detect_peaks_params, **job_kwargs)
        peaks = select_peaks(peaks, **peak_selection_params)  # How to select n_peaks

        # Creates a numpy sorting object where the spike times are the peak times and the unit ids are the peak channel
        sorting = NumpySorting.from_peaks(peaks, sampling_frequency=recording.sampling_frequency)
        # Create a waveform extractor
        we = extract_waveforms(
            recording,
            sorting,
            ms_before=ms_before,
            ms_after=ms_after,
            folder=None,
            mode="memory",
            max_spikes_per_unit=None,
            **job_kwargs,
        )

        # compute PCA by_channel_global (with sparsity)
        sparsity = ChannelSparsity.from_radius(we, radius_um=local_radius_um) if local_radius_um else None
        pc = compute_principal_components(
            we, n_components=n_components, mode="by_channel_global", sparsity=sparsity, whiten=whiten
        )

        pca_model = pc.get_pca_model()
        params = {
            "ms_before": ms_before,
            "ms_after": ms_after,
            "sampling_frequency": recording.get_sampling_frequency(),
        }

        # Load the model and the time interval dict from the model_folder
        if model_folder_path is not None and Path(model_folder_path).is_dir():
            model_path = Path(model_folder_path) / "pca_model.pkl"
            with open(model_path, "wb") as f:
                pickle.dump(pca_model, f)
            params_path = Path(model_folder_path) / "params.json"
            with open(params_path, "w") as f:
                json.dump(params, f)

        return model_folder_path


TemporalPCBaseNode.fit.__doc__ = TemporalPCBaseNode.fit.__doc__.format(_shared_job_kwargs_doc)


class TemporalPCAProjection(TemporalPCBaseNode):
    """
    A step that performs a PCA projection on the waveforms extracted by a waveforms parent node.

    This class needs a model_folder_path with a trained model. A model can be trained with the
    static method TemporalPCAProjection.fit().


    Parameters
    ----------
    recording : BaseRecording
        The recording object.
    parents: list
        The parent nodes of this node. This should contain a mechanism to extract waveforms.
    model_folder_path : str, Path
        The path to the folder containing the pca model and the training metadata.
    return_output: bool, optional, true by default
        use false to suppress the output of this node in the pipeline

    """

    def __init__(
        self, recording: BaseRecording, parents: List[PipelineNode], model_folder_path: str, return_output=True
    ):
        TemporalPCBaseNode.__init__(
            self, recording=recording, parents=parents, return_output=return_output, model_folder_path=model_folder_path
        )

    def compute(self, traces: np.ndarray, peaks: np.ndarray, waveforms: np.ndarray) -> np.ndarray:
        """
        Projects the waveforms using the PCA model trained in the fit method or loaded from the model_folder_path.

        Parameters
        ----------
        traces : np.ndarray
            The traces of the recording.
        peaks : np.ndarray
            The peaks resulting from a peak_detection step.
        waveforms : np.ndarray
            Waveforms extracted from the recording using a WavefomExtractor node.

        Returns
        -------
        np.ndarray
            The projected waveforms.

        """

        num_channels = waveforms.shape[2]

        temporal_waveforms = to_temporal_representation(waveforms)
        projected_temporal_waveforms = self.pca_model.transform(temporal_waveforms)
        projected_waveforms = from_temporal_representation(projected_temporal_waveforms, num_channels)

        return projected_waveforms


class TemporalPCADenoising(TemporalPCBaseNode):
    """
    A step that performs a PCA denoising on the waveforms extracted by a peak_detection function.

    This class needs a model_folder_path with a trained model. A model can be trained with the
    static method TemporalPCAProjection.fit().

    Parameters
    ----------
    recording : BaseRecording
        The recording object.
    parents: list
        The parent nodes of this node. This should contain a mechanism to extract waveforms.
    model_folder_path : str, Path
        The path to the folder containing the pca model and the training metadata.
    return_output: bool, optional, true by default
        use false to suppress the output of this node in the pipeline

    """

    def __init__(
        self, recording: BaseRecording, parents: List[PipelineNode], model_folder_path: str, return_output=True
    ):
        TemporalPCBaseNode.__init__(
            self, recording=recording, parents=parents, return_output=return_output, model_folder_path=model_folder_path
        )

    def compute(self, traces: np.ndarray, peaks: np.ndarray, waveforms: np.ndarray) -> np.ndarray:
        """
        Projects the waveforms using the PCA model trained in the fit method or loaded from the model_folder_path.

        Parameters
        ----------
        traces : np.ndarray
            The traces of the recording.
        peaks : np.ndarray
            The peaks resulting from a peak_detection step.
        waveforms : np.ndarray
            Waveforms extracted from the recording using a WavefomExtractor node.

        Returns
        -------
        np.ndarray
            The projected waveforms.

        """
        num_channels = waveforms.shape[2]

        temporal_waveform = to_temporal_representation(waveforms)
        projected_temporal_waveforms = self.pca_model.transform(temporal_waveform)
        temporal_denoised_waveforms = self.pca_model.inverse_transform(projected_temporal_waveforms)
        denoised_waveforms = from_temporal_representation(temporal_denoised_waveforms, num_channels)

        return denoised_waveforms<|MERGE_RESOLUTION|>--- conflicted
+++ resolved
@@ -17,7 +17,7 @@
 from .waveform_utils import to_temporal_representation, from_temporal_representation
 
 
-class TemporalPCBaseNode(WaveformExtractorNode):
+class TemporalPCBaseNode(WaveformsNode):
     def __init__(
         self, recording: BaseRecording, parents: List[PipelineNode], model_folder_path: str, return_output=True
     ):
@@ -26,11 +26,9 @@
         child classess. The child should implement a compute method that does a specific operation
         (e.g. project, denoise, etc)
         """
-        try:
-            waveform_extractor = next(parent for parent in parents if isinstance(parent, WaveformExtractorNode))
-        except (StopIteration, TypeError):
-            exception_string = f"TemporalPCA should have a {WaveformExtractorNode.__name__} in its parents"
-            raise TypeError(exception_string)
+        waveform_extractor = find_parent_of_type(self, WaveformsNode)
+        if waveform_extractor is None:
+            raise TypeError(f"TemporalPCA should have a single {WaveformsNode.__name__} in its parents")
 
         super().__init__(recording, waveform_extractor.ms_before, waveform_extractor.ms_after,
             return_output=return_output, parents=parents)
@@ -52,16 +50,7 @@
         with open(params_path, "rb") as f:
             self.params = json.load(f)
 
-<<<<<<< HEAD
         self.assert_model_and_waveform_temporal_match(waveform_extractor)
-
-=======
-        # Find waveform extractor in the parents
-        waveform_extractor = find_parent_of_type(self, WaveformsNode)
-        if waveform_extractor is None:
-            raise TypeError(f"TemporalPCA should have a single {WaveformsNode.__name__} in its parents")
-        self.assert_model_and_waveform_temporal_match(waveform_extractor)
->>>>>>> 1af72ad8
 
     def assert_model_and_waveform_temporal_match(self, waveform_extractor: WaveformsNode):
         """
