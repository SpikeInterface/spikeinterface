--- conflicted
+++ resolved
@@ -139,16 +139,6 @@
         # Creates a numpy sorting object where the spike times are the peak times and the unit ids are the peak channel
         sorting = NumpySorting.from_peaks(peaks, recording.sampling_frequency, recording.channel_ids)
 
-<<<<<<< HEAD
-        # TODO alessio, herberto : the fitting is done with a SortingResult which is a postprocessing object, I think we should not do this for a component
-        sorting_result = start_sorting_result(sorting, recording, sparse=True)
-        sorting_result.select_random_spikes()
-        sorting_result.compute("waveforms", ms_before=ms_before, ms_after=ms_after)
-        sorting_result.compute(
-            "principal_components", n_components=n_components, mode="by_channel_global", whiten=whiten
-        )
-        pca_model = sorting_result.get_extension("principal_components").get_pca_model()
-=======
         # TODO alessio, herberto : the fitting is done with a SortingAnalyzer which is a postprocessing object, I think we should not do this for a component
         sorting_analyzer = create_sorting_analyzer(sorting, recording, sparse=True)
         sorting_analyzer.select_random_spikes()
@@ -157,7 +147,6 @@
             "principal_components", n_components=n_components, mode="by_channel_global", whiten=whiten
         )
         pca_model = sorting_analyzer.get_extension("principal_components").get_pca_model()
->>>>>>> cb200dd8
 
         params = {
             "ms_before": ms_before,
