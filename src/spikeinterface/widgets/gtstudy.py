"""
This module will be deprecated and will be removed in 0.102.0

All ploting for the previous GTStudy is now centralized in spikeinterface.benchmark.benchmark_plot_tools
Please not that GTStudy is replaced by SorterStudy wich is based more generic BenchmarkStudy.
"""
<<<<<<< HEAD

from __future__ import annotations

from .base import BaseWidget
=======

from __future__ import annotations

from .base import BaseWidget

import warnings
>>>>>>> 298e57aa

import warnings

class StudyRunTimesWidget(BaseWidget):
    """
    Plot sorter run times for a SorterStudy.

    Parameters
    ----------
    study : SorterStudy
        A study object.
    case_keys : list or None
        A selection of cases to plot, if None, then all.

    """

    def __init__(self, study, case_keys=None, backend=None, **backend_kwargs):
<<<<<<< HEAD
        warnings.warn("plot_study_run_times is to be deprecated. Use spikeinterface.benchmark.benchmark_plot_tools instead.")
=======
        warnings.warn(
            "plot_study_run_times is to be deprecated. Use spikeinterface.benchmark.benchmark_plot_tools instead."
        )
>>>>>>> 298e57aa
        plot_data = dict(study=study, case_keys=case_keys)
        BaseWidget.__init__(self, plot_data, backend=backend, **backend_kwargs)

    def plot_matplotlib(self, data_plot, **backend_kwargs):
        from spikeinterface.benchmark.benchmark_plot_tools import plot_run_times
<<<<<<< HEAD
        plot_run_times(data_plot["study"], case_keys=data_plot["case_keys"])


=======

        plot_run_times(data_plot["study"], case_keys=data_plot["case_keys"])


>>>>>>> 298e57aa
class StudyUnitCountsWidget(BaseWidget):
    """
    Plot unit counts for a study: "num_well_detected", "num_false_positive", "num_redundant", "num_overmerged"

    Parameters
    ----------
    study : SorterStudy
        A study object.
    case_keys : list or None
        A selection of cases to plot, if None, then all.

    """

    def __init__(self, study, case_keys=None, backend=None, **backend_kwargs):
<<<<<<< HEAD
        warnings.warn("plot_study_unit_counts is to be deprecated. Use spikeinterface.benchmark.benchmark_plot_tools instead.")
=======
        warnings.warn(
            "plot_study_unit_counts is to be deprecated. Use spikeinterface.benchmark.benchmark_plot_tools instead."
        )
>>>>>>> 298e57aa
        plot_data = dict(study=study, case_keys=case_keys)
        BaseWidget.__init__(self, plot_data, backend=backend, **backend_kwargs)

    def plot_matplotlib(self, data_plot, **backend_kwargs):
        from spikeinterface.benchmark.benchmark_plot_tools import plot_unit_counts
<<<<<<< HEAD
=======

>>>>>>> 298e57aa
        plot_unit_counts(data_plot["study"], case_keys=data_plot["case_keys"])


class StudyPerformances(BaseWidget):
    """
    Plot performances over case for a study.


    Parameters
    ----------
    study : GroundTruthStudy
        A study object.
    mode : "ordered" | "snr" | "swarm", default: "ordered"
        Which plot mode to use:

        * "ordered": plot performance metrics vs unit indices ordered by decreasing accuracy
        * "snr": plot performance metrics vs snr
        * "swarm": plot performance metrics as a swarm plot (see seaborn.swarmplot for details)
    performance_names : list or tuple, default: ("accuracy", "precision", "recall")
        Which performances to plot ("accuracy", "precision", "recall")
    case_keys : list or None
        A selection of cases to plot, if None, then all.
    """

    def __init__(
        self,
        study,
        mode="ordered",
        performance_names=("accuracy", "precision", "recall"),
        case_keys=None,
        backend=None,
        **backend_kwargs,
    ):
<<<<<<< HEAD
        warnings.warn("plot_study_performances is to be deprecated. Use spikeinterface.benchmark.benchmark_plot_tools instead.")
=======
        warnings.warn(
            "plot_study_performances is to be deprecated. Use spikeinterface.benchmark.benchmark_plot_tools instead."
        )
>>>>>>> 298e57aa
        plot_data = dict(
            study=study,
            mode=mode,
            performance_names=performance_names,
            case_keys=case_keys,
        )
        BaseWidget.__init__(self, plot_data, backend=backend, **backend_kwargs)

    def plot_matplotlib(self, data_plot, **backend_kwargs):
        from spikeinterface.benchmark.benchmark_plot_tools import plot_performances
<<<<<<< HEAD
=======

>>>>>>> 298e57aa
        plot_performances(
            data_plot["study"],
            mode=data_plot["mode"],
            performance_names=data_plot["performance_names"],
<<<<<<< HEAD
            case_keys=data_plot["case_keys"]
        )
=======
            case_keys=data_plot["case_keys"],
        )

>>>>>>> 298e57aa

class StudyAgreementMatrix(BaseWidget):
    """
    Plot agreement matrix.

    Parameters
    ----------
    study : GroundTruthStudy
        A study object.
    case_keys : list or None
        A selection of cases to plot, if None, then all.
    ordered : bool
        Order units with best agreement scores.
        This enable to see agreement on a diagonal.
    """

    def __init__(
        self,
        study,
        ordered=True,
        case_keys=None,
        backend=None,
        **backend_kwargs,
    ):
<<<<<<< HEAD
        warnings.warn("plot_study_agreement_matrix is to be deprecated. Use spikeinterface.benchmark.benchmark_plot_tools instead.")
=======
        warnings.warn(
            "plot_study_agreement_matrix is to be deprecated. Use spikeinterface.benchmark.benchmark_plot_tools instead."
        )
>>>>>>> 298e57aa
        plot_data = dict(
            study=study,
            case_keys=case_keys,
            ordered=ordered,
        )

        BaseWidget.__init__(self, plot_data, backend=backend, **backend_kwargs)

    def plot_matplotlib(self, data_plot, **backend_kwargs):
        from spikeinterface.benchmark.benchmark_plot_tools import plot_agreement_matrix
<<<<<<< HEAD
        plot_agreement_matrix(
            data_plot["study"],
            ordered=data_plot["ordered"],
            case_keys=data_plot["case_keys"]
        )
=======

        plot_agreement_matrix(data_plot["study"], ordered=data_plot["ordered"], case_keys=data_plot["case_keys"])
>>>>>>> 298e57aa


class StudySummary(BaseWidget):
    """
    Plot a summary of a ground truth study.
    Internally this plotting function runs:

      * plot_study_run_times
      * plot_study_unit_counts
      * plot_study_performances
      * plot_study_agreement_matrix

    Parameters
    ----------
    study : GroundTruthStudy
        A study object.
    case_keys : list or None, default: None
        A selection of cases to plot, if None, then all.
    """

    def __init__(
        self,
        study,
        case_keys=None,
        backend=None,
        **backend_kwargs,
    ):
<<<<<<< HEAD
        
        warnings.warn("plot_study_summary is to be deprecated. Use spikeinterface.benchmark.benchmark_plot_tools instead.")
=======

        warnings.warn(
            "plot_study_summary is to be deprecated. Use spikeinterface.benchmark.benchmark_plot_tools instead."
        )
>>>>>>> 298e57aa
        plot_data = dict(study=study, case_keys=case_keys)
        BaseWidget.__init__(self, plot_data, backend=backend, **backend_kwargs)

    def plot_matplotlib(self, data_plot, **backend_kwargs):
        study = data_plot["study"]
        case_keys = data_plot["case_keys"]

<<<<<<< HEAD
        from spikeinterface.benchmark.benchmark_plot_tools import plot_agreement_matrix, plot_performances, plot_unit_counts, plot_run_times
=======
        from spikeinterface.benchmark.benchmark_plot_tools import (
            plot_agreement_matrix,
            plot_performances,
            plot_unit_counts,
            plot_run_times,
        )
>>>>>>> 298e57aa

        plot_performances(study=study, case_keys=case_keys, mode="ordered")
        plot_performances(study=study, case_keys=case_keys, mode="snr")
        plot_agreement_matrix(study=study, case_keys=case_keys)
        plot_run_times(study=study, case_keys=case_keys)
        plot_unit_counts(study=study, case_keys=case_keys)<|MERGE_RESOLUTION|>--- conflicted
+++ resolved
@@ -4,21 +4,13 @@
 All ploting for the previous GTStudy is now centralized in spikeinterface.benchmark.benchmark_plot_tools
 Please not that GTStudy is replaced by SorterStudy wich is based more generic BenchmarkStudy.
 """
-<<<<<<< HEAD
 
 from __future__ import annotations
 
 from .base import BaseWidget
-=======
-
-from __future__ import annotations
-
-from .base import BaseWidget
 
 import warnings
->>>>>>> 298e57aa
-
-import warnings
+
 
 class StudyRunTimesWidget(BaseWidget):
     """
@@ -34,28 +26,18 @@
     """
 
     def __init__(self, study, case_keys=None, backend=None, **backend_kwargs):
-<<<<<<< HEAD
-        warnings.warn("plot_study_run_times is to be deprecated. Use spikeinterface.benchmark.benchmark_plot_tools instead.")
-=======
         warnings.warn(
             "plot_study_run_times is to be deprecated. Use spikeinterface.benchmark.benchmark_plot_tools instead."
         )
->>>>>>> 298e57aa
         plot_data = dict(study=study, case_keys=case_keys)
         BaseWidget.__init__(self, plot_data, backend=backend, **backend_kwargs)
 
     def plot_matplotlib(self, data_plot, **backend_kwargs):
         from spikeinterface.benchmark.benchmark_plot_tools import plot_run_times
-<<<<<<< HEAD
+
         plot_run_times(data_plot["study"], case_keys=data_plot["case_keys"])
 
 
-=======
-
-        plot_run_times(data_plot["study"], case_keys=data_plot["case_keys"])
-
-
->>>>>>> 298e57aa
 class StudyUnitCountsWidget(BaseWidget):
     """
     Plot unit counts for a study: "num_well_detected", "num_false_positive", "num_redundant", "num_overmerged"
@@ -70,22 +52,15 @@
     """
 
     def __init__(self, study, case_keys=None, backend=None, **backend_kwargs):
-<<<<<<< HEAD
-        warnings.warn("plot_study_unit_counts is to be deprecated. Use spikeinterface.benchmark.benchmark_plot_tools instead.")
-=======
         warnings.warn(
             "plot_study_unit_counts is to be deprecated. Use spikeinterface.benchmark.benchmark_plot_tools instead."
         )
->>>>>>> 298e57aa
         plot_data = dict(study=study, case_keys=case_keys)
         BaseWidget.__init__(self, plot_data, backend=backend, **backend_kwargs)
 
     def plot_matplotlib(self, data_plot, **backend_kwargs):
         from spikeinterface.benchmark.benchmark_plot_tools import plot_unit_counts
-<<<<<<< HEAD
-=======
-
->>>>>>> 298e57aa
+
         plot_unit_counts(data_plot["study"], case_keys=data_plot["case_keys"])
 
 
@@ -119,13 +94,9 @@
         backend=None,
         **backend_kwargs,
     ):
-<<<<<<< HEAD
-        warnings.warn("plot_study_performances is to be deprecated. Use spikeinterface.benchmark.benchmark_plot_tools instead.")
-=======
         warnings.warn(
             "plot_study_performances is to be deprecated. Use spikeinterface.benchmark.benchmark_plot_tools instead."
         )
->>>>>>> 298e57aa
         plot_data = dict(
             study=study,
             mode=mode,
@@ -136,22 +107,14 @@
 
     def plot_matplotlib(self, data_plot, **backend_kwargs):
         from spikeinterface.benchmark.benchmark_plot_tools import plot_performances
-<<<<<<< HEAD
-=======
-
->>>>>>> 298e57aa
+
         plot_performances(
             data_plot["study"],
             mode=data_plot["mode"],
             performance_names=data_plot["performance_names"],
-<<<<<<< HEAD
-            case_keys=data_plot["case_keys"]
-        )
-=======
             case_keys=data_plot["case_keys"],
         )
 
->>>>>>> 298e57aa
 
 class StudyAgreementMatrix(BaseWidget):
     """
@@ -176,13 +139,9 @@
         backend=None,
         **backend_kwargs,
     ):
-<<<<<<< HEAD
-        warnings.warn("plot_study_agreement_matrix is to be deprecated. Use spikeinterface.benchmark.benchmark_plot_tools instead.")
-=======
         warnings.warn(
             "plot_study_agreement_matrix is to be deprecated. Use spikeinterface.benchmark.benchmark_plot_tools instead."
         )
->>>>>>> 298e57aa
         plot_data = dict(
             study=study,
             case_keys=case_keys,
@@ -193,16 +152,8 @@
 
     def plot_matplotlib(self, data_plot, **backend_kwargs):
         from spikeinterface.benchmark.benchmark_plot_tools import plot_agreement_matrix
-<<<<<<< HEAD
-        plot_agreement_matrix(
-            data_plot["study"],
-            ordered=data_plot["ordered"],
-            case_keys=data_plot["case_keys"]
-        )
-=======
 
         plot_agreement_matrix(data_plot["study"], ordered=data_plot["ordered"], case_keys=data_plot["case_keys"])
->>>>>>> 298e57aa
 
 
 class StudySummary(BaseWidget):
@@ -230,15 +181,10 @@
         backend=None,
         **backend_kwargs,
     ):
-<<<<<<< HEAD
-        
-        warnings.warn("plot_study_summary is to be deprecated. Use spikeinterface.benchmark.benchmark_plot_tools instead.")
-=======
 
         warnings.warn(
             "plot_study_summary is to be deprecated. Use spikeinterface.benchmark.benchmark_plot_tools instead."
         )
->>>>>>> 298e57aa
         plot_data = dict(study=study, case_keys=case_keys)
         BaseWidget.__init__(self, plot_data, backend=backend, **backend_kwargs)
 
@@ -246,16 +192,12 @@
         study = data_plot["study"]
         case_keys = data_plot["case_keys"]
 
-<<<<<<< HEAD
-        from spikeinterface.benchmark.benchmark_plot_tools import plot_agreement_matrix, plot_performances, plot_unit_counts, plot_run_times
-=======
         from spikeinterface.benchmark.benchmark_plot_tools import (
             plot_agreement_matrix,
             plot_performances,
             plot_unit_counts,
             plot_run_times,
         )
->>>>>>> 298e57aa
 
         plot_performances(study=study, case_keys=case_keys, mode="ordered")
         plot_performances(study=study, case_keys=case_keys, mode="snr")
