from __future__ import annotations

import numpy as np

from .base import BaseWidget, to_attr
from .utils import get_unit_colors
from .traces import TracesWidget
from ..core import ChannelSparsity
from ..core.template_tools import get_template_extremum_channel
from ..core.sortinganalyzer import SortingAnalyzer
from ..core.baserecording import BaseRecording
from ..core.basesorting import BaseSorting
from ..postprocessing import compute_unit_locations


class SpikesOnTracesWidget(BaseWidget):
    """
    Plots unit spikes/waveforms over traces.

    Parameters
    ----------
    sorting_analyzer : SortingAnalyzer
        The SortingAnalyzer
    channel_ids : list or None, default: None
        The channel ids to display
    unit_ids : list or None, default: None
        List of unit ids
    order_channel_by_depth : bool, default: False
        If true orders channel by depth
    time_range : list or None, default: None
        List with start time and end time in seconds
    sparsity : ChannelSparsity or None, default: None
        Optional ChannelSparsity to apply
        If SortingAnalyzer is already sparse, the argument is ignored
    unit_colors : dict or None, default: None
        If given, a dictionary with unit ids as keys and colors as values
        If None, then the get_unit_colors() is internally used. (matplotlib backend)
    mode : "line" | "map" | "auto", default: "auto"
        * "line": classical for low channel count
        * "map": for high channel count use color heat map
        * "auto": auto switch depending on the channel count ("line" if less than 64 channels, "map" otherwise)
    return_scaled : bool, default: False
        If True and the recording has scaled traces, it plots the scaled traces
    cmap : str, default: "RdBu"
        matplotlib colormap used in mode "map"
    show_channel_ids : bool, default: False
        Set yticks with channel ids
    color_groups : bool, default: False
        If True groups are plotted with different colors
    color : str or None, default: None
        The color used to draw the traces
    clim : None, tuple or dict, default: None
        When mode is "map", this argument controls color limits.
        If dict, keys should be the same as recording keys
    scale : float, default: 1
        Scale factor for the traces
    with_colorbar : bool, default: True
        When mode is "map", a colorbar is added
    tile_size : int, default: 512
        For sortingview backend, the size of each tile in the rendered image
    seconds_per_row : float, default: 0.2
        For "map" mode and sortingview backend, seconds to render in each row
    """

    def __init__(
        self,
        sorting_analyzer: SortingAnalyzer,
        segment_index=None,
        channel_ids=None,
        unit_ids=None,
        order_channel_by_depth=False,
        time_range=None,
        unit_colors=None,
        sparsity=None,
        mode="auto",
        return_scaled=False,
        cmap="RdBu",
        show_channel_ids=False,
        color_groups=False,
        color=None,
        clim=None,
        tile_size=512,
        seconds_per_row=0.2,
        scale=1,
        spike_width_ms=4,
        spike_height_um=20,
        with_colorbar=True,
        backend=None,
        **backend_kwargs,
    ):
        sorting_analyzer = self.ensure_sorting_analyzer(sorting_analyzer)
        self.check_extensions(sorting_analyzer, "unit_locations")

        sorting: BaseSorting = sorting_analyzer.sorting

        if unit_ids is None:
            unit_ids = sorting.get_unit_ids()
        unit_ids = unit_ids

        if unit_colors is None:
            unit_colors = get_unit_colors(sorting)

        # sparsity is done on all the units even if unit_ids is a few ones because some backend need then all
        if sorting_analyzer.is_sparse():
            sparsity = sorting_analyzer.sparsity
        else:
            if sparsity is None:
                # in this case, we construct a sparsity dictionary only with the best channel
                extremum_channel_ids = get_template_extremum_channel(sorting_analyzer)
                unit_id_to_channel_ids = {u: [ch] for u, ch in extremum_channel_ids.items()}
                sparsity = ChannelSparsity.from_unit_id_to_channel_ids(
                    unit_id_to_channel_ids=unit_id_to_channel_ids,
                    unit_ids=sorting_analyzer.unit_ids,
                    channel_ids=sorting_analyzer.channel_ids,
                )
            else:
                assert isinstance(sparsity, ChannelSparsity)

        unit_locations = sorting_analyzer.get_extension("unit_locations").get_data(outputs="by_unit")
        options = dict(
            segment_index=segment_index,
            channel_ids=channel_ids,
            order_channel_by_depth=order_channel_by_depth,
            time_range=time_range,
            mode=mode,
            return_scaled=return_scaled,
            cmap=cmap,
            show_channel_ids=show_channel_ids,
            color_groups=color_groups,
            color=color,
            clim=clim,
            tile_size=tile_size,
            with_colorbar=with_colorbar,
            scale=scale,
        )

        plot_data = dict(
            sorting_analyzer=sorting_analyzer,
            options=options,
            unit_ids=unit_ids,
            sparsity=sparsity,
            unit_colors=unit_colors,
            unit_locations=unit_locations,
            spike_width_ms=spike_width_ms,
            spike_height_um=spike_height_um,
        )

        BaseWidget.__init__(self, plot_data, backend=backend, **backend_kwargs)

    def plot_matplotlib(self, data_plot, **backend_kwargs):
        import matplotlib.pyplot as plt
        from .utils_matplotlib import make_mpl_figure

        from matplotlib.patches import Ellipse
        from matplotlib.lines import Line2D

        dp = to_attr(data_plot)
        sorting_analyzer = dp.sorting_analyzer
        recording = sorting_analyzer.recording
        sorting = sorting_analyzer.sorting

        # first plot time series
        traces_widget = TracesWidget(recording, **dp.options, backend="matplotlib", **backend_kwargs)
        self.ax = traces_widget.ax
        self.axes = traces_widget.axes
        self.figure = traces_widget.figure

        ax = self.ax

        frame_range = traces_widget.data_plot["frame_range"]
        segment_index = traces_widget.data_plot["segment_index"]

        if ax.get_legend() is not None:
            ax.get_legend().remove()

        # loop through units and plot a scatter of spikes at estimated location
        handles = []
        labels = []

        for unit in dp.unit_ids:
            spike_frames = sorting.get_unit_spike_train(unit, segment_index=segment_index)
            spike_start, spike_end = np.searchsorted(spike_frames, frame_range)

            chan_ids = dp.sparsity.unit_id_to_channel_ids[unit]

            spike_frames_to_plot = spike_frames[spike_start:spike_end]

            if dp.options["mode"] == "map":
                spike_times_to_plot = sorting.get_unit_spike_train(
                    unit, segment_index=segment_index, return_times=True
                )[spike_start:spike_end]
<<<<<<< HEAD
                unit_y_loc = dp.unit_locations[unit][1]
                width = 2 * 1e-3
                ellipse_kwargs = dict(width=width, height=10, fc="none", ec=dp.unit_colors[unit], lw=2)
=======
                width = dp.spike_width_ms / 1000
                height = dp.spike_height_um
                unit_y_loc = dp.unit_locations[unit][1]
                ellipse_kwargs = dict(width=width, height=height, fc="none", ec=dp.unit_colors[unit], lw=2)
>>>>>>> a606364d
                patches = [Ellipse((s, unit_y_loc), **ellipse_kwargs) for s in spike_times_to_plot]
                for p in patches:
                    ax.add_patch(p)
                handles.append(
                    Line2D(
                        [0],
                        [0],
                        ls="",
                        marker="o",
                        markersize=5,
                        markeredgewidth=2,
                        markeredgecolor=dp.unit_colors[unit],
                        markerfacecolor="none",
                    )
                )
                labels.append(unit)
            else:
                # construct waveforms
                label_set = False
                if len(spike_frames_to_plot) > 0:
                    vspacing = traces_widget.data_plot["vspacing"]
                    traces = traces_widget.data_plot["list_traces"][0] * dp.options["scale"]

                    nbefore = nafter = int(dp.spike_width_ms / 2 * sorting_analyzer.sampling_frequency / 1000)
                    waveform_idxs = spike_frames_to_plot[:, None] + np.arange(-nbefore, nafter) - frame_range[0]
                    waveform_idxs = np.clip(waveform_idxs, 0, len(traces_widget.data_plot["times_in_range"]) - 1)

                    times = traces_widget.data_plot["times_in_range"][waveform_idxs]

                    # discontinuity
                    times[:, -1] = np.nan
                    times_r = times.reshape(times.shape[0] * times.shape[1])
                    waveforms = traces[waveform_idxs] * dp.options["scale"]
                    waveforms_r = waveforms.reshape((waveforms.shape[0] * waveforms.shape[1], waveforms.shape[2]))

                    for i, chan_id in enumerate(traces_widget.data_plot["channel_ids"]):
                        offset = vspacing * i
                        if chan_id in chan_ids:
                            l = ax.plot(times_r, offset + waveforms_r[:, i], color=dp.unit_colors[unit])
                            if not label_set:
                                handles.append(l[0])
                                labels.append(unit)
                                label_set = True

    def plot_ipywidgets(self, data_plot, **backend_kwargs):
        import matplotlib.pyplot as plt
        import ipywidgets.widgets as widgets
        from IPython.display import display
        from .utils_ipywidgets import check_ipywidget_backend, UnitSelector

        check_ipywidget_backend()

        self.next_data_plot = data_plot.copy()

        dp = to_attr(data_plot)
        sorting_analyzer = dp.sorting_analyzer

        ratios = [0.2, 0.8]

        backend_kwargs_ts = backend_kwargs.copy()
        backend_kwargs_ts["width_cm"] = ratios[1] * backend_kwargs_ts["width_cm"]
        backend_kwargs_ts["display"] = False
        height_cm = backend_kwargs["height_cm"]
        width_cm = backend_kwargs["width_cm"]

        # plot timeseries
        self._traces_widget = TracesWidget(
            sorting_analyzer.recording, **dp.options, backend="ipywidgets", **backend_kwargs_ts
        )
        self.ax = self._traces_widget.ax
        self.axes = self._traces_widget.axes
        self.figure = self._traces_widget.figure

        self.sampling_frequency = self._traces_widget.rec0.sampling_frequency

        self.time_slider = self._traces_widget.time_slider

        self.unit_selector = UnitSelector(data_plot["unit_ids"])
        self.unit_selector.value = list(data_plot["unit_ids"])[:1]

        self.widget = widgets.AppLayout(
            center=self._traces_widget.widget, left_sidebar=self.unit_selector, pane_widths=ratios + [0]
        )

        # a first update
        self._update_ipywidget()

        # remove callback from traces_widget
        self.unit_selector.observe(self._update_ipywidget, names="value", type="change")
        self._traces_widget.time_slider.observe(self._update_ipywidget, names="value", type="change")
        self._traces_widget.channel_selector.observe(self._update_ipywidget, names="value", type="change")
        self._traces_widget.scaler.observe(self._update_ipywidget, names="value", type="change")

        if backend_kwargs["display"]:
            display(self.widget)

    def _update_ipywidget(self, change=None):
        self.ax.clear()

        # TODO later: this is still a bit buggy because it make double refresh one from _traces_widget and one internal

        unit_ids = self.unit_selector.value
        start_frame, end_frame, segment_index = self._traces_widget.time_slider.value
        scale = self._traces_widget.scaler.value
        channel_ids = self._traces_widget.channel_selector.value
        mode = self._traces_widget.mode_selector.value

        data_plot = self.next_data_plot
        data_plot["unit_ids"] = unit_ids
        data_plot["options"].update(
            dict(
                channel_ids=channel_ids,
                segment_index=segment_index,
                scale=scale,
                time_range=np.array([start_frame, end_frame]) / self.sampling_frequency,
                mode=mode,
                with_colorbar=False,
            )
        )

        backend_kwargs = {}
        backend_kwargs["ax"] = self.ax

        self.plot_matplotlib(data_plot, **backend_kwargs)

        self.figure.canvas.draw()
        self.figure.canvas.flush_events()<|MERGE_RESOLUTION|>--- conflicted
+++ resolved
@@ -189,16 +189,10 @@
                 spike_times_to_plot = sorting.get_unit_spike_train(
                     unit, segment_index=segment_index, return_times=True
                 )[spike_start:spike_end]
-<<<<<<< HEAD
-                unit_y_loc = dp.unit_locations[unit][1]
-                width = 2 * 1e-3
-                ellipse_kwargs = dict(width=width, height=10, fc="none", ec=dp.unit_colors[unit], lw=2)
-=======
                 width = dp.spike_width_ms / 1000
                 height = dp.spike_height_um
                 unit_y_loc = dp.unit_locations[unit][1]
                 ellipse_kwargs = dict(width=width, height=height, fc="none", ec=dp.unit_colors[unit], lw=2)
->>>>>>> a606364d
                 patches = [Ellipse((s, unit_y_loc), **ellipse_kwargs) for s in spike_times_to_plot]
                 for p in patches:
                     ax.add_patch(p)
