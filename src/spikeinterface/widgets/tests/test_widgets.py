--- conflicted
+++ resolved
@@ -231,6 +231,21 @@
                     **self.backend_kwargs[backend],
                 )
 
+    def test_isi_distribution(self):
+        possible_backends = list(sw.ISIDistributionWidget.get_possible_backends())
+        for backend in possible_backends:
+            if backend not in self.skip_backends:
+                unit_ids = self.sorting.unit_ids[:4]
+                sw.plot_isi_distribution(
+                    self.sorting,
+                    unit_ids=unit_ids,
+                    window_ms=25.0,
+                    bin_ms=2.0,
+                    backend=backend,
+                    **self.backend_kwargs[backend],
+                )
+
+
     def test_amplitudes(self):
         possible_backends = list(sw.AmplitudesWidget.get_possible_backends())
         for backend in possible_backends:
@@ -381,18 +396,16 @@
     # mytest.test_plot_unit_depths()
     # mytest.test_plot_unit_templates()
     # mytest.test_plot_unit_summary()
+    # mytest.test_crosscorrelogram()
+    mytest.test_isi_distribution()
     # mytest.test_unit_locations()
     # mytest.test_quality_metrics()
     # mytest.test_template_metrics()
     # mytest.test_amplitudes()
-    mytest.test_plot_agreement_matrix()
+    # mytest.test_plot_agreement_matrix()
     # mytest.test_plot_confusion_matrix()
     # mytest.test_plot_probe_map()
     # mytest.test_plot_rasters()
-<<<<<<< HEAD
-    mytest.test_plot_unit_probe_map()
-=======
->>>>>>> 03f0f084
-
-    # plt.ion()
+    # mytest.test_plot_unit_probe_map()
+
     plt.show()