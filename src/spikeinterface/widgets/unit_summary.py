--- conflicted
+++ resolved
@@ -31,7 +31,6 @@
     sparsity : ChannelSparsity or None, default: None
         Optional ChannelSparsity to apply.
         If SortingAnalyzer is already sparse, the argument is ignored
-<<<<<<< HEAD
     widget_params : dict or None, default: None  
         Parameters for the subwidgets in a nested dictionary
             unitlocations_params: UnitLocationsWidget (see UnitLocationsWidget for details)
@@ -39,18 +38,6 @@
             unitwaveformdensitymap_params : UnitWaveformDensityMapWidget (see UnitWaveformDensityMapWidget for details)
             autocorrelograms_params : AutoCorrelogramsWidget (see AutoCorrelogramsWidget for details)
             amplitudes_params : AmplitudesWidget (see AmplitudesWidget for details)
-=======
-    unitlocationswidget_params : dict or None, default: None
-        Parameters for UnitLocationsWidget (see UnitLocationsWidget for details)
-    unitwaveformswidget_params : dict or None, default: None
-        Parameters for UnitWaveformsWidget (see UnitWaveformsWidget for details)
-    unitwaveformdensitymapwidget_params : dict or None, default: None
-        Parameters for UnitWaveformDensityMapWidget (see UnitWaveformDensityMapWidget for details)
-    autocorrelogramswidget_params : dict or None, default: None
-        Parameters for AutoCorrelogramsWidget (see AutoCorrelogramsWidget for details)
-    amplitudeswidget_params : dict or None, default: None
-        Parameters for AmplitudesWidget (see AmplitudesWidget for details)
->>>>>>> 60f775f9
     """
 
     # possible_backends = {}
@@ -78,15 +65,7 @@
             unit_id=unit_id,
             unit_colors=unit_colors,
             sparsity=sparsity,
-<<<<<<< HEAD
             widget_params=widget_params,
-=======
-            unitlocationswidget_params=unitlocationswidget_params,
-            unitwaveformswidget_params=unitwaveformswidget_params,
-            unitwaveformdensitymapwidget_params=unitwaveformdensitymapwidget_params,
-            autocorrelogramswidget_params=autocorrelogramswidget_params,
-            amplitudeswidget_params=amplitudeswidget_params,
->>>>>>> 60f775f9
         )
 
         BaseWidget.__init__(self, plot_data, backend=backend, **backend_kwargs)
