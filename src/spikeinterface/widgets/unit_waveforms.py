from __future__ import annotations

import numpy as np
from warnings import warn

from .base import BaseWidget, to_attr
from .utils import get_unit_colors

from ..core import ChannelSparsity, SortingAnalyzer, Templates
from ..core.basesorting import BaseSorting


class UnitWaveformsWidget(BaseWidget):
    """
    Plots unit waveforms.

    Parameters
    ----------
    sorting_analyzer_or_templates : SortingAnalyzer | Templates
        The SortingAnalyzer or Templates object.
        If Templates is given, the "plot_waveforms" argument is set to False
    channel_ids: list or None, default: None
        The channel ids to display
    unit_ids : list or None, default: None
        List of unit ids
    plot_templates : bool, default: True
        If True, templates are plotted over the waveforms
    sparsity : ChannelSparsity or None, default: None
        Optional ChannelSparsity to apply
        If SortingAnalyzer is already sparse, the argument is ignored
    set_title : bool, default: True
        Create a plot title with the unit number if True
    plot_channels : bool, default: False
        Plot channel locations below traces
    unit_selected_waveforms : None or dict, default: None
        A dict key is unit_id and value is the subset of waveforms indices that should be
        be displayed (matplotlib backend)
    max_spikes_per_unit : int or None, default: 50
        If given and unit_selected_waveforms is None, only max_spikes_per_unit random units are
        displayed per waveform, (matplotlib backend)
    scale : float, default: 1
        Scale factor for the waveforms/templates (matplotlib backend)
    widen_narrow_scale : float, default: 1
        Scale factor for the x-axis of the waveforms/templates (matplotlib backend)
    axis_equal : bool, default: False
        Equal aspect ratio for x and y axis, to visualize the array geometry to scale
    lw_waveforms : float, default: 1
        Line width for the waveforms, (matplotlib backend)
    lw_templates : float, default: 2
        Line width for the templates, (matplotlib backend)
    unit_colors : None or dict, default: None
        A dict key is unit_id and value is any color format handled by matplotlib.
        If None, then the get_unit_colors() is internally used. (matplotlib / ipywidgets backend)
    alpha_waveforms : float, default: 0.5
        Alpha value for waveforms (matplotlib backend)
    alpha_templates : float, default: 1
        Alpha value for templates, (matplotlib backend)
    shade_templates : bool, default: True
        If True, templates are shaded, see templates_percentile_shading argument
    templates_percentile_shading : float, tuple/list of floats, or None, default: (1, 25, 75, 99)
        It controls the shading of the templates.
        If None, the shading is +/- the standard deviation of the templates.
        If float, it controls the percentile of the template values used to shade the templates.
        Note that it is one-sided: if 5 is given, the 5th and 95th percentiles are used to shade
        the templates. If list of floats, it needs to be have an even number of elements which control
        the lower and upper percentile used to shade the templates. The first half of the elements
        are used for the lower bounds, and the second half for the upper bounds.
        Inner elements produce darker shadings. For sortingview backend only 2 or 4 elements are
        supported.
    scalebar : bool, default: False
        Display a scale bar on the waveforms plot (matplotlib backend)
    hide_unit_selector : bool, default: False
        For sortingview backend, if True the unit selector is not displayed
    same_axis : bool, default: False
        If True, waveforms and templates are displayed on the same axis (matplotlib backend)
    x_offset_units : bool, default: False
        In case same_axis is True, this parameter allow to x-offset the waveforms for different units
        (recommended for a few units) (matlotlib backend)
    plot_legend : bool, default: True
        Display legend (matplotlib backend)
    """

    def __init__(
        self,
        sorting_analyzer_or_templates: SortingAnalyzer | Templates,
        channel_ids=None,
        unit_ids=None,
        plot_waveforms=True,
        plot_templates=True,
        plot_channels=False,
        unit_colors=None,
        sparsity=None,
        ncols=5,
        scale=1,
        widen_narrow_scale=1,
        lw_waveforms=1,
        lw_templates=2,
        axis_equal=False,
        unit_selected_waveforms=None,
        max_spikes_per_unit=50,
        set_title=True,
        same_axis=False,
        shade_templates=True,
        templates_percentile_shading=(1, 25, 75, 99),
        scalebar=False,
        x_offset_units=False,
        alpha_waveforms=0.5,
        alpha_templates=1,
        hide_unit_selector=False,
        plot_legend=True,
        backend=None,
        **backend_kwargs,
    ):
        if not isinstance(sorting_analyzer_or_templates, Templates):
            sorting_analyzer_or_templates = self.ensure_sorting_analyzer(sorting_analyzer_or_templates)
        else:
            plot_waveforms = False
            shade_templates = False

        if unit_ids is None:
            unit_ids = sorting_analyzer_or_templates.unit_ids
        if channel_ids is None:
            channel_ids = sorting_analyzer_or_templates.channel_ids
        if unit_colors is None:
            unit_colors = get_unit_colors(sorting_analyzer_or_templates)

        channel_indices = [list(sorting_analyzer_or_templates.channel_ids).index(ch) for ch in channel_ids]
        channel_locations = sorting_analyzer_or_templates.get_channel_locations()[channel_indices]
        extra_sparsity = False
        if sorting_analyzer_or_templates.sparsity is not None:
            if sparsity is None:
                sparsity = sorting_analyzer_or_templates.sparsity
            else:
                # assert provided sparsity is a subset of waveform sparsity
                combined_mask = np.logical_or(sorting_analyzer_or_templates.sparsity.mask, sparsity.mask)
                assert np.all(np.sum(combined_mask, 1) - np.sum(sorting_analyzer_or_templates.sparsity.mask, 1) == 0), (
                    "The provided 'sparsity' needs to include only the sparse channels "
                    "used to extract waveforms (for example, by using a smaller 'radius_um')."
                )
                extra_sparsity = True
        else:
            if sparsity is None:
                # in this case, we construct a dense sparsity
                unit_id_to_channel_ids = {
                    u: sorting_analyzer_or_templates.channel_ids for u in sorting_analyzer_or_templates.unit_ids
                }
                sparsity = ChannelSparsity.from_unit_id_to_channel_ids(
                    unit_id_to_channel_ids=unit_id_to_channel_ids,
                    unit_ids=sorting_analyzer_or_templates.unit_ids,
                    channel_ids=sorting_analyzer_or_templates.channel_ids,
                )
            else:
                assert isinstance(sparsity, ChannelSparsity), "'sparsity' should be a ChannelSparsity object!"

        # get templates
        if isinstance(sorting_analyzer_or_templates, Templates):
            templates = sorting_analyzer_or_templates.templates_array
            nbefore = sorting_analyzer_or_templates.nbefore
            self.templates_ext = None
            templates_shading = None
        else:
            self.templates_ext = sorting_analyzer_or_templates.get_extension("templates")
            assert self.templates_ext is not None, "plot_waveforms() need extension 'templates'"
            templates = self.templates_ext.get_templates(unit_ids=unit_ids, operator="average")
            nbefore = self.templates_ext.nbefore

            if templates_percentile_shading is not None and not sorting_analyzer_or_templates.has_extension(
                "waveforms"
            ):
                warn(
                    "templates_percentile_shading can only be used if the 'waveforms' extension is available. "
                    "Settimg templates_percentile_shading to None."
                )
                templates_percentile_shading = None
            templates_shading = self._get_template_shadings(unit_ids, templates_percentile_shading)

        wfs_by_ids = {}
        if plot_waveforms:
            # this must be a sorting_analyzer
            wf_ext = sorting_analyzer_or_templates.get_extension("waveforms")
            if wf_ext is None:
                raise ValueError("plot_waveforms() needs the extension 'waveforms'")
            for unit_id in unit_ids:
                unit_index = list(sorting_analyzer_or_templates.unit_ids).index(unit_id)
                if not extra_sparsity:
                    if sorting_analyzer_or_templates.is_sparse():
                        # wfs = we.get_waveforms(unit_id)
                        wfs = wf_ext.get_waveforms_one_unit(unit_id, force_dense=False)
                    else:
                        # wfs = we.get_waveforms(unit_id, sparsity=sparsity)
                        wfs = wf_ext.get_waveforms_one_unit(unit_id)
                        wfs = wfs[:, :, sparsity.mask[unit_index]]
                else:
                    # in this case we have to slice the waveform sparsity based on the extra sparsity
                    # first get the sparse waveforms
                    # wfs = we.get_waveforms(unit_id)
                    wfs = wf_ext.get_waveforms_one_unit(unit_id, force_dense=False)
                    # find additional slice to apply to sparse waveforms
                    (wfs_sparse_indices,) = np.nonzero(sorting_analyzer_or_templates.sparsity.mask[unit_index])
                    (extra_sparse_indices,) = np.nonzero(sparsity.mask[unit_index])
                    (extra_slice,) = np.nonzero(np.isin(wfs_sparse_indices, extra_sparse_indices))
                    # apply extra sparsity
                    wfs = wfs[:, :, extra_slice]
                wfs_by_ids[unit_id] = wfs

        plot_data = dict(
            sorting_analyzer_or_templates=sorting_analyzer_or_templates,
            sampling_frequency=sorting_analyzer_or_templates.sampling_frequency,
            nbefore=nbefore,
            unit_ids=unit_ids,
            channel_ids=channel_ids,
            sparsity=sparsity,
            unit_colors=unit_colors,
            channel_locations=channel_locations,
            scale=scale,
            widen_narrow_scale=widen_narrow_scale,
            templates=templates,
            templates_shading=templates_shading,
            do_shading=shade_templates,
            plot_waveforms=plot_waveforms,
            plot_templates=plot_templates,
            plot_channels=plot_channels,
            ncols=ncols,
            unit_selected_waveforms=unit_selected_waveforms,
            axis_equal=axis_equal,
            max_spikes_per_unit=max_spikes_per_unit,
            wfs_by_ids=wfs_by_ids,
            set_title=set_title,
            same_axis=same_axis,
            scalebar=scalebar,
            templates_percentile_shading=templates_percentile_shading,
            x_offset_units=x_offset_units,
            lw_waveforms=lw_waveforms,
            lw_templates=lw_templates,
            alpha_waveforms=alpha_waveforms,
            alpha_templates=alpha_templates,
            hide_unit_selector=hide_unit_selector,
            plot_legend=plot_legend,
        )
        BaseWidget.__init__(self, plot_data, backend=backend, **backend_kwargs)

    def plot_matplotlib(self, data_plot, **backend_kwargs):
        import matplotlib.pyplot as plt
        from .utils_matplotlib import make_mpl_figure

        dp = to_attr(data_plot)

        if backend_kwargs.get("axes", None) is not None:
            assert len(backend_kwargs["axes"]) >= len(dp.unit_ids), "Provide as many 'axes' as neurons"
        elif backend_kwargs.get("ax", None) is not None:
            assert dp.same_axis, "If 'same_axis' is not used, provide as many 'axes' as neurons"
        else:
            if dp.same_axis:
                backend_kwargs["num_axes"] = 1
                backend_kwargs["ncols"] = None
            else:
                backend_kwargs["num_axes"] = len(dp.unit_ids)
                backend_kwargs["ncols"] = min(dp.ncols, len(dp.unit_ids))

        self.figure, self.axes, self.ax = make_mpl_figure(**backend_kwargs)

        xvectors, y_scale, y_offset, delta_x = get_waveforms_scales(
            dp.templates, dp.channel_locations, dp.nbefore, dp.x_offset_units, dp.widen_narrow_scale
        )

        for i, unit_id in enumerate(dp.unit_ids):
            if dp.same_axis:
                ax = self.ax
            else:
                ax = self.axes.flatten()[i]
            color = dp.unit_colors[unit_id]

            chan_inds = dp.sparsity.unit_id_to_channel_indices[unit_id]
            xvectors_flat = xvectors[:, chan_inds].T.flatten()

            # plot waveforms
            if dp.plot_waveforms:
                wfs = dp.wfs_by_ids[unit_id] * dp.scale
                if dp.unit_selected_waveforms is not None:
                    wfs = wfs[dp.unit_selected_waveforms[unit_id]]
                elif dp.max_spikes_per_unit is not None:
                    if len(wfs) > dp.max_spikes_per_unit:
                        random_idxs = np.random.permutation(len(wfs))[: dp.max_spikes_per_unit]
                        wfs = wfs[random_idxs]

                wfs = wfs * y_scale + y_offset[None, :, chan_inds]
                wfs_flat = wfs.swapaxes(1, 2).reshape(wfs.shape[0], -1).T

                if dp.x_offset_units:
                    # 0.7 is to match spacing in xvect
                    xvec = xvectors_flat + i * 0.7 * delta_x
                else:
                    xvec = xvectors_flat

                ax.plot(xvec, wfs_flat, lw=dp.lw_waveforms, alpha=dp.alpha_waveforms, color=color)

                if not dp.plot_templates:
                    ax.get_lines()[-1].set_label(f"{unit_id}")
                if not dp.plot_templates and dp.scalebar and not dp.same_axis:
                    # xscale
                    min_wfs = np.min(wfs_flat)
                    wfs_for_scale = dp.wfs_by_ids[unit_id] * y_scale
                    offset = 0.1 * (np.max(wfs_flat) - np.min(wfs_flat))
                    xargmin = np.nanargmin(xvec)
                    xscale_bar = [xvec[xargmin], xvec[xargmin + dp.nbefore]]
                    ax.plot(xscale_bar, [min_wfs - offset, min_wfs - offset], color="k")
                    nbefore_time = int(dp.nbefore / dp.sampling_frequency * 1000)
                    ax.text(
                        xscale_bar[0] + xscale_bar[1] // 3, min_wfs - 1.5 * offset, f"{nbefore_time} ms", fontsize=8
                    )

                    # yscale
                    length = int(np.ptp(wfs_flat) // 5)
                    length_uv = int(np.ptp(wfs_for_scale) // 5)
                    x_offset = xscale_bar[0] - np.ptp(xscale_bar) // 2
                    ax.plot([xscale_bar[0], xscale_bar[0]], [min_wfs - offset, min_wfs - offset + length], color="k")
                    ax.text(x_offset, min_wfs - offset + length // 3, f"{length_uv} $\mu$V", fontsize=8, rotation=90)

            # plot template
            if dp.plot_templates:
                template = dp.templates[i, :, :][:, chan_inds] * dp.scale * y_scale + y_offset[:, chan_inds]

                if dp.x_offset_units:
                    # 0.7 is to match spacing in xvect
                    xvec = xvectors_flat + i * 0.7 * delta_x
                else:
                    xvec = xvectors_flat
                # plot template shading if waveforms are not plotted
                if not dp.plot_waveforms and dp.do_shading:
                    darkest_gray_alpha = 0.5
                    lightest_gray_alpha = 0.2
                    n_percentiles = len(dp.templates_shading)
                    n_shadings = n_percentiles // 2
                    shading_alphas = np.linspace(lightest_gray_alpha, darkest_gray_alpha, n_shadings)
                    for s in range(n_shadings):
                        lower_bound = (
                            dp.templates_shading[s][i, :, :][:, chan_inds] * dp.scale * y_scale + y_offset[:, chan_inds]
                        )
                        upper_bound = (
                            dp.templates_shading[n_percentiles - 1 - s][i, :, :][:, chan_inds] * dp.scale * y_scale
                            + y_offset[:, chan_inds]
                        )
                        ax.fill_between(
                            xvec,
                            lower_bound.T.flatten(),
                            upper_bound.T.flatten(),
                            color="gray",
                            alpha=shading_alphas[s],
                        )
                if dp.plot_waveforms:
                    # make color darker (amount = 0.2)
                    import matplotlib.colors as mc

                    color_rgb = mc.to_rgb(color)
                    template_color = tuple(np.clip([c - 0.2 for c in color_rgb], 0, 1))
                else:
                    template_color = color
                ax.plot(
                    xvec,
                    template.T.flatten(),
                    lw=dp.lw_templates,
                    alpha=dp.alpha_templates,
                    color=template_color,
                    label=unit_id,
                )

                template_label = dp.unit_ids[i]
                if dp.set_title:
                    ax.set_title(f"template {template_label}")

                if not dp.plot_waveforms and dp.scalebar and not dp.same_axis:
                    # xscale
                    template_for_scale = dp.templates[i, :, :][:, chan_inds] * dp.scale
                    min_wfs = np.min(template)
                    offset = 0.1 * (np.max(template) - np.min(template))
                    xargmin = np.nanargmin(xvec)
                    xscale_bar = [xvec[xargmin], xvec[xargmin + dp.nbefore]]
                    ax.plot(xscale_bar, [min_wfs - offset, min_wfs - offset], color="k")
                    nbefore_time = int(dp.nbefore / dp.sampling_frequency * 1000)
                    ax.text(
                        xscale_bar[0] + xscale_bar[1] // 3, min_wfs - 1.5 * offset, f"{nbefore_time} ms", fontsize=8
                    )

                    # yscale
                    length = int(np.ptp(template) // 5)
                    length_uv = int(np.ptp(template_for_scale) // 5)
                    x_offset = xscale_bar[0] - np.ptp(xscale_bar) // 2
                    ax.plot([xscale_bar[0], xscale_bar[0]], [min_wfs - offset, min_wfs - offset + length], color="k")
                    ax.text(x_offset, min_wfs - offset + length // 3, f"{length_uv} $\mu$V", fontsize=8, rotation=90)

            # plot channels
            if dp.plot_channels:
                # TODO enhance this
                ax.scatter(dp.channel_locations[:, 0], dp.channel_locations[:, 1], color="k")

            if dp.same_axis and dp.plot_legend:
                if hasattr(self, "legend") and self.legend is not None:
                    self.legend.remove()
                self.legend = self.figure.legend(
                    loc="upper center", bbox_to_anchor=(0.5, 1.0), ncol=5, fancybox=True, shadow=True
                )

    def plot_ipywidgets(self, data_plot, **backend_kwargs):
        import matplotlib.pyplot as plt
        import ipywidgets.widgets as widgets
        from IPython.display import display
        from .utils_ipywidgets import check_ipywidget_backend, UnitSelector, ScaleWidget, WidenNarrowWidget

        check_ipywidget_backend()

        self.next_data_plot = data_plot.copy()

        cm = 1 / 2.54
        if isinstance(data_plot["sorting_analyzer_or_templates"], SortingAnalyzer):
            self.sorting_analyzer = data_plot["sorting_analyzer_or_templates"]
            self.templates = None
        else:
            self.sorting_analyzer = None
            self.templates = data_plot["sorting_analyzer_or_templates"]

        width_cm = backend_kwargs["width_cm"]
        height_cm = backend_kwargs["height_cm"]

        ratios = [0.1, 0.7, 0.2]

        with plt.ioff():
            output1 = widgets.Output()
            with output1:
                self.fig_wf = plt.figure(figsize=((ratios[1] * width_cm) * cm, height_cm * cm))
                plt.show()
            output2 = widgets.Output()
            with output2:
                self.fig_probe, self.ax_probe = plt.subplots(figsize=((ratios[2] * width_cm) * cm, height_cm * cm))
                plt.show()

        self.unit_selector = UnitSelector(data_plot["unit_ids"], layout=widgets.Layout(height="80%"))
        self.unit_selector.value = list(data_plot["unit_ids"])[:1]
        self.scaler = ScaleWidget(value=data_plot["scale"], layout=widgets.Layout(height="20%"))
        self.widen_narrow = WidenNarrowWidget(value=1.0, layout=widgets.Layout(height="20%"))

        self.same_axis_button = widgets.Checkbox(
            value=False,
            description="same axis",
            disabled=False,
        )

        self.plot_templates_button = widgets.Checkbox(
            value=True,
            description="plot templates",
            disabled=False,
        )

        self.template_shading_button = widgets.Checkbox(
            value=data_plot["do_shading"],
            description="shading",
            disabled=False,
        )

        self.hide_axis_button = widgets.Checkbox(
            value=True,
            description="hide axis",
            disabled=False,
        )

        self.scalebar = widgets.Checkbox(
            value=False,
            description="scalebar",
            disabled=False,
        )
        if self.sorting_analyzer is not None:
            footer_list = [self.same_axis_button, self.template_shading_button, self.hide_axis_button, self.scalebar]
        else:
            footer_list = [self.same_axis_button, self.hide_axis_button, self.scalebar]
        if data_plot["plot_waveforms"]:
            footer_list.append(self.plot_templates_button)

        footer = widgets.HBox(footer_list)
        left_sidebar = widgets.VBox([self.unit_selector, self.scaler, self.widen_narrow])

        self.widget = widgets.AppLayout(
            center=self.fig_wf.canvas,
            left_sidebar=left_sidebar,
            right_sidebar=self.fig_probe.canvas,
            pane_widths=ratios,
            footer=footer,
        )

        # a first update
        self._update_plot(None)

        self.unit_selector.observe(self._update_plot, names="value", type="change")
        self.scaler.observe(self._update_plot, names="value", type="change")
        self.widen_narrow.observe(self._update_plot, names="value", type="change")
        for w in (
            self.same_axis_button,
            self.plot_templates_button,
            self.template_shading_button,
            self.hide_axis_button,
            self.scalebar,
        ):
            w.observe(self._update_plot, names="value", type="change")

        if backend_kwargs["display"]:
            display(self.widget)

    def _get_template_shadings(self, unit_ids, templates_percentile_shading):
        templates = self.templates_ext.get_templates(unit_ids=unit_ids, operator="average")

        if templates_percentile_shading is None:
            templates_std = self.templates_ext.get_templates(unit_ids=unit_ids, operator="std")
            templates_shading = [templates - templates_std, templates + templates_std]
        else:
            if isinstance(templates_percentile_shading, (int, float)):
                templates_percentile_shading = [templates_percentile_shading, 100 - templates_percentile_shading]
            else:
                assert isinstance(
                    templates_percentile_shading, (list, tuple)
                ), "'templates_percentile_shading' should be a float, a list/tuple of floats, or None!"
                assert (
                    np.mod(len(templates_percentile_shading), 2) == 0
                ), "'templates_percentile_shading' should be a have an even number of elements."
            templates_shading = []
            for percentile in templates_percentile_shading:
                template_percentile = self.templates_ext.get_templates(
                    unit_ids=unit_ids, operator="percentile", percentile=percentile
                )

                templates_shading.append(template_percentile)
        return templates_shading

    def _update_plot(self, change):
        self.fig_wf.clear()
        self.ax_probe.clear()

        unit_ids = self.unit_selector.value

        same_axis = self.same_axis_button.value
        plot_templates = self.plot_templates_button.value
        hide_axis = self.hide_axis_button.value
        do_shading = self.template_shading_button.value

        if self.sorting_analyzer is not None:
            templates = self.templates_ext.get_templates(unit_ids=unit_ids, operator="average")
<<<<<<< HEAD
            templates_shadings = self._get_template_shadings(unit_ids, data_plot["templates_percentile_shading"])
            channel_locations = self.sorting_analyzer.get_channel_locations()

=======
            templates_shadings = self._get_template_shadings(
                unit_ids, self.next_data_plot["templates_percentile_shading"]
            )
            channel_locations = self.sorting_analyzer.get_channel_locations()
>>>>>>> 73c8f07a
        else:
            unit_indices = [list(self.templates.unit_ids).index(unit_id) for unit_id in unit_ids]
            templates = self.templates.templates_array[unit_indices]
            templates_shadings = None
            channel_locations = self.templates.get_channel_locations()

        # matplotlib next_data_plot dict update at each call
        data_plot = self.next_data_plot
        data_plot["unit_ids"] = unit_ids
        data_plot["templates"] = templates
        data_plot["templates_shading"] = templates_shadings
        data_plot["same_axis"] = same_axis
        data_plot["plot_templates"] = plot_templates
        data_plot["do_shading"] = do_shading
        data_plot["scale"] = self.scaler.value
        data_plot["widen_narrow_scale"] = self.widen_narrow.value

        if same_axis:
            self.scalebar.value = False
        data_plot["scalebar"] = self.scalebar.value

        if data_plot["plot_waveforms"]:
            wf_ext = self.sorting_analyzer.get_extension("waveforms")
            data_plot["wfs_by_ids"] = {
                unit_id: wf_ext.get_waveforms_one_unit(unit_id, force_dense=False) for unit_id in unit_ids
            }

        # TODO option for plot_legend
        backend_kwargs = {}
        if same_axis:
            backend_kwargs["ax"] = self.fig_wf.add_subplot()
            data_plot["set_title"] = False
        else:
            backend_kwargs["figure"] = self.fig_wf

        self.plot_matplotlib(data_plot, **backend_kwargs)
        if same_axis:
            self.ax.axis("equal")
            if hide_axis:
                self.ax.axis("off")
        else:
            if hide_axis:
                for i in range(len(unit_ids)):
                    ax = self.axes.flatten()[i]
                    ax.axis("off")

        # update probe plot
        self.ax_probe.plot(
            channel_locations[:, 0], channel_locations[:, 1], ls="", marker="o", color="gray", markersize=2, alpha=0.5
        )
        self.ax_probe.axis("off")
        self.ax_probe.axis("equal")

        # TODO this could be done with probeinterface plotting plotting tools!!
        for unit in unit_ids:
            channel_inds = data_plot["sparsity"].unit_id_to_channel_indices[unit]
            self.ax_probe.plot(
                channel_locations[channel_inds, 0],
                channel_locations[channel_inds, 1],
                ls="",
                marker="o",
                markersize=3,
                color=self.next_data_plot["unit_colors"][unit],
            )
        self.ax_probe.set_xlim(np.min(channel_locations[:, 0]) - 10, np.max(channel_locations[:, 0]) + 10)
        fig_probe = self.ax_probe.get_figure()

        self.fig_wf.canvas.draw()
        self.fig_wf.canvas.flush_events()
        fig_probe.canvas.draw()
        fig_probe.canvas.flush_events()


def get_waveforms_scales(templates, channel_locations, nbefore, x_offset_units=False, widen_narrow_scale=1.0):
    """
    Return scales and x_vector for templates plotting
    """
    wf_max = np.max(templates)
    wf_min = np.min(templates)

    x_chans = np.unique(channel_locations[:, 0])
    if x_chans.size > 1:
        delta_x = np.min(np.diff(x_chans))
        if delta_x < 5:
            delta_x = 20.0
    else:
        delta_x = 40.0

    y_chans = np.unique(channel_locations[:, 1])
    if y_chans.size > 1:
        delta_y = np.min(np.diff(y_chans))
    else:
        delta_y = 40.0

    m = max(np.abs(wf_max), np.abs(wf_min))
    y_scale = delta_y / m * 0.7

    y_offset = channel_locations[:, 1][None, :]

    nsamples = templates.shape[1]

    xvect = (delta_x * widen_narrow_scale) * (np.arange(nsamples) - nbefore) / nsamples * 0.7

    if x_offset_units:
        ch_locs = channel_locations
        ch_locs[:, 0] *= len(templates)
    else:
        ch_locs = channel_locations

    xvectors = ch_locs[:, 0][None, :] + xvect[:, None]
    # put nan for discontinuity
    xvectors[-1, :] = np.nan

    return xvectors, y_scale, y_offset, delta_x<|MERGE_RESOLUTION|>--- conflicted
+++ resolved
@@ -541,16 +541,8 @@
 
         if self.sorting_analyzer is not None:
             templates = self.templates_ext.get_templates(unit_ids=unit_ids, operator="average")
-<<<<<<< HEAD
             templates_shadings = self._get_template_shadings(unit_ids, data_plot["templates_percentile_shading"])
             channel_locations = self.sorting_analyzer.get_channel_locations()
-
-=======
-            templates_shadings = self._get_template_shadings(
-                unit_ids, self.next_data_plot["templates_percentile_shading"]
-            )
-            channel_locations = self.sorting_analyzer.get_channel_locations()
->>>>>>> 73c8f07a
         else:
             unit_indices = [list(self.templates.unit_ids).index(unit_id) for unit_id in unit_ids]
             templates = self.templates.templates_array[unit_indices]
